--- conflicted
+++ resolved
@@ -81,12 +81,10 @@
  * 2.VERSION NUM FOR EACH FEATURE
  *   Please write indescending order.
  ********************************************/
-<<<<<<< HEAD
-const uint32 INSERT_INTO_SELECT_VERSION_NUM = 92938;
-=======
+
 const uint32 NAN_INFINITE_TEST_EXPR = 92940;
 const uint32 STRAIGHT_JOIN_VERSION_NUMBER = 92939;
->>>>>>> 14668951
+const uint32 INSERT_INTO_SELECT_VERSION_NUM = 92938;
 const uint32 ROTATE_UNROTATE_VERSION_NUM = 92937;
 const uint32 PIPELINED_FUNCTION_VERSION_NUM = 92936;
 const uint32 DISABLE_CONSTRAINT_VERSION_NUM = 92931;
