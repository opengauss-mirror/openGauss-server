--- conflicted
+++ resolved
@@ -75,20 +75,13 @@
  *       NEXT   |  92899   |     ?      |     ?     
  *
  ********************************************/
-<<<<<<< HEAD
 const uint32 GRAND_VERSION_NUM = 92904;
-=======
-const uint32 GRAND_VERSION_NUM = 92903;
->>>>>>> 115542d1
 
 /********************************************
  * 2.VERSION NUM FOR EACH FEATURE
  *   Please write indescending order.
  ********************************************/
-<<<<<<< HEAD
 const uint32 TIMESCALE_DB_VERSION_NUM = 92904;
-=======
->>>>>>> 115542d1
 const uint32 MULTI_CHARSET_VERSION_NUM = 92903;
 const uint32 NBTREE_INSERT_OPTIMIZATION_VERSION_NUM = 92902;
 const uint32 NBTREE_DEDUPLICATION_VERSION_NUM = 92902;
