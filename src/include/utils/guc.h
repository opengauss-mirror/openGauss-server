--- conflicted
+++ resolved
@@ -357,14 +357,10 @@
     RAND_COST_OPT = 8,  /* Optimizing sc_random_page_cost */
     PARAM_PATH_OPT = 16, /* Parametrized Path Optimization. */
     PAGE_EST_OPT = 32,   /* More accurate (rowstored) index pages estimation */
-<<<<<<< HEAD
-    NO_UNIQUE_INDEX_FIRST = 64 /* use unique index first rule in path generation */
-=======
     NO_UNIQUE_INDEX_FIRST = 64, /* use unique index first rule in path generation */
     JOIN_SEL_WITH_CAST_FUNC = 128, /* support cast function while calculating join selectivity */
     CANONICAL_PATHKEY = 256, /* Use canonicalize pathkeys directly */
     INDEX_COST_WITH_LEAF_PAGES_ONLY = 512 /* compute index cost with consideration of leaf-pages-only */
->>>>>>> f14f8188
 } sql_beta_param;
 
 #define ENABLE_PRED_PUSH(root) \
