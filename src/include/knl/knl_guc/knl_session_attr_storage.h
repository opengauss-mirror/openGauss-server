/*
 * Copyright (c) 2020 Huawei Technologies Co.,Ltd.
 *
 * openGauss is licensed under Mulan PSL v2.
 * You can use this software according to the terms and conditions of the Mulan PSL v2.
 * You may obtain a copy of Mulan PSL v2 at:
 *
 *          http://license.coscl.org.cn/MulanPSL2
 *
 * THIS SOFTWARE IS PROVIDED ON AN "AS IS" BASIS, WITHOUT WARRANTIES OF ANY KIND,
 * EITHER EXPRESS OR IMPLIED, INCLUDING BUT NOT LIMITED TO NON-INFRINGEMENT,
 * MERCHANTABILITY OR FIT FOR A PARTICULAR PURPOSE.
 * See the Mulan PSL v2 for more details.
 * ---------------------------------------------------------------------------------------
 * 
 * knl_session_attr_storage.h
 *   Data struct to store all knl_session_attr_storage GUC variables.
 *
 *   When anyone try to added variable in this file, which means add a guc
 *   variable, there are several rules needed to obey:
 *
 *   add variable to struct 'knl_@level@_attr_@group@'
 *
 *   @level@:
 *   1. instance: the level of guc variable is PGC_POSTMASTER.
 *   2. session: the other level of guc variable.
 *
 *   @group@: sql, storage, security, network, memory, resource, common
 *   select the group according to the type of guc variable.
 * 
 * IDENTIFICATION
 *        src/include/knl/knl_guc/knl_session_attr_storage.h
 *
 * ---------------------------------------------------------------------------------------
 */

#ifndef SRC_INCLUDE_KNL_KNL_SESSION_ATTR_STORAGE
#define SRC_INCLUDE_KNL_KNL_SESSION_ATTR_STORAGE

#include "knl/knl_guc/knl_guc_common.h"
#include "datatype/timestamp.h"

typedef struct knl_session_attr_dcf {
    /* parameters can be reloaded while DCF is running */
    int dcf_election_timeout;
    int dcf_auto_elc_priority_en;
    int dcf_election_switch_threshold;
    int dcf_run_mode;
    char* dcf_log_level;
    char* dcf_majority_groups;
    int dcf_max_log_file_size;
    int dcf_flow_control_cpu_threshold;
    int dcf_flow_control_net_queue_message_num_threshold;
    int dcf_flow_control_disk_rawait_threshold;
    int dcf_log_backup_file_count;
    /* dcf log truncate frequency */
    int dcf_truncate_threshold;
} knl_session_attr_dcf;

typedef struct knl_session_attr_storage {
    bool raise_errors_if_no_files;
    bool enableFsync;
    bool fullPageWrites;
    bool Log_connections;
    bool autovacuum_start_daemon;
#ifdef LOCK_DEBUG
    bool Trace_locks;
    bool Trace_userlocks;
#endif    
    bool Trace_lwlocks;

    /* belong to #ifdef LOCK_DEBUG, but if #ifdef, compile error */
    bool Debug_deadlocks;
    bool log_lock_waits;
    bool phony_autocommit;
    bool DefaultXactReadOnly;
    bool DefaultXactDeferrable;
    bool XactDeferrable;
#ifdef WAL_DEBUG
    bool XLOG_DEBUG;
#endif
    bool synchronize_seqscans;
    bool enable_data_replicate;
    bool HaModuleDebug;
    bool hot_standby_feedback;
    bool enable_stream_replication;
    bool guc_most_available_sync;
    bool enable_show_any_tuples;
    bool enable_debug_vacuum;
    bool enable_adio_debug;
    bool gds_debug_mod;
    bool log_pagewriter;
    bool enable_incremental_catchup;
    bool auto_explain_log_verbose;
    bool enable_candidate_buf_usage_count;
    bool enable_ustore_partial_seqscan;
    int keep_sync_window;
    int wait_dummy_time;
    int DeadlockTimeout;
    int LockWaitTimeout;
    int LockWaitUpdateTimeout;
    int max_standby_archive_delay;
    int max_standby_streaming_delay;
    int wal_receiver_status_interval;
    int wal_receiver_timeout;
    int wal_receiver_connect_timeout;
    int wal_receiver_connect_retries;
    int basebackup_timeout;
    int max_loaded_cudesc;
    int num_temp_buffers;
    int psort_work_mem;
    int bulk_write_ring_size;
    int bulk_read_ring_size;
    int partition_mem_batch;
    int partition_max_cache_size;
    int VacuumCostPageHit;
    int VacuumCostPageMiss;
    int VacuumCostPageDirty;
    int VacuumCostLimit;
    int VacuumCostDelay;
    int autovacuum_vac_cost_delay;
    int autovacuum_vac_cost_limit;
    int gs_clean_timeout;
    int twophase_clean_workers;
#ifdef LOCK_DEBUG
    int Trace_lock_oidmin;
    int Trace_lock_table;
#endif
    int replorigin_sesssion_origin;
    int wal_keep_segments;
    int CheckPointSegments;
    int CheckPointTimeout;
    int fullCheckPointTimeout;
    int incrCheckPointTimeout;
    int CheckPointWarning;
    int checkpoint_flush_after;
    int CheckPointWaitTimeOut;
    int WalWriterDelay;
    int repl_auth_mode;
    int wal_sender_timeout;
    int CommitDelay;
    int partition_lock_upgrade_timeout;
    int CommitSiblings;
    int log_min_duration_statement;
    int Log_autovacuum_min_duration;
    int BgWriterDelay;
    int bgwriter_lru_maxpages;
    int bgwriter_flush_after;
    int max_index_keys;
    int max_identifier_length;
    int block_size;
    int segment_size;
    int wal_block_size;
    int wal_segment_size;
    int autovacuum_naptime;
    int autoanalyze_timeout;
    int autovacuum_vac_thresh;
    int autovacuum_anl_thresh;
    int prefetch_quantity;
    int backwrite_quantity;
    int cstore_prefetch_quantity;
    int cstore_backwrite_max_threshold;
    int cstore_backwrite_quantity;
    int fast_extend_file_size;
    int gin_pending_list_limit;
    int gtm_connect_retries;
    int gtm_conn_check_interval;
    int dfs_max_parsig_length;
    int plog_merge_age;
    int max_redo_log_size;

    int max_io_capacity;
    int default_index_kind;
    int max_buffer_usage_count;

    int64 version_retention_age;
    int64 vacuum_freeze_min_age;
    int64 vacuum_freeze_table_age;
    int64 vacuum_defer_cleanup_age;
    double bgwriter_lru_multiplier;
    double shared_buffers_fraction;
    double autovacuum_vac_scale;
    double autovacuum_anl_scale;
    double CheckPointCompletionTarget;
    double candidate_buf_percent_target;
    double dirty_page_percent_max;
    char* XLogArchiveCommand;
    char* XLogArchiveDest;
    char* default_tablespace;
    char* temp_tablespaces;
    char* XactIsoLevel_string;
    char* SyncRepStandbyNames;
    char* ReplConnInfoArr[GUC_MAX_REPLNODE_NUM];
    char* CrossClusterReplConnInfoArr[GUC_MAX_REPLNODE_NUM];
    char* PrimarySlotName;
    char* repl_uuid;
    char* logging_module;
    char* Inplace_upgrade_next_system_object_oids;
    char* hadr_super_user_record_path;
    int resource_track_log;
    int guc_synchronous_commit;
    int sync_rep_wait_mode;
    int sync_method;
    int autovacuum_mode;
    int cstore_insert_mode;
    int pageWriterSleep;
    bool enable_cbm_tracking;
    bool enable_copy_server_files;
    bool enable_access_server_directory;
    int target_rto;
    int time_to_target_rpo;
    int hadr_recovery_time_target;
    int hadr_recovery_point_target;
    bool enable_twophase_commit;
    int ustats_tracker_naptime;
    int umax_search_length_for_prune;
    int ustore_verify_level;
    int ustore_verify_module;
    int index_trace_level;
    int archive_interval;
    bool enable_ustore_sync_rollback;
    bool enable_ustore_async_rollback;
    bool enable_ustore_page_rollback;
    bool enable_log_tuple;

    /*
     * xlog keep for all standbys even through they are not connect and donnot created replslot.
     */
    bool enable_xlog_prune;
    int max_size_for_xlog_prune;
    int defer_csn_cleanup_time;

    bool enable_defer_calculate_snapshot;
    bool enable_hashbucket;
    bool enable_segment;

    /* for GTT */
    int vacuum_gtt_defer_check_age;

    /* for undo */
    int undo_space_limit_size;
    int undo_limit_size_transaction;

    bool enable_recyclebin;
    int recyclebin_retention_time;
    int undo_retention_time;
    /*
     * !!!!!!!!!!!     Be Carefull     !!!!!!!!!!!
     * Make sure to use the same value in UHeapCalcTupleDataSize and UheapFillDiskTuple when creating a tuple.
     * So we only read this value at the begining of UheapFormTuple and UheaptoastInsertOrUpdate, then pass the value
     * to UHeapCalcTupleDataSize or UheapFillDiskTuple. The same for toast operations.
     */
    
#ifndef ENABLE_MULTIPLE_NODES
    int recovery_min_apply_delay;
    TimestampTz recoveryDelayUntilTime;
#endif
    bool reserve_space_for_nullable_atts;
    knl_session_attr_dcf dcf_attr;
    int catchup2normal_wait_time;
    int max_sync_workers_per_subscription;

    char* logical_decode_options_default_str;
    void* logical_decode_options_default;

    int logical_sender_timeout;
    int ignore_standby_lsn_window;
    int ignore_feedback_xmin_window;
    int subscription_conflict_resolution;

    /* extreme-rto standby read */
    int64 max_standby_base_page_size;
    int64 max_standby_lsn_info_size;
    
    bool enable_uwal;
    char* uwal_path;
<<<<<<< HEAD
    bool handle_toast_in_autovac;
=======

    /* pre-read parms */
    int heap_bulk_read_size;
    int vacuum_bulk_read_size;
>>>>>>> d8857d38
} knl_session_attr_storage;

#endif /* SRC_INCLUDE_KNL_KNL_SESSION_ATTR_STORAGE */<|MERGE_RESOLUTION|>--- conflicted
+++ resolved
@@ -274,14 +274,11 @@
     
     bool enable_uwal;
     char* uwal_path;
-<<<<<<< HEAD
     bool handle_toast_in_autovac;
-=======
 
     /* pre-read parms */
     int heap_bulk_read_size;
     int vacuum_bulk_read_size;
->>>>>>> d8857d38
 } knl_session_attr_storage;
 
 #endif /* SRC_INCLUDE_KNL_KNL_SESSION_ATTR_STORAGE */