--- conflicted
+++ resolved
@@ -108,11 +108,8 @@
     int WalReceiverBufSize;
     int DataQueueBufSize;
     int NBuffers;
-<<<<<<< HEAD
     int NNvmBuffers;
-=======
     int NPcaBuffers;
->>>>>>> 61c70527
     int NSegBuffers;
     int cstore_buffers;
     int MaxSendSize;
