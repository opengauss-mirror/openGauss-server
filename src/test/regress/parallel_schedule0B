# ----------
# data partition
# ----------
# --------------------------
# usecases for improving coverage 
# --------------------------
test: vec_hashjoin1 single_node_rangetypes db4ai_explain_model test_ustore_toast ustore_ddl ts_utf8 test_ustore_update test_ustore_index
test: sqlldr/gs_loader_basic psql parse_xlog cgin_test create_index_gist hw_user rowlevelsecurity query_self_tuning hw_partition_llt

test: physical_slot

test: hw_smp

# test MERGE INTO

# test INSERT UPDATE UPSERT
#test: insert_update_002 insert_update_003 insert_update_008 insert_update_009 insert_update_010
#test: insert_update_001#
test: delete update namespace case select_having select_implicit test_cursor_arg_defexpr
test: hw_test_operate_user multi_update
test: hw_createtbl_llt multi_delete
#test: gsqlerr#
test: sqlLLT
#test: hw_sql_llt#

test: upsert_prepare
test: upsert_001 upsert_002 upsert_003 upsert_008 upsert_009 upsert_010
test: upsert_grammer_test_01 upsert_unlog_test upsert_tmp_test
test: upsert_grammer_test_02 upsert_restriction upsert_composite
test: upsert_trigger_test upsert_explain upsert_where upsert_where_sublink
test: upsert_subquery
test: upsert_clean

# all pass
# run tablespace by itself, and first, because it forces a checkpoint;
# we'd prefer not to have checkpoints later in the tests because that
# interferes with crash-recovery testing.
test: hw_alter_session
test: tablespace
test: hw_account_lock

# ----------
# Another group of parallel tests
# ----------
#test: hw_independent_user hw_user_basic hw_user_revoke hw_user_privilege hw_user_pguser hw_user_namespace
test: hw_interval_format hw_function_p_3 hw_function_p_4 hw_current_schema hw_functions
#test: hw_function_p_1 hw_function_p_2#
test: hw_dba_enable_partition hw_tablespace
test: hw_procedure_define 
#test: hw_anonymous_block
#test: hw_procedure#
test: hw_grant_all hw_dynamic_sql hw_func_return_out
test: hw_package_function type_replace

#show plan
#test: plan_hint

###split from parallel_schedule4###

# ----------
# Another group of parallel tests
# ----------
# plsql_packages tests

test: hw_empty_str_to_null
test: hw_schema

test: tpchrush
test: tpch01 tpch03 tpch04 libcomm_check_status tpch03_querymem
test: tpch05 tpch06 tpch07 tpch08
test: tpch09 tpch10 tpch11 tpch12
test: tpch13 tpch14 tpch15 tpch16
test: tpch_vector_optimal
test: tpch18 tpch19 tpch20 tpch18_querymem
test: tpch21 tpch22 tpch11_pretty_performance vector_procedure
#test: tpch02 tpch17 

#test export
test: temp__2

test: vec_prepare_001 vec_prepare_002
test: vec_prepare_003

#test function pg_prepared_statement(sessionid)
test: function_pg_prepared_statement1 function_pg_prepared_statement2

#test sort optimize
test: sort_optimize_row sort_optimize_column sort_optimize_001
#test early free
test: early_free
#test sublink enhanced, including pullup-non-correlated-sublink and winmagic
test: sublink_pullup_enhance
#test for col tpch with vector engine disabled
test: tpch_disablevec01 tpch_disablevec03 tpch_disablevec04
test: tpch_disablevec05 tpch_disablevec06 tpch_disablevec07
test: tpch_disablevec08 tpch_disablevec09 tpch_disablevec12
test: tpch_disablevec13 tpch_disablevec14 tpch_disablevec16
test: tpch_disablevec18 tpch_disablevec19 tpch_disablevec21

# ----------
# Postgres-XC additional tests
# ----------

# This was used by triggers
test: xc_create_function
# Now xc_misc is used by xc_returning_step1 and xc_returning_step2
test: xc_misc
# Those ones can be run in parallel
test: xc_groupby xc_distkey xc_having
#test: hw_rewrite_lazyagg hw_light
test: xc_temp xc_FQS 
test: xc_remote hw_pbe
test: xc_FQS_join xc_copy 
#test: xc_alter_table
test: xc_constraints xc_limit xc_sort
#test: xc_params xc_returning_step1
test: xc_params
test: xc_returning_step2

#test row compress
#test: compress compress01 compress02 cmpr_toast_000 cmpr_toast_update cmpr_index_00 cmpr_6bytes cmpr_int cmpr_datetime cmpr_numstr cmpr_numstr01 cmpr_float cmpr_nulls_delta cmpr_nulls_prefix cmpr_copyto cmpr_mode_none00 cmpr_mode_none01 cmpr_references_00 cmpr_references_01
#test: cmpr_rollback cmpr_drop_column cmpr_drop_column_01 cmpr_drop_column_02 cmpr_drop_column_03 cmpr_dead_loop_00 cmpr_timewithzone cmpr_cluster_00

# Cluster setting related test is independant


test: xc_dml
# ---------------------------
# test cases for CStore
# ---------------------------
#test: hw_cstore_alter cstore_alter_table2 cstore_alter_table3 cstore_alter_table4 cstore_alter_table5 cstore_alter_table6 cstore_alter_table8 cstore_alter_table9 cstore_alter_table10 hw_cstore_copy hw_alter_table_instant hw_cstore_copy1
#test: cstore_alter_table cstore_alter_table1 cstore_alter_table7 

test: hw_cstore_tablespace_1 hw_cstore_tablespace_2 hw_cstore_tablespace_3 hw_cstore_tablespace_4 hw_cstore_tablespace_5 hw_cstore_truncate hw_cstore_update
#test: hw_cstore_roughcheck
test: hw_cstore_partition_update hw_cstore_partition_update1 hw_cstore_partition_update2 hw_cstore_partition

#------------------------------
# CStore compression test cases
#-----------------------------
test: cstore_cmpr_delta cstore_cmpr_date cstore_cmpr_timestamp_with_timezone cstore_cmpr_time_with_timezone cstore_cmpr_delta_nbits cstore_cmpr_delta_int cstore_cmpr_str cstore_cmpr_dict_00 cstore_cmpr_rle_2byte_runs
test: cstore_cmpr_every_datatype cstore_cmpr_zlib cstore_unsupported_feature cstore_unsupported_feature1 cstore_cmpr_rle_bound cstore_cmpr_rle_bound1 cstore_nan cstore_infinity cstore_log2_error cstore_create_clause cstore_create_clause1 cstore_nulls_00 cstore_partial_cluster_info
test: cstore_replication_table_delete

test: hw_cstore_index hw_cstore_index1 hw_cstore_index2
test: hw_cstore_vacuum
test: hw_cstore_insert hw_cstore_delete hw_cstore_unsupport

# test on extended statistics
test: hw_es_multi_column_stats_prepare hw_es_multi_column_stats_eqclass
test: hw_es_multi_column_stats_1 hw_es_multi_column_stats_1_1 hw_es_multi_column_stats_1_2 hw_es_multi_column_stats_1_3 hw_es_multi_column_stats_1_4 hw_es_multi_column_stats_1_5 hw_es_multi_column_stats_1_6 hw_es_multi_column_stats_2_1 hw_es_multi_column_stats_2_2 hw_es_multi_column_stats_2_3 hw_es_multi_column_stats_3 hw_es_multi_column_stats_3_1 hw_es_multi_column_stats_3_2
test: hw_es_multi_column_stats_end

test: limit1 setop setop_1 setop_2
#test: checksum
test: distinct prepare1
test: unsupported_features statistic statistic_2

test: hw_setop_writefile

test: vec_nestloop_pre vec_mergejoin_prepare vec_result vec_limit vec_mergejoin_1 vec_mergejoin_2 vec_stream force_vector_engine force_vector_engine2
test: vec_mergejoin_inner vec_mergejoin_left vec_mergejoin_semi vec_mergejoin_anti llvm_vecexpr1 llvm_vecexpr2 llvm_vecexpr3 llvm_target_expr llvm_target_expr2 llvm_target_expr3 llvm_vecexpr_td
#test: vec_nestloop1
test: vec_mergejoin_aggregation llvm_vecagg llvm_vecagg2 llvm_vecagg3 llvm_vechashjoin vector_subpartition
#test: vec_nestloop_end

# ----------$
# The first group of parallel tests$
# ----------$
test: boolean name oid bit txid uuid numeric_hide_tailing_zero rawlike
#test: float8 numeric char varchar text int2 int4 float4 numeric_2 money

# Depends on things setup during char, varchar and text
# Depends on int2, int4, int8, float4, float8
#test: strings numerology

# ----------
# The second group of parallel tests
# ----------
#test: lseg box path polygon circle date time timetz timestamptz abstime reltime inet
test: interval tinterval macaddr tstypes comments ignore_double_quotes
#test: point timestamp

# ----------
# Another group of parallel tests
# geometry depends on point, lseg, box, path, polygon and circle
# horology depends on interval, timetz, timestamp, timestamptz, reltime and abstime
# ----------
#test: geometry horology

# ----------
# Load huge amounts of data
# We should split the data files into single files and then
# execute two copy tests parallel, to check that copy itself
# is concurrent safe.(duplicate)
# ----------
test: copyselect copy_error_log copy_support_transform copy_from_support_parallel
test: copy_new_gram copy_gbk_test copy_gb18030_test
#test: copy_eol

# ----------
# More groups of parallel tests
# ----------
#test: create_index

###split from parallel_schedule2###
#test: hw_sec_account_lock_unlock rowlevelsecurity
test: resolve_unknown
test: query_rewrite
test: create_schema 
test: create_schema2
#test: view_dump
test: hw_function_p_3 hw_function_p_4
#test: hw_function_p_2
#test: hw_function_p_1
test: create_c_function
test: cstore_replication_table_delete

test: hw_cursor_part1 hw_cursor_part2 hw_cursor_part3 hw_cursor_part4 hw_cursor_part5 hw_cursor_part6 hw_cursor_part7 hw_cursor_part8
test: vec_append_part1 vec_append_part2 vec_append_part3
test: vec_cursor_part1 vec_cursor_part2
test: vec_delete_part1 vec_delete_part2
test: vec_set_func
test: hw_cursor_rollback hw_cursor_rollback_ustore

test: alter_schema_db_rename_seq alter_sequence_001 alter_seq_max_in_txn

test: a_outerjoin_conversion

# test on plan_table
#test: plan_table04

test: setrefs
test: agg window_agg_stream_test

# test sql by pass
test: bypass_simplequery_support
test: bypass_preparedexecute_support
test: sqlbypass_partition
test: sqlbypass_partition_prepare

# test srf_fusion
# Please fell free to execute each case independently
test: srf_fusion srf_fusion_basic srf_fusion_agg
 
test: string_digit_to_numeric tablesample_3 tablesample_4
# Another group of parallel tests
# ----------
#test: collate tablesample tablesample_1 tablesample_2 matview
test: matview_single

# ----------
# Another group of parallel tests
# ----------
test: hll_hash hll_func hll_para hll_mpp hll_cstore hll_misc

test: function_get_table_def

# ----------
# Another group of parallel tests
# ----------
test: hw_order


# temp__3 create_table copy vec_prepare_001 vec_prepare_002 vec_prepare_003 int4 int8 are duplicated
test: temp__3

#security_plugin
test: sp_set_policy_plugin_enable
test: sp_masking_udf
test: sp_set_policy_plugin_disable

# ----------
# Another group of parallel tests
# NB: temp.sql does a reconnect which transiently uses 2 connections,
# so keep this parallel group to at most 19 tests
# ----------
#test: plpgsql
test: select_where_func
test: arrayinterface_single
test: plpgsql_table_opengauss  
test: plpgsql_assign_value_to_array_attribute
test: plpgsql_array_of_record
#test: plpgsql_nest_compile
test: arrayinterface_ted
test: function_default_test plpgsql_inout_param
test: plpgsql_cursor_rowtype
test: plpgsql_assign_list
test: plpgsql_package_type plpgsql_package_param
test: plpgsql_record_attrname
test: plpgsql_insert_record plpgsql_condition_name
test: hw_package_variable package_typmod_test
test: autonomous_cursor
test: plpgsql_reset_session plpgsql_nested_array_and_record
#test: plpgsql_depend
test: plpgsql_depend/plpgsql_depend_type  plpgsql_depend/plpgsql_pkg_dependency plpgsql_depend/plpgsql_recompile plpgsql_depend/plpgsql_pkg_variable_dependency plpgsql_depend/plpgsql_depend_reftype
#test: plancache limit rangefuncs prepare
test: returning largeobject
test: hw_explain_pretty1 hw_explain_pretty2 hw_explain_pretty3
test: goto
test: equivalence_class
test: tsdb_delta2_compress
test: tsdb_xor_compress
#test: tsdb_aggregate

test: readline
test: hw_to_timestamp hw_view_privilege

test: hw_identifier
#test: hw_hashint1 hw_smalldatetime_hash hw_rawtype_hash
#test: hw_nvarchar2_hash cmpr_smallint cmpr_prefix_150left cmpr_uint32_oid
test: oidjoins opr_sanity_2 regex regex2 regex.linux.utf8
#test: opr_sanity_1

test: pmk
# Cluster setting related test is independant
# ----------
# Test of changed data type compatible with Oracle

test: hw_datatype_2 hw_datatype_3
test: hw_datatype hw_datatype_set
test: test_regex llt_atc

# test for inherit table
test: inherits01

# ----------
# test for set operations
# ----------
test: select_nest_views
#test: enum
#show plan
test: col_joinplan col_joinnew
test: col_limit col_distinct col_prepare
test: col_function_1 col_function_2 col_count_distinct_1 col_count_distinct_2 col_count_distinct_3 col_count_distinct_4
test: directory_test
test: analyse_verify
test: create_compositetype
test: hw_pct_type_and_rowtype
#test: create_basetype
#test: tabletype
#test with recursive
test: with_002
test: recursive_ref_recursive
#test: recursive_prepare
#test: recursive_cte
#test: recursive_cte_col
#test: nohashjoin_recursive_cte
#test: nohashjoin_recursive_cte_col
#test: others
#test: icbc_customer
#test: recursive_unshippable
#test: recursive_finalize
#test: recursive_cte_1
test: test_relpages

test: temp__3
test: vec_window_pre
test: gin_test_2
#test: window1
test: vec_window_001
#test: vec_window_002
test: vec_numeric_sop_1 vec_numeric_sop_2 vec_numeric_sop_3 vec_numeric_sop_4 vec_numeric_sop_5
#test: vec_window_end

test: vec_unique_pre vec_bitmap_prepare
test: vec_unique vec_setop_001 vec_setop_002 vec_setop_003 vec_setop_004 hw_vec_int4 hw_vec_int8 hw_vec_float4 hw_vec_float8
#test: vec_setop_005
test: hw_vec_constrainst vec_numeric vec_numeric_1 vec_numeric_2 vec_bitmap_1 vec_bitmap_2
test: disable_vector_engine
test: hybrid_row_column
test: retry
test: hw_replication_slots
test: insert insert_right_ref rules
test: copy2 temp
test: truncate
#test: temp_table

test: b_compatibility
test: hw_compatibility
test: hw_groupingsets hw_row_grouping_set
test: char_truncation_common char_truncation_cast

#this case is dispatched from schedule10(gin_test)
test: gin_test1 gin_test2 gin_test3

#the fallowing part is dispatched from schedule15

# FIXME: move me back to the parallel test when the refcnt issue is fixed
# Below two teste are unstable, temporarily ignoring. This is same to distribute_dattistic, relallvisible, Dongwang will solve the problem.

#test: hw_expression_alias


#==========================================================================================================================================
# privilege test
test: predefined_roles
test: gs_db_privilege
test: any_privs

# ----------
# src/test/regress/parallel_schedule.33
#
# By convention, we put no more than twenty tests in any one parallel group;
# this limits the number of connections needed to run the tests.
# ----------


test: udf_crem

test: create_c_function

#---1. Drop-Column test
test: cstore_drop_column_replicated
#test: cstore_drop_column

#split from parallel_schedule2

# ----------
# Advisory lock need to be tested in series in Postgres-XC
# ---------
test: advisory_lock

# ----------
# Another group of parallel tests
# ----------
test: cluster dependency bitmapops tsdicts functional_deps
test: json_and_jsonb json jsonb jsonb2
#test: guc

# test for vec sonic hash
test: vec_sonic_hashjoin_number_prepare
test: vec_sonic_hashjoin_number_nospill

test: timeout
test: dml
test: hashfilter hashfilter_1
test: reduce_orderby
#test: backtrace_log
#test: bulkload_start
test: bulkload_parallel_test_2 bulkload_parallel_test_3
#test: bulkload_parallel_test_1 bulkload_parallel_test_4

test: tpchcol05 tpchcol07 tpchcol08 tpchcol09

test: tpchcol01
test: tpchcol06
test: tpchcol03 tpchcol04
test: tpchcol12 tpchcol13 tpchcol14 tpchcol16 tpchcol18 tpchcol19 tpchcol21

test: vec_partition vec_partition_1 vec_material_001
test: vec_m_file
test: llvm_vecsort llvm_vecsort2

test: udf_crem create_c_function

# procedure, Function Test
#test: create_procedure
test: create_function
<<<<<<< HEAD
test: pg_compatibility

test: alter_trigger
=======
test: pg_compatibility test_index_include
>>>>>>> 315df77d
<|MERGE_RESOLUTION|>--- conflicted
+++ resolved
@@ -457,10 +457,6 @@
 # procedure, Function Test
 #test: create_procedure
 test: create_function
-<<<<<<< HEAD
-test: pg_compatibility
-
-test: alter_trigger
-=======
 test: pg_compatibility test_index_include
->>>>>>> 315df77d
+
+test: alter_trigger