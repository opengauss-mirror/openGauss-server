/* -------------------------------------------------------------------------
 *
 * utility.cpp
 *	  Contains functions which control the execution of the POSTGRES utility
 *	  commands.  At one time acted as an interface between the Lisp and C
 *	  systems.
 *
 * Portions Copyright (c) 2020 Huawei Technologies Co.,Ltd.
 * Portions Copyright (c) 1996-2012, PostgreSQL Global Development Group
 * Portions Copyright (c) 1994, Regents of the University of California
 * Portions Copyright (c) 2010-2012 Postgres-XC Development Group
 *
 * IDENTIFICATION
 *    src/gausskernel/process/tcop/utility.cpp
 *
 * -------------------------------------------------------------------------
 */
#include "postgres.h"
#include "knl/knl_variable.h"

#include "nodes/print.h"

#include "access/reloptions.h"
#include "access/transam.h"
#include "access/twophase.h"
#include "access/xact.h"
#include "access/xlog.h"
#include "catalog/catalog.h"
#include "catalog/index.h"
#include "catalog/namespace.h"
#include "catalog/pg_namespace.h"
#include "catalog/pg_synonym.h"
#include "catalog/pgxc_group.h"
#include "catalog/toasting.h"
#include "catalog/cstore_ctlg.h"
#include "commands/alter.h"
#include "commands/async.h"
#include "commands/cluster.h"
#include "commands/comment.h"
#include "commands/collationcmds.h"
#include "commands/conversioncmds.h"
#include "commands/copy.h"
#include "commands/createas.h"
#include "commands/dbcommands.h"
#include "commands/defrem.h"
#include "commands/discard.h"
#include "commands/explain.h"
#include "commands/extension.h"
#include "commands/lockcmds.h"
#include "commands/portalcmds.h"
#include "commands/prepare.h"
#include "commands/proclang.h"
#include "commands/schemacmds.h"
#include "commands/seclabel.h"
#include "commands/sec_rls_cmds.h"
#include "commands/sequence.h"
#include "commands/shutdown.h"
#include "commands/tablecmds.h"
#include "commands/tablespace.h"
#include "commands/directory.h"
#include "commands/trigger.h"
#include "commands/typecmds.h"
#include "commands/user.h"
#include "commands/vacuum.h"
#include "commands/verify.h"
#include "commands/view.h"
#include "executor/nodeModifyTable.h"
#include "foreign/fdwapi.h"
#include "instruments/instr_unique_sql.h"
#include "gaussdb_version.h"
#include "miscadmin.h"
#include "optimizer/cost.h"
#include "optimizer/plancat.h"
#include "nodes/makefuncs.h"
#include "parser/parse_utilcmd.h"
#include "parser/analyze.h"
#include "parser/parse_func.h"
#include "postmaster/autovacuum.h"
#include "postmaster/bgwriter.h"
#include "rewrite/rewriteDefine.h"
#include "rewrite/rewriteRemove.h"
#include "storage/fd.h"
#include "storage/lmgr.h"
#include "storage/procarray.h"
#include "tcop/pquery.h"
#include "tcop/utility.h"
#include "tsearch/ts_locale.h"
#include "utils/acl.h"
#include "utils/extended_statistics.h"
#include "utils/fmgroids.h"
#include "utils/guc.h"
#include "utils/tqual.h"
#include "utils/syscache.h"
#include "tsdb/meta_utils.h"

#ifdef PGXC
#include "pgxc/barrier.h"
#include "pgxc/execRemote.h"
#include "pgxc/locator.h"
#include "pgxc/pgxc.h"
#include "optimizer/pgxcplan.h"
#include "pgxc/poolutils.h"
#include "nodes/nodes.h"
#include "pgxc/poolmgr.h"
#include "pgxc/nodemgr.h"
#include "pgxc/groupmgr.h"
#include "utils/lsyscache.h"
#include "utils/rel.h"
#include "utils/rel_gs.h"
#include "utils/snapmgr.h"
#include "utils/builtins.h"
#include "utils/inval.h"
#include "catalog/pgxc_node.h"
#include "workload/workload.h"
#include "tsdb/time_bucket.h"

static RemoteQueryExecType ExecUtilityFindNodes(ObjectType object_type, Oid rel_id, bool* is_temp);
static RemoteQueryExecType exec_utility_find_nodes_relkind(Oid rel_id, bool* is_temp);
static RemoteQueryExecType get_nodes_4_comment_utility(CommentStmt* stmt, bool* is_temp, ExecNodes** exec_nodes);
static RemoteQueryExecType get_nodes_4_rules_utility(RangeVar* relation, bool* is_temp);
static void drop_stmt_pre_treatment(
    DropStmt* stmt, const char* query_string, bool sent_to_remote, bool* is_temp, RemoteQueryExecType* exec_type);
static void ExecUtilityWithMessage(const char* query_string, bool sent_to_remote, bool is_temp);

static void exec_utility_with_message_parallel_ddl_mode(
    const char* query_string, bool sent_to_remote, bool is_temp, const char* first_exec_node, RemoteQueryExecType exec_type);
static bool is_stmt_allowed_in_locked_mode(Node* parse_tree, const char* query_string);

static ExecNodes* assign_utility_stmt_exec_nodes(Node* parse_tree);
#endif

static void add_remote_query_4_alter_stmt(bool is_first_node, AlterTableStmt* atstmt, const char* query_string, List** stmts,
    char** drop_seq_string, ExecNodes** exec_nodes);

bool IsVariableinBlackList(const char* name);

/* @hdfs DoVacuumMppTable process MPP local table for command Vacuum/Analyze */
void DoVacuumMppTable(VacuumStmt* stmt, const char* query_string, bool is_top_level, bool sent_to_remote);

/* Hook for plugins to get control in ProcessUtility() */
THR_LOCAL ProcessUtility_hook_type ProcessUtility_hook = NULL;
#ifdef ENABLE_MULTIPLE_NODES
static void analyze_tmptbl_debug_cn(Oid rel_id, Oid main_relid, VacuumStmt* stmt, bool iscommit);
#endif
/* @hdfs Get sheduling message for analyze command */
extern List* CNSchedulingForAnalyze(
    unsigned int* totalFilesNum, unsigned int* num_of_dns, Oid foreign_table_id, bool isglbstats);

extern void begin_delta_merge(VacuumStmt* stmt);
#ifdef ENABLE_MULTIPLE_NODES
static void set_dndistinct_coors(VacuumStmt* stmt, int attnum);
#endif
static void attatch_global_info(char** query_string_with_info, VacuumStmt* stmt, const char* query_string, bool has_var,
    AnalyzeMode e_analyze_mode, Oid rel_id, char* foreign_tbl_schedul_message = NULL);
static char* get_hybrid_message(ForeignTableDesc* table_desc, VacuumStmt* stmt, char* foreign_tbl_schedul_message);
static bool need_full_dn_execution(const char* group_name);
int SetGTMVacuumFlag(GTM_TransactionKey txn_key, bool is_vacuum);
#ifdef ENABLE_MULTIPLE_NODES
extern void BumpPGXCGlobalVersion();
#endif

extern void check_log_ft_definition(CreateForeignTableStmt* stmt);
extern void ts_check_feature_disable();

/* the hash value of extension script */
#define POSTGIS_VERSION_NUM 2

/* the size of page, unit is kB */
#define PAGE_SIZE 8
#define HALF_AMOUNT 0.5
#define BIG_MEM_RATIO 1.2
#define SMALL_MEM_RATIO 1.1

/* ----------------------------------------------------------------
 * report_utility_time
 *
 * send the finish time of copy and exchange/truncate/drop partition operations to pgstat collector.
 * ----------------------------------------------------------------
 */
static void report_utility_time(void* parse_tree)
{
    ListCell* lc = NULL;
    RangeVar* relation = NULL;

    if (u_sess->attr.attr_sql.enable_save_datachanged_timestamp == false)
        return;

    if (!IS_SINGLE_NODE && !IS_PGXC_COORDINATOR)
        return;

    if (nodeTag(parse_tree) != T_CopyStmt && nodeTag(parse_tree) != T_AlterTableStmt)
        return;

    if (nodeTag(parse_tree) == T_CopyStmt) {
        CopyStmt* cs = (CopyStmt*)parse_tree;
        if (cs->is_from == false) {
            ereport(DEBUG1, (errmsg("\"copy to\" found")));
            return;
        }
        relation = cs->relation;
    }

    if (nodeTag(parse_tree) == T_AlterTableStmt) {
        AlterTableStmt* ats = (AlterTableStmt*)parse_tree;

        bool found = false;
        AlterTableCmd* cmd = NULL;
        foreach (lc, ats->cmds) {
            cmd = (AlterTableCmd*)lfirst(lc);
            if (cmd->subtype == AT_TruncatePartition || cmd->subtype == AT_ExchangePartition ||
                cmd->subtype == AT_DropPartition) {
                found = true;
            }
        }

        if (found == false) {
            ereport(DEBUG1, (errmsg("truncate/exchange/drop partition not found")));
            return;
        }

        relation = ats->relation;
    }

    if (relation == NULL) {
        ereport(DEBUG1, (errmsg("relation is NULL in CopyStmt/AlterTableStmt")));
        return;
    }

    MemoryContext current_ctx = CurrentMemoryContext;

    Relation rel = NULL;

    PG_TRY();
    {
        rel = heap_openrv(relation, AccessShareLock);

        Oid rid = rel->rd_id;

        if (rel->rd_rel->relkind == RELKIND_RELATION && rid >= FirstNormalObjectId) {
            if (rel->rd_rel->relpersistence == RELPERSISTENCE_PERMANENT ||
                rel->rd_rel->relpersistence == RELPERSISTENCE_UNLOGGED) {
                pgstat_report_data_changed(rid, STATFLG_RELATION, rel->rd_rel->relisshared);
            }
        }

        heap_close(rel, AccessShareLock);
    }
    PG_CATCH();
    {
        (void)MemoryContextSwitchTo(current_ctx);

        ErrorData* edata = CopyErrorData();

        ereport(DEBUG1, (errmsg("Failed to send data changed time, cause: %s", edata->message)));

        FlushErrorState();

        FreeErrorData(edata);

        if (rel != NULL)
            heap_close(rel, AccessShareLock);
    }
    PG_END_TRY();
}

/*
 * CommandIsReadOnly: is an executable query read-only?
 *
 * This is a much stricter test than we apply for XactReadOnly mode;
 * the query must be *in truth* read-only, because the caller wishes
 * not to do CommandCounterIncrement for it.
 *
 * Note: currently no need to support Query nodes here
 */
bool CommandIsReadOnly(Node* parse_tree)
{
    if (IsA(parse_tree, PlannedStmt)) {
        PlannedStmt* stmt = (PlannedStmt*)parse_tree;

        switch (stmt->commandType) {
            case CMD_SELECT:
                if (stmt->rowMarks != NIL)
                    return false; /* SELECT FOR UPDATE/SHARE */
                else if (stmt->hasModifyingCTE)
                    return false; /* data-modifying CTE */
                else
                    return true;
            case CMD_UPDATE:
            case CMD_INSERT:
            case CMD_DELETE:
            case CMD_MERGE:
                return false;
            default:
                elog(WARNING, "unrecognized commandType: %d", (int)stmt->commandType);
                break;
        }
    }
    /* For now, treat all utility commands as read/write */
    return false;
}

/*
 * check_xact_readonly: is a utility command read-only?
 *
 * Here we use the loose rules of XactReadOnly mode: no permanent effects
 * on the database are allowed.
 */
static void check_xact_readonly(Node* parse_tree)
{
    if (!u_sess->attr.attr_common.XactReadOnly)
        return;

    /*
     * Note:Disk space usage reach the threshold causing database open read-only.
     * In this case,if xc_maintenance_mode=on T_DropStmt and T_TruncateStmt is allowed
     * otherwise,just allow read-only stmt
     */
    if ((IS_PGXC_COORDINATOR || IS_PGXC_DATANODE) && IsConnFromCoord())
        return;
    if (u_sess->attr.attr_common.xc_maintenance_mode) {
        switch (nodeTag(parse_tree)) {
            case T_DropStmt:
            case T_TruncateStmt:
                return;
            default:
                break;
        }
    }

    /*
     * Note: Commands that need to do more complicated checking are handled
     * elsewhere, in particular COPY and plannable statements do their own
     * checking.  However they should all call PreventCommandIfReadOnly to
     * actually throw the error.
     */
    switch (nodeTag(parse_tree)) {
        case T_AlterDatabaseStmt:
        case T_AlterDatabaseSetStmt:
        case T_AlterDomainStmt:
        case T_AlterFunctionStmt:
        case T_AlterRoleSetStmt:
        case T_AlterObjectSchemaStmt:
        case T_AlterOwnerStmt:
        case T_AlterSeqStmt:
        case T_AlterTableStmt:
        case T_RenameStmt:
        case T_CommentStmt:
        case T_DefineStmt:
        case T_CreateCastStmt:
        case T_CreateConversionStmt:
        case T_CreatedbStmt:
        case T_CreateDomainStmt:
        case T_CreateFunctionStmt:
        case T_CreateRoleStmt:
        case T_IndexStmt:
        case T_CreatePLangStmt:
        case T_CreateOpClassStmt:
        case T_CreateOpFamilyStmt:
        case T_AlterOpFamilyStmt:
        case T_RuleStmt:
        case T_CreateSchemaStmt:
        case T_CreateSeqStmt:
        case T_CreateStmt:
        case T_CreateTableAsStmt:
        case T_CreateTableSpaceStmt:
        case T_CreateTrigStmt:
        case T_CompositeTypeStmt:
        case T_CreateEnumStmt:
        case T_CreateRangeStmt:
        case T_AlterEnumStmt:
        case T_ViewStmt:
        case T_DropStmt:
        case T_DropdbStmt:
        case T_DropTableSpaceStmt:
        case T_DropRoleStmt:
        case T_GrantStmt:
        case T_GrantRoleStmt:
        case T_AlterDefaultPrivilegesStmt:
        case T_TruncateStmt:
        case T_DropOwnedStmt:
        case T_ReassignOwnedStmt:
        case T_AlterTSDictionaryStmt:
        case T_AlterTSConfigurationStmt:
        case T_CreateExtensionStmt:
        case T_AlterExtensionStmt:
        case T_AlterExtensionContentsStmt:
        case T_CreateFdwStmt:
        case T_AlterFdwStmt:
        case T_CreateForeignServerStmt:
        case T_AlterForeignServerStmt:
        case T_CreateUserMappingStmt:
        case T_AlterUserMappingStmt:
        case T_DropUserMappingStmt:
        case T_AlterTableSpaceOptionsStmt:
        case T_CreateForeignTableStmt:
        case T_SecLabelStmt:
        case T_CreateResourcePoolStmt:
        case T_AlterResourcePoolStmt:
        case T_DropResourcePoolStmt:
        case T_ClusterStmt:
        case T_ReindexStmt:
        case T_CreateDataSourceStmt:
        case T_AlterDataSourceStmt:
        case T_CreateDirectoryStmt:
        case T_DropDirectoryStmt:
        case T_CreateRlsPolicyStmt:
        case T_AlterRlsPolicyStmt:
        case T_CreateSynonymStmt:
        case T_DropSynonymStmt:
            PreventCommandIfReadOnly(CreateCommandTag(parse_tree));
            break;
        case T_VacuumStmt: {
            VacuumStmt* stmt = (VacuumStmt*)parse_tree;
            /* on verify mode, do nothing */
            if (!(stmt->options & VACOPT_VERIFY)) {
                PreventCommandIfReadOnly(CreateCommandTag(parse_tree));
            }
            break;
        }
        case T_AlterRoleStmt: {
            AlterRoleStmt* stmt = (AlterRoleStmt*)parse_tree;
            if (!(DO_NOTHING != stmt->lockstatus && t_thrd.postmaster_cxt.HaShmData->current_mode == STANDBY_MODE)) {
                PreventCommandIfReadOnly(CreateCommandTag(parse_tree));
            }
            break;
        }
        default:
            /* do nothing */
            break;
    }
}

/*
 * PreventCommandIfReadOnly: throw error if XactReadOnly
 *
 * This is useful mainly to ensure consistency of the error message wording;
 * most callers have checked XactReadOnly for themselves.
 */
void PreventCommandIfReadOnly(const char* cmd_name)
{
    if (u_sess->attr.attr_common.XactReadOnly)
        ereport(ERROR,
            (errcode(ERRCODE_READ_ONLY_SQL_TRANSACTION),
                /* translator: %s is name of a SQL command, eg CREATE */
                errmsg("cannot execute %s in a read-only transaction", cmd_name)));
}

/*
 * PreventCommandDuringRecovery: throw error if RecoveryInProgress
 *
 * The majority of operations that are unsafe in a Hot Standby slave
 * will be rejected by XactReadOnly tests.	However there are a few
 * commands that are allowed in "read-only" xacts but cannot be allowed
 * in Hot Standby mode.  Those commands should call this function.
 */
void PreventCommandDuringRecovery(const char* cmd_name)
{
    if (RecoveryInProgress())
        ereport(ERROR,
            (errcode(ERRCODE_READ_ONLY_SQL_TRANSACTION),
                /* translator: %s is name of a SQL command, eg CREATE */
                errmsg("cannot execute %s during recovery", cmd_name)));
}

/*
 * CheckRestrictedOperation: throw error for hazardous command if we're
 * inside a security restriction context.
 *
 * This is needed to protect session-local state for which there is not any
 * better-defined protection mechanism, such as ownership.
 */
static void CheckRestrictedOperation(const char* cmd_name)
{
    if (InSecurityRestrictedOperation())
        ereport(ERROR,
            (errcode(ERRCODE_INSUFFICIENT_PRIVILEGE),
                /* translator: %s is name of a SQL command, eg PREPARE */
                errmsg("cannot execute %s within security-restricted operation", cmd_name)));
}

/*
 * @NodeGroup Support
 * @Description: Determine the list objects is in same node group
 *
 * @Return: 'true' in same group, 'false' in different group
 */
static bool DropObjectsInSameNodeGroup(DropStmt* stmt)
{
    ListCell* cell = NULL;
    ListCell* cell2 = NULL;
    Oid group_oid = InvalidOid;
    Oid goid = InvalidOid;
    bool find_first = false;
    ObjectType object_type = stmt->removeType;
    Oid ins_group_oid;

    if (stmt->objects == NIL || list_length(stmt->objects) == 1) {
        return true;
    }

    ins_group_oid = ng_get_installation_group_oid();

    /* Scanning dropping list to error-out un-allowed cases */
    foreach (cell, stmt->objects) {
        ObjectAddress address;
        List* objname = (List*)lfirst(cell);
        List* objargs = NIL;
        Relation relation = NULL;
        if (stmt->arguments) {
            cell2 = (!cell2 ? list_head(stmt->arguments) : lnext(cell2));
            objargs = (List*)lfirst(cell2);
        }

        /* Get an ObjectAddress for the object. */
        address = get_object_address(stmt->removeType, objname, objargs, &relation, AccessShareLock, stmt->missing_ok);
        /* Issue NOTICE if supplied object was not found. */
        if (!OidIsValid(address.objectId)) {
            continue;
        }

        /* Fetching group_oid for given relation */
        if (object_type == OBJECT_FUNCTION) {
            goid = GetFunctionNodeGroupByFuncid(address.objectId);
            if (!OidIsValid(goid))
                goid = ins_group_oid;
        } else if (object_type == OBJECT_SEQUENCE) {
            Oid tableId = InvalidOid;
            int32 colId;
            if (!sequenceIsOwned(address.objectId, &tableId, &colId))
                goid = ins_group_oid;
            else
                goid = ng_get_baserel_groupoid(tableId, RELKIND_RELATION);
        }

        /* Close relation if necessary */
        if (relation)
            relation_close(relation, AccessShareLock);

        if (!find_first) {
            group_oid = goid;
            find_first = true;
            continue;
        }

        if (goid != group_oid) {
            return false;
        }
    }

    return true;
}

/*
 * @NodeGroup Support
 * @Description: Get  same node group for grant objects,
 * Only for tables, foreign tables, sequences and functions,
 * Caller should not call GrantStmtGetNodeGroup for other object type.
 *
 * @Return: InvalidOid means different group, or same group oid.
 */
static Oid GrantStmtGetNodeGroup(GrantStmt* stmt)
{
    Oid goid = InvalidOid;
    Oid ins_group_oid = InvalidOid;
    List* oids = NIL;
    bool find_first = false;
    ListCell* cell = NULL;
    Oid group_oid = InvalidOid;

    /* Collect the OIDs of the target objects */
    oids = GrantStmtGetObjectOids(stmt);

    ins_group_oid = ng_get_installation_group_oid();

    /* Scanning dropping list to error-out un-allowed cases */
    foreach (cell, oids) {
        Oid object_oid = lfirst_oid(cell);
        char relkind;

        /* Issue NOTICE if supplied object was not found. */
        if (!OidIsValid(object_oid)) {
            continue;
        }

        if (stmt->objtype == ACL_OBJECT_FUNCTION) {
            goid = GetFunctionNodeGroupByFuncid(object_oid);
            if (!OidIsValid(goid))
                goid = ins_group_oid;
        } else if (stmt->objtype == ACL_OBJECT_RELATION || stmt->objtype == ACL_OBJECT_SEQUENCE) {
            relkind = get_rel_relkind(object_oid);

            /* Fetching group_oid for given relation */
            if (relkind == RELKIND_RELATION || relkind == RELKIND_FOREIGN_TABLE) {
                goid = ng_get_baserel_groupoid(object_oid, RELKIND_RELATION);
            } else {
                /* maybe views, sequences */
                continue;
            }
        } else {
            /* Should not enter here */
            Assert(false);
        }

        if (!find_first) {
            group_oid = goid;
            find_first = true;
            continue;
        }

        if (goid != group_oid) {
            list_free(oids);
            return InvalidOid;
        }
    }

    list_free(oids);

    return find_first ? group_oid : ins_group_oid;
}

/*
 * @NodeGroup Support
 * @Description: Create ExecNodes according node group oid.
 *
 * @Return: ExecNodes.
 */
static ExecNodes* GetNodeGroupExecNodes(Oid group_oid)
{
    ExecNodes* exec_nodes = NULL;
    Oid* members = NULL;
    int nmembers;
    bool need_full_dn = false;

    exec_nodes = makeNode(ExecNodes);

    if (!in_logic_cluster()) {
        char* group_name = get_pgxc_groupname(group_oid);
        if (group_name == NULL) {
            ereport(ERROR,
                (errmodule(MOD_EXECUTOR),
                    errcode(ERRCODE_DATA_EXCEPTION),
                    errmsg("computing nodegroup is not a valid group.")));
        }
        need_full_dn = need_full_dn_execution(group_name);
        pfree_ext(group_name);
    }

    if (need_full_dn) {
        exec_nodes->nodeList = GetAllDataNodes();
        return exec_nodes;
    }

    nmembers = get_pgxc_groupmembers_redist(group_oid, &members);

    exec_nodes->nodeList = GetNodeGroupNodeList(members, nmembers);

    pfree_ext(members);

    return exec_nodes;
}

/*
 * @NodeGroup Support
 * @Description: Get exec nodes according table that own the sequence.
 *
 * @Return: exec nodes of the sequence.
 */
static ExecNodes* GetOwnedByNodes(Node* seq_stmt)
{
    Oid goid;
    Oid table_id;
    List* owned_by = NIL;
    List* rel_name = NIL;
    ListCell* option = NULL;
    int nnames;
    RangeVar* rel = NULL;
    List* options = NULL;

    Assert(seq_stmt != NULL);

    if (IsA(seq_stmt, CreateSeqStmt))
        options = ((CreateSeqStmt*)seq_stmt)->options;
    else if (IsA(seq_stmt, AlterSeqStmt))
        options = ((AlterSeqStmt*)seq_stmt)->options;
    else
        return NULL;

    foreach (option, options) {
        DefElem* defel = (DefElem*)lfirst(option);

        if (strcmp(defel->defname, "owned_by") == 0) {
            owned_by = defGetQualifiedName(defel);
            break;
        }
    }

    if (owned_by == NULL)
        return NULL;

    nnames = list_length(owned_by);
    Assert(nnames > 0);
    if (nnames == 1) {
        /* Must be OWNED BY NONE */
        return NULL;
    }

    /* Separate rel_name */
    rel_name = list_truncate(list_copy(owned_by), nnames - 1);
    rel = makeRangeVarFromNameList(rel_name);
    if (rel->schemaname != NULL)
        table_id = get_valid_relname_relid(rel->schemaname, rel->relname);
    else
        table_id = RelnameGetRelid(rel->relname);

    Assert(OidIsValid(table_id));

    /* Fetching group_oid for given relation */
    goid = get_pgxc_class_groupoid(table_id);
    if (!OidIsValid(goid))
        return NULL;

    return GetNodeGroupExecNodes(goid);
}

#ifdef ENABLE_MULTIPLE_NODES
/*
 * @NodeGroup Support
 * @Description: Get exec nodes according table that own the sequence.
 *
 * @Return: exec nodes of the sequence.
 */
static ExecNodes* GetSequenceNodes(RangeVar* sequence, bool missing_ok)
{
    Oid goid;
    Oid seq_id;
    Oid table_id = InvalidOid;
    int32 col_id = 0;

    seq_id = RangeVarGetRelid(sequence, NoLock, missing_ok);

    if (!OidIsValid(seq_id))
        return NULL;

    if (!sequenceIsOwned(seq_id, &table_id, &col_id))
        return NULL;

    /* Fetching group_oid for given relation */
    goid = get_pgxc_class_groupoid(table_id);
    if (!OidIsValid(goid))
        return NULL;

    return GetNodeGroupExecNodes(goid);
}
#endif

/*
 * @NodeGroup Support
 * @Description: Get create function query string in datanodes.
 *
 * @Return: new query string for sql language in logic cluster, or old query string.
 */
static const char* GetCreateFuncStringInDN(CreateFunctionStmt* stmt, const char* query_string)
{
    errno_t rc;
    ListCell* option = NULL;
    bool is_sql_lang = false;
    size_t str_len;
    char* tmp = NULL;
    const char* query_str = query_string;

    if (!in_logic_cluster() || !u_sess->attr.attr_sql.check_function_bodies)
        return query_string;

    foreach (option, stmt->options) {
        DefElem* defel = (DefElem*)lfirst(option);

        if (strcmp(defel->defname, "language") == 0) {
            if (strcmp(strVal(defel->arg), "sql") == 0) {
                is_sql_lang = true;
                break;
            }
        }
    }

    if (!is_sql_lang)
        return query_string;

    str_len = strlen(query_string) + 128;
    tmp = (char*)palloc(str_len);

    rc = snprintf_s(
        tmp, str_len, str_len - 1, "SET check_function_bodies = off;%s;SET check_function_bodies = on;", query_string);
    securec_check_ss(rc, "\0", "\0");

    query_str = tmp;

    return query_str;
}

/*
 * @NodeGroup Support
 * @Description: Determine the list objects is in same node group
 *
 * @Return: 'true' in same group, 'false' in different group
 */
static ExecNodes* GetFunctionNodes(Oid func_id)
{
    Oid goid;

    /* Fetching group_oid for given relation */
    goid = GetFunctionNodeGroupByFuncid(func_id);
    if (!OidIsValid(goid))
        return NULL;

    return GetNodeGroupExecNodes(goid);
}

/*
 * @NodeGroup Support
 * @Description: Determine the list objects is in same node group
 *
 * @Return: 'true' in same group, 'false' in different group
 */
static ExecNodes* GetDropFunctionNodes(DropStmt* stmt)
{
    ListCell* cell = NULL;
    ListCell* cell2 = NULL;

    if (stmt->objects == NIL) {
        return NULL;
    }

    /* Scanning dropping list to error-out un-allowed cases */
    foreach (cell, stmt->objects) {
        ObjectAddress address;
        List* obj_name = (List*)lfirst(cell);
        List* obj_args = NIL;
        Relation relation = NULL;

        if (stmt->arguments) {
            cell2 = (!cell2 ? list_head(stmt->arguments) : lnext(cell2));
            obj_args = (List*)lfirst(cell2);
        }

        /* Get an ObjectAddress for the object. */
        address = get_object_address(stmt->removeType, obj_name, obj_args, &relation, AccessShareLock, stmt->missing_ok);

        if (relation)
            heap_close(relation, AccessShareLock);

        /* Issue NOTICE if supplied object was not found. */
        if (!OidIsValid(address.objectId)) {
            continue;
        }

        return GetFunctionNodes(address.objectId);
    }

    return NULL;
}

/*
 *  Check whether current user can create table in logic cluster.
 */
static void check_logic_cluster_create_priv(Oid group_oid, const char* group_name)
{
    Oid redist_oid;
    Oid current_group_oid;
    const char* redist_group_name = NULL;

    char group_kind = get_pgxc_groupkind(group_oid);
    if (group_kind == 'i' || group_kind == 'e') {
        ereport(ERROR,
            (errcode(ERRCODE_FEATURE_NOT_SUPPORTED),
                errmsg("Unable to create table on installation group and elastic group "
                       "in logic cluster.")));
    }
    if (superuser())
        return;

    /* check whether current user attach to logic cluster,if not return ERROR */
    current_group_oid = get_current_lcgroup_oid();
    if (group_oid == current_group_oid) {
        return;
    }
    if (!OidIsValid(current_group_oid)) {
        ereport(ERROR,
            (errcode(ERRCODE_FEATURE_NOT_SUPPORTED),
                errmsg("User \"%s\" need to attach to logic cluster \"%s\" to create table.",
                    GetUserNameFromId(GetUserId()),
                    group_name)));

        return;
    }

    redist_group_name = PgxcGroupGetInRedistributionGroup();
    redist_oid = get_pgxc_groupoid(redist_group_name);
    if (redist_oid == current_group_oid) {
        if (group_oid == PgxcGroupGetRedistDestGroupOid()) {
            return;
        }
    }
    ereport(ERROR,
        (errcode(ERRCODE_FEATURE_NOT_SUPPORTED),
            errmsg("User \"%s\" have no privilege to create table on logic cluster \"%s\".",
                GetUserNameFromId(GetUserId()),
                group_name)));
}

/*
 * append_internal_data_to_query
 *		append internalData to query_string
 *
 *	internalData: the string needed to append the the end of query_string
 *	query_string: original source text of command
 *
 *    If there are some semicolons in the end of query_string, change these semicolons to space
 */
static char* append_internal_data_to_query(char* internal_data, const char* query_string)
{
    int i;
    StringInfoData str;
    initStringInfo(&str);
    Assert(query_string != NULL);
    Assert(internal_data != NULL);

    appendStringInfoString(&str, query_string);

    /* remove the last semicolon if exist. */
    for (i = str.len - 1; i >= 0; i--) {
        if (str.data[i] == ';') {
            str.data[i] = ' ';
            continue;
        }

        if (!isspace(str.data[i]))
            break;
    }

    appendStringInfo(&str, " INTERNAL DATA %s ;", internal_data);

    return str.data;
}

/*
 * assemble_create_sequence_msg
 *		assemble CREATE SEQUENCE query string for create sequences.
 *
 *	stmts: CreateSeqStmt list
 *	uuids: uuids of sequences
 *
 *    return string including multiple CREATE SEQUENCE statements.
 */
static char* assemble_create_sequence_msg(List* stmts, List* uuids)
{
    char* msg = NULL;
    ListCell* l = NULL;
    StringInfoData str;

    initStringInfo(&str);

    foreach (l, stmts) {
        Node* stmt = (Node*)lfirst(l);

        if (IsA(stmt, CreateSeqStmt)) {
            char query[256];
            errno_t rc = EOK;
            CreateSeqStmt* create_seq_stmt = (CreateSeqStmt*)stmt;
            const char* schema_name = NULL;
            const char* seq_name = quote_identifier(create_seq_stmt->sequence->relname);

            if (create_seq_stmt->sequence->schemaname && create_seq_stmt->sequence->schemaname[0])
                schema_name = quote_identifier(create_seq_stmt->sequence->schemaname);

            if (schema_name == NULL) {
                rc = snprintf_s(query, sizeof(query), sizeof(query) - 1, "CREATE SEQUENCE %s;", seq_name);
            } else {
                rc = snprintf_s(query, sizeof(query), sizeof(query) - 1, "CREATE SEQUENCE %s.%s;", schema_name, seq_name);
            }
            securec_check_ss(rc, "\0", "\0");

            appendStringInfoString(&str, query);

            if (OidIsValid(create_seq_stmt->ownerId)) {
                char* rol_name = GetUserNameFromId(create_seq_stmt->ownerId);

                /* Don't need to check rol_name by quote_identifier. */
                if (schema_name == NULL) {
                    rc = snprintf_s(
                        query, sizeof(query), sizeof(query) - 1, "ALTER SEQUENCE %s OWNER TO %s;", seq_name, rol_name);
                } else {
                    rc = snprintf_s(query,
                        sizeof(query),
                        sizeof(query) - 1,
                        "ALTER SEQUENCE %s.%s OWNER TO %s;",
                        schema_name,
                        seq_name,
                        rol_name);
                }
                securec_check_ss(rc, "\0", "\0");

                appendStringInfoString(&str, query);
                pfree_ext(rol_name);
            }

            if (schema_name != NULL && schema_name != create_seq_stmt->sequence->schemaname)
                pfree_ext(schema_name);
            if (seq_name != create_seq_stmt->sequence->relname)
                pfree_ext(seq_name);
        }
    }

    char* uuid_info = nodeToString(uuids);
    AssembleHybridMessage(&msg, str.data, uuid_info);

    pfree_ext(uuid_info);
    pfree_ext(str.data);

    return msg;
}

/*
 * assemble_drop_sequence_msg
 *		assemble DROP SEQUENCE query string.
 *
 *	seqs: sequence oid list.
 *	str:  out parameter, return drop sequence string.
 *
 */
static void assemble_drop_sequence_msg(List* seqs, StringInfo str)
{
    Oid seq_id;
    ListCell* s = NULL;
    const char* rel_name = NULL;
    const char* nsp_name = NULL;
    const char* schema_name = NULL;
    const char* seq_name = NULL;
    char query[256];
    errno_t rc = EOK;

    foreach (s, seqs) {
        seq_id = lfirst_oid(s);

        rel_name = get_rel_name(seq_id);
        nsp_name = get_namespace_name(get_rel_namespace(seq_id), true);
        schema_name = quote_identifier(nsp_name);
        seq_name = quote_identifier(rel_name);

        Assert(seq_name != NULL && schema_name != NULL);

        rc = snprintf_s(
            query, sizeof(query), sizeof(query) - 1, "DROP SEQUENCE IF EXISTS %s.%s CASCADE;", schema_name, seq_name);
        securec_check_ss(rc, "\0", "\0");

        if (str->data == NULL) {
            initStringInfo(str);
        }
        appendStringInfoString(str, query);

        if (schema_name != nsp_name)
            pfree_ext(schema_name);
        if (seq_name != rel_name)
            pfree_ext(seq_name);
        pfree_ext(rel_name);
        pfree_ext(nsp_name);
    }
}

#ifdef ENABLE_MULTIPLE_NODES
/*
 * get_drop_sequence_msg
 *		Get SQL including multiple DROP SEQUENCE;
 *
 *	objects: the normal table oid list.
 *
 *    If all tables in objects have not owned sequences, return null;
 *    or the return string include DROP SEQUENCE for all sequences
 *    owned by these tables.
 */
static char* get_drop_sequence_msg(List* objects)
{
    ListCell* l = NULL;
    StringInfoData str;
    List* seqs = NULL;
    Oid rel_id;

    str.data = NULL;

    foreach (l, objects) {
        rel_id = lfirst_oid(l);
        seqs = getOwnedSequences(rel_id);
        if (seqs == NULL)
            continue;
        assemble_drop_sequence_msg(seqs, &str);
    }

    return str.data;
}
#endif

/*
 * make_remote_query_for_seq
 *		return RemoteQuery for executing query_string in nodes without excluded_nodes.
 *
 *	excluded_nodes: the node list that don't need to execute query.
 *	query_string: SQL command to execute.
 *
 */
static RemoteQuery* make_remote_query_for_seq(ExecNodes* excluded_nodes, char* query_string)
{
    List* all_nodes = GetAllDataNodes();
    List* exec_nodes = list_difference_int(all_nodes, excluded_nodes->nodeList);

    RemoteQuery* step = makeNode(RemoteQuery);
    step->combine_type = COMBINE_TYPE_SAME;
    step->sql_statement = (char*)query_string;
    step->exec_type = EXEC_ON_DATANODES;
    step->is_temp = false;
    step->exec_nodes = makeNode(ExecNodes);
    step->exec_nodes->nodeList = exec_nodes;
    list_free(all_nodes);
    return step;
}

#ifdef ENABLE_MULTIPLE_NODES

/*
 * exec_remote_query_4_seq
 *		Execute query_string in nodes without excluded_nodes.
 *
 *	excluded_nodes: the node list that don't need to execute query.
 *	query_string: SQL command to execute.
 *    uuid: Sequence uuid, if uuid is zero, ignore the parameter.
 *
 */
static void exec_remote_query_4_seq(ExecNodes* excluded_nodes, char* query_string, int64 uuid)
{
    char* query_string_with_uuid = query_string;
    if (uuid != INVALIDSEQUUID) {
        Const* n = makeConst(INT8OID, -1, InvalidOid, sizeof(int64), Int64GetDatum(uuid), false, true);
        char* uuid_info = nodeToString(n);

        AssembleHybridMessage(&query_string_with_uuid, query_string, uuid_info);
        pfree_ext(n);
        pfree_ext(uuid_info);
    }

    RemoteQuery* step = make_remote_query_for_seq(excluded_nodes, query_string_with_uuid);
    ExecRemoteUtility(step);

    list_free(step->exec_nodes->nodeList);
    pfree_ext(step->exec_nodes);
    pfree_ext(step);
}

/*
 * drop_sequence_4_node_group
 *		Drop sequences not in datanodes (in parameter excluded_nodes).
 *
 *   stmt: DropStmt struct, we get all dropped tables from stmt parameter.
 *	excluded_nodes: the node list that don't need to execute query.
 *
 *   The function is used to DROP TABLE in nodegroup.
 *   DROP TABLE don't drop sequences in datanodes that don't belong to the NodeGroup,
 *   so we need this function to drop these sequences in the execluded nodes.
 */
static void drop_sequence_4_node_group(DropStmt* stmt, ExecNodes* excluded_nodes)
{
    char* query_string = NULL;
    List* objects = NIL;
    ListCell* cell = NULL;
    Oid table_oid;

    if (excluded_nodes == NULL)
        return;

    if (stmt->removeType != OBJECT_TABLE)
        return;

    if (excluded_nodes->nodeList->length == u_sess->pgxc_cxt.NumDataNodes)
        return;

    foreach (cell, stmt->objects) {
        RangeVar* rel = NULL;

        rel = makeRangeVarFromNameList((List*)lfirst(cell));
        table_oid = RangeVarGetRelid(rel, NoLock, true);
        if (!OidIsValid(table_oid)) {
            continue;
        }

        if (get_rel_relkind(table_oid) != RELKIND_RELATION) {
            continue;
        }

        objects = lappend_oid(objects, table_oid);
    }

    query_string = get_drop_sequence_msg(objects);
    if (query_string == NULL)
        return;

    exec_remote_query_4_seq(excluded_nodes, query_string, INVALIDSEQUUID);
    pfree_ext(query_string);
}
/*
 * alter_sequence_all_nodes
 *		ALTER sequences not in datanodes (in parameter excluded_nodes).
 *
 *   seq_stmt: AlterSeqStmt struct, we get all altered sequences from this parameter.
 *	excluded_nodes: the node list that don't need to execute query.
 *
 *   The function is used to ALTER SEQUENCE in nodegroup.
 *
 *   Consider the scenario:
 *   Sequence s1 is owned by t1 and increment is 1;
 *   table t1 belong to nodegroup1 (datanode1,datanode2);
 *   table t2 belong to nodegroup2 (datanode3,datanode4).
 *   If execute ALTER SEQUENCE s1 increment by 2 owned by t2, how we do ?
 *
 *   We have to call alter_sequence_all_nodes in nodes excluding nodegroup2, modify
 *   increment and set owned by none first. Then we ALTER SEQUENCE in nodegroup2,
 *   modify increment and set owned by t2. The final result is: increment in all nodes is 2,
 *   owned by is none excluding nodegroup2, owned by t2 in nodegroup2.
 */
static void alter_sequence_all_nodes(AlterSeqStmt* seq_stmt, ExecNodes* exclude_nodes)
{
    if (exclude_nodes == NULL)
        return;

    if (exclude_nodes->nodeList->length == u_sess->pgxc_cxt.NumDataNodes)
        return;

    RangeVar* sequence = seq_stmt->sequence;

    /* Optimization for ALTER SEQUENCE OWNED BY. */
    if (seq_stmt->options->length == 1) {
        DefElem* def_elem = (DefElem*)linitial(seq_stmt->options);
        if (strcmp(def_elem->defname, "owned_by") == 0) {
            ExecNodes* exec_nodes = GetSequenceNodes(sequence, true);
            if (exec_nodes == NULL)
                return;

            /* Judge whether current sequence nodegroup is same as new sequence nodegroup */
            List* diff = list_difference_int(exec_nodes->nodeList, exclude_nodes->nodeList);
            if (diff == NULL) {
                FreeExecNodes(&exec_nodes);
                return;
            }
            list_free(diff);
        }
    }

    /* Get ALTER SEQUENCE statement with OWNED BY NONE */
    char* msg = deparse_alter_sequence((Node*)seq_stmt, true);

    exec_remote_query_4_seq(exclude_nodes, msg, INVALIDSEQUUID);

    pfree_ext(msg);
}
#endif
/*
 * get_drop_seq_query_string
 *		Get DROP SEQUENCE string list (used in ALTER TABLE ... DROP COLUMN).
 *
 *   stmt: AlterTableStmt struct, we get all dropped sequences from this parameter.
 *   rel_id: the normal table oid. We can get it from AlterTableStmt, but we expect
 *                  caller can give the oid for optimization.
 *
 *   The function is used to ALTER TABLE ... DROP COLUMN in nodegroup.
 *   When drop column with owned sequence for nodegroup table, DROP TABLE
 *   is executed only in nodes in the nodegroup, sequence in other datanodes won't
 *   be dropped. We have to call get_drop_seq_query_string to assemble DROP SEQUENCE
 *   statements, execute these sqls by exec_remote_query_4_seq in other datanodes.
 */
static char* get_drop_seq_query_string(AlterTableStmt* stmt, Oid rel_id)
{
    HeapTuple tuple;
    char* col_name = NULL;
    ListCell* cell = NULL;
    AlterTableCmd* cmd = NULL;
    List* seq_list = NIL;
    List* attr_list = NIL;

    foreach (cell, stmt->cmds) {
        cmd = (AlterTableCmd*)lfirst(cell);
        if (cmd->subtype == AT_DropColumn || cmd->subtype == AT_DropColumnRecurse) {
            Form_pg_attribute target_att;
            col_name = cmd->name;
            /*
             * get the number of the attribute
             */
            tuple = SearchSysCacheAttName(rel_id, col_name);
            if (!HeapTupleIsValid(tuple))
                continue;

            target_att = (Form_pg_attribute)GETSTRUCT(tuple);
            attr_list = lappend_int(attr_list, target_att->attnum);
            ReleaseSysCache(tuple);
        }
    }

    if (attr_list != NIL) {
        StringInfoData str;
        seq_list = getOwnedSequences(rel_id, attr_list);
        list_free(attr_list);

        if (seq_list != NULL) {
            str.data = NULL;
            assemble_drop_sequence_msg(seq_list, &str);
            return str.data;
        }
    }

    return NULL;
}

/*
 * ProcessUtility
 *		general utility function invoker
 *
 *	parse_tree: the parse tree for the utility statement
 *	query_string: original source text of command
 *	params: parameters to use during execution
 *	is_top_level: true if executing a "top level" (interactively issued) command
 *	dest: where to send results
 *	completion_tag: points to a buffer of size COMPLETION_TAG_BUFSIZE
 *		in which to store a command completion status string.
 *
 * Notes: as of PG 8.4, caller MUST supply a query_string; it is not
 * allowed anymore to pass NULL.  (If you really don't have source text,
 * you can pass a constant string, perhaps "(query not available)".)
 *
 * completion_tag is only set nonempty if we want to return a nondefault status.
 *
 * completion_tag may be NULL if caller doesn't want a status string.
 */
void ProcessUtility(Node* parse_tree, const char* query_string, ParamListInfo params, bool is_top_level, DestReceiver* dest,
#ifdef PGXC
    bool sent_to_remote,
#endif /* PGXC */
    char* completion_tag)
{
    /* required as of 8.4 */
    AssertEreport(query_string != NULL, MOD_EXECUTOR, "query string is NULL");

    /*
     * We provide a function hook variable that lets loadable plugins get
     * control when ProcessUtility is called.  Such a plugin would normally
     * call standard_ProcessUtility().
     */
    if (ProcessUtility_hook)
        (*ProcessUtility_hook)(parse_tree,
            query_string,
            params,
            is_top_level,
            dest,
#ifdef PGXC
            sent_to_remote,
#endif /* PGXC */
            completion_tag);
    else
        standard_ProcessUtility(parse_tree,
            query_string,
            params,
            is_top_level,
            dest,
#ifdef PGXC
            sent_to_remote,
#endif /* PGXC */
            completion_tag);
}

// @Temp Table.
// Check if a SQL stmt contain temp tables, to decide if lock other coordinators
bool isAllTempObjects(Node* parse_tree, const char* query_string, bool sent_to_remote)
{
    switch (nodeTag(parse_tree)) {
        case T_CreateStmt: {
            CreateStmt* stmt = (CreateStmt*)parse_tree;
            char* temp_namespace_name = NULL;
            if (stmt->relation) {
                if (OidIsValid(u_sess->catalog_cxt.myTempNamespace) && stmt->relation->schemaname != NULL) {
                    temp_namespace_name = get_namespace_name(u_sess->catalog_cxt.myTempNamespace);
                    if (temp_namespace_name != NULL &&
                        strcmp(stmt->relation->schemaname, temp_namespace_name) == 0)
                        return true;
                }

                if (stmt->relation->relpersistence == RELPERSISTENCE_TEMP)
                    return true;
            }
            break;
        }
        case T_ViewStmt: {

            return IsViewTemp((ViewStmt*)parse_tree, query_string);
            break;
        }
        case T_AlterFunctionStmt:  // @Temp Table. alter function's lock check is moved in AlterFunction
        {
            return IsFunctionTemp((AlterFunctionStmt*)parse_tree);
            break;
        }
        case T_DropStmt:
            switch (((DropStmt*)parse_tree)->removeType) {
                case OBJECT_INDEX:
                case OBJECT_TABLE:
                case OBJECT_VIEW:
                case OBJECT_SEQUENCE: {
                    bool is_all_temp = false;
                    RemoteQueryExecType exec_type = EXEC_ON_ALL_NODES;
                    DropStmt* new_stmt = (DropStmt*)copyObject(parse_tree);
                    new_stmt->missing_ok = true;

                    /* Check restrictions on objects dropped */
                    drop_stmt_pre_treatment(new_stmt, query_string, sent_to_remote, &is_all_temp, &exec_type);

                    pfree_ext(new_stmt);
                    return is_all_temp;
                }
                case OBJECT_SCHEMA: {
                    ListCell* cell = NULL;

                    foreach (cell, ((DropStmt*)parse_tree)->objects) {
                        List* obj_name = (List*)lfirst(cell);
                        char* name = NameListToString(obj_name);
                        if (isTempNamespaceName(name) || isToastTempNamespaceName(name))
                            return true;
                    }

                    break;
                }
                default: {
                    bool is_all_temp = false;
                    RemoteQueryExecType exec_type = EXEC_ON_ALL_NODES;
                    DropStmt* new_stmt = (DropStmt*)copyObject(parse_tree);
                    new_stmt->missing_ok = true;

                    /* Check restrictions on objects dropped */
                    drop_stmt_pre_treatment(new_stmt, query_string, sent_to_remote, &is_all_temp, &exec_type);
                    pfree_ext(new_stmt);
                    return is_all_temp;
                }
            }

            break;
        case T_CreateSchemaStmt: {
            char* nsp_name = ((CreateSchemaStmt*)parse_tree)->schemaname;
            if (isTempNamespaceName(nsp_name) || isToastTempNamespaceName(nsp_name))
                return true;
            break;
        }

        case T_AlterTableStmt: {
            AlterTableStmt* alter_stmt = (AlterTableStmt*)parse_tree;
            Oid rel_id;
            LOCKMODE lock_mode;

            /*
             * Figure out lock mode, and acquire lock.	This also does
             * basic permissions checks, so that we won't wait for a lock
             * on (for example) a relation on which we have no
             * permissions.
             */
            lock_mode = AlterTableGetLockLevel(alter_stmt->cmds);
            rel_id = AlterTableLookupRelation(alter_stmt, lock_mode, true);

            if (OidIsValid(rel_id) && IsTempTable(rel_id)) {
                return true;
            }
            if (OidIsValid(rel_id) && u_sess->attr.attr_sql.enable_parallel_ddl)
                UnlockRelationOid(rel_id, lock_mode);

            break;
        }
        case T_RenameStmt: {
            RenameStmt* stmt = (RenameStmt*)parse_tree;
            bool is_all_temp = false;
            if (stmt->relation) {
                /*
                 * When a relation is defined, it is possible that this object does
                 * not exist but an IF EXISTS clause might be used. So we do not do
                 * any error check here but block the access to remote nodes to
                 * this object as it does not exisy
                 */
                Oid rel_id = RangeVarGetRelid(stmt->relation, AccessShareLock, true);
                if (OidIsValid(rel_id)) {
                    (void)ExecUtilityFindNodes(stmt->renameType, rel_id, &is_all_temp);
                    UnlockRelationOid(rel_id, AccessShareLock);
                }
                return is_all_temp;
            }
            break;
        }
        case T_AlterObjectSchemaStmt: {
            AlterObjectSchemaStmt* stmt = (AlterObjectSchemaStmt*)parse_tree;
            bool is_all_temp = false;

            /* Try to use the object relation if possible */
            if (stmt->relation) {
                /*
                 * When a relation is defined, it is possible that this object does
                 * not exist but an IF EXISTS clause might be used. So we do not do
                 * any error check here but block the access to remote nodes to
                 * this object as it does not exisy
                 */
                Oid rel_id = RangeVarGetRelid(stmt->relation, AccessShareLock, true);
                if (OidIsValid(rel_id)) {
                    (void)ExecUtilityFindNodes(stmt->objectType, rel_id, &is_all_temp);
                    UnlockRelationOid(rel_id, AccessShareLock);
                }
                return is_all_temp;
            }

            break;
        }
        case T_CommentStmt: {
            bool is_all_temp = false;
            CommentStmt* stmt = (CommentStmt*)parse_tree;
            (void)get_nodes_4_comment_utility(stmt, &is_all_temp, NULL);
            return is_all_temp;
        }
        case T_GrantStmt: {
            GrantStmt* stmt = (GrantStmt*)parse_tree;
            bool is_temp = false;
            bool has_temp = false;
            bool has_nontemp = false;

            /* Launch GRANT on Coordinator if object is a sequence */
            if ((stmt->objtype == ACL_OBJECT_RELATION && stmt->targtype == ACL_TARGET_OBJECT)) {
                /*
                 * In case object is a relation, differenciate the case
                 * of a sequence, a view and a table
                 */
                ListCell* cell = NULL;
                /* Check the list of objects */
                foreach (cell, stmt->objects) {
                    RangeVar* rel_var = (RangeVar*)lfirst(cell);
                    Oid rel_id = RangeVarGetRelid(rel_var, NoLock, true);
                    /* Skip if object does not exist */
                    if (!OidIsValid(rel_id)) {
                        continue;
                    }
                    (void)exec_utility_find_nodes_relkind(rel_id, &is_temp);
                    if (is_temp) {
                        has_temp = true;
                    } else {
                        has_nontemp = true;
                    }

                    if (has_temp && has_nontemp) {
                        ereport(ERROR,
                            (errcode(ERRCODE_FEATURE_NOT_SUPPORTED),
                                errmsg("Grant not supported for TEMP and non-TEMP objects together"),
                                errdetail("You should separate TEMP and non-TEMP objects")));
                    }
                }
                return has_temp;
            }
            break;
        }
        case T_IndexStmt: {
            IndexStmt* stmt = (IndexStmt*)parse_tree;
            Oid rel_id;
            bool is_temp = false;

            /* INDEX on a temporary table cannot use 2PC at commit */
            rel_id = RangeVarGetRelidExtended(stmt->relation, AccessShareLock, true, false, false, true, NULL, NULL);

            if (OidIsValid(rel_id)) {
                (void)ExecUtilityFindNodes(OBJECT_INDEX, rel_id, &is_temp);
                UnlockRelationOid(rel_id, AccessShareLock);
            }
            return is_temp;
        }
        case T_RuleStmt: {
            bool is_temp = false;
            (void)get_nodes_4_rules_utility(((RuleStmt*)parse_tree)->relation, &is_temp);
            return is_temp;
        }
        case T_CreateSeqStmt: {
            CreateSeqStmt* stmt = (CreateSeqStmt*)parse_tree;
            bool is_temp = false;

            /* In case this query is related to a SERIAL execution, just bypass */
            if (!stmt->is_serial)
                is_temp = stmt->sequence->relpersistence == RELPERSISTENCE_TEMP;

            return is_temp;
        }
        case T_CreateTrigStmt: {
            CreateTrigStmt* stmt = (CreateTrigStmt*)parse_tree;
            bool is_temp = false;
            Oid rel_id = RangeVarGetRelidExtended(stmt->relation, NoLock, false, false, false, true, NULL, NULL);
            if (OidIsValid(rel_id))
                (void)ExecUtilityFindNodes(OBJECT_TABLE, rel_id, &is_temp);

            return is_temp;
        }
        case T_AlterSeqStmt:
        case T_AlterOwnerStmt:
        default:
            break;
    }
    return false;
}

/* Find the first execute CN on parallel_ddl_mode.  */
char* find_first_exec_cn()
{
    char* result = NULL;

    result = u_sess->pgxc_cxt.co_handles[0].remoteNodeName;

    for (int i = 1; i < u_sess->pgxc_cxt.NumCoords; i++) {
        result = (strcmp(u_sess->pgxc_cxt.co_handles[i].remoteNodeName, result) < 0) ?
            u_sess->pgxc_cxt.co_handles[i].remoteNodeName :
            result;
    }

    return result;
}

/* Find with(hashbucket) options in all stmts */
bool find_hashbucket_options(List* stmts)
{
    ListCell* l = NULL;

    foreach (l, stmts) {
        Node* stmt = (Node*)lfirst(l);
        ListCell* opt = NULL;
        List* user_options = NULL;

        if (!IsA(stmt, CreateStmt)) {
            continue;
        }

        user_options = ((CreateStmt*)stmt)->options;

        foreach (opt, user_options) {
            DefElem* def = (DefElem*)lfirst(opt);
            char* lower_string = lowerstr(def->defname);

            if (strstr(lower_string, "hashbucket")) {
                return true;
            }
        }
    }

    return false;
}

/*
 * Notice: parsetree could be from cached plan, do not modify it under other memory context
 */
#ifdef PGXC
void CreateCommand(CreateStmt *parse_tree, const char *query_string, ParamListInfo params, 
                   bool is_top_level, bool sent_to_remote)
#else
void CreateCommand(CreateStmt* parse_tree, const char* query_string, ParamListInfo params, bool is_top_level)
#endif

{
    List* stmts = NIL;
    ListCell* l = NULL;
    Oid rel_oid;
#ifdef PGXC
    bool is_temp = false;
    bool is_object_temp = false;
    PGXCSubCluster* sub_cluster = NULL;
    char* tablespace_name = NULL;
    char relpersistence = RELPERSISTENCE_PERMANENT;
    bool table_is_exist = false;
    char* internal_data = NULL;
    List* uuids = (List*)copyObject(parse_tree->uuids);

    char* first_exec_node = NULL;
    bool is_first_node = false;
    char* query_string_with_info = (char*)query_string;
    char* query_string_with_data = (char*)query_string;

    if (IS_PGXC_COORDINATOR && !IsConnFromCoord()) {
        first_exec_node = find_first_exec_cn();
        is_first_node = (strcmp(first_exec_node, g_instance.attr.attr_common.PGXCNodeName) == 0);
    }
#endif

    /*
     * DefineRelation() needs to know "is_top_level"
     * by "DfsDDLIsTopLevelXact" to prevent "create hdfs table" running
     * inside a transaction block.
     */
    if (IS_PGXC_COORDINATOR && !IsConnFromCoord())
        u_sess->exec_cxt.DfsDDLIsTopLevelXact = is_top_level;

    /* Run parse analysis ... */
    if (u_sess->attr.attr_sql.enable_parallel_ddl)
        stmts = transformCreateStmt((CreateStmt*)parse_tree, query_string, NIL, true, is_first_node);
    else
        stmts = transformCreateStmt((CreateStmt*)parse_tree, query_string, NIL, false);

    /*
     * If stmts is NULL, then the table is exists.
     * we need record that for searching the group of table.
     */
    if (stmts == NIL) {
        table_is_exist = true;
        /*
         * Just return here, if we continue
         * to send if not exists stmt, may
         * cause the inconsistency of metadata.
         * If we under xc_maintenance_mode, we can do
         * this to slove some problem of inconsistency.
         */
        if (u_sess->attr.attr_common.xc_maintenance_mode == false)
            return;
    }

#ifdef PGXC
    if (IS_MAIN_COORDINATOR) {
        /*
         * Scan the list of objects.
         * Temporary tables are created on Datanodes only.
         * Non-temporary objects are created on all nodes.
         * In case temporary and non-temporary objects are mized return an error.
         */
        bool is_first = true;

        foreach (l, stmts) {
            Node* stmt = (Node*)lfirst(l);

            if (IsA(stmt, CreateStmt)) {
                CreateStmt* stmt_loc = (CreateStmt*)stmt;
                sub_cluster = stmt_loc->subcluster;
                tablespace_name = stmt_loc->tablespacename;
                relpersistence = stmt_loc->relation->relpersistence;
                is_object_temp = stmt_loc->relation->relpersistence == RELPERSISTENCE_TEMP;
                internal_data = stmt_loc->internalData;
                if (is_object_temp)
                    u_sess->exec_cxt.hasTempObject = true;

                if (is_first) {
                    is_first = false;
                    if (is_object_temp)
                        is_temp = true;
                } else {
                    if (is_object_temp != is_temp)
                        ereport(ERROR,
                            (errcode(ERRCODE_FEATURE_NOT_SUPPORTED),
                                errmsg("CREATE not supported for TEMP and non-TEMP objects"),
                                errdetail("You should separate TEMP and non-TEMP objects")));
                }
            } else if (IsA(stmt, CreateForeignTableStmt)) {
                if (in_logic_cluster()) {
                    CreateStmt* stmt_loc = (CreateStmt*)stmt;
                    sub_cluster = stmt_loc->subcluster;
                }

                /* There are no temporary foreign tables */
                if (is_first) {
                    is_first = false;
                } else {
                    if (!is_temp)
                        ereport(ERROR,
                            (errcode(ERRCODE_FEATURE_NOT_SUPPORTED),
                                errmsg("CREATE not supported for TEMP and non-TEMP objects"),
                                errdetail("You should separate TEMP and non-TEMP objects")));
                }
            } else if (IsA(stmt, CreateSeqStmt)) {
                CreateSeqStmt* sstmt = (CreateSeqStmt*)stmt;

                Const* n = makeConst(INT8OID, -1, InvalidOid, sizeof(int64), Int64GetDatum(sstmt->uuid), false, true);

                uuids = lappend(uuids, n);
            }
        }

        /* Package the internalData after the query_string */
        if (internal_data != NULL) {
            query_string_with_data = append_internal_data_to_query(internal_data, query_string);
        }

        /*
         * Now package the uuids message that create table on RemoteNode need.
         */
        if (uuids != NIL) {
            char* uuid_info = nodeToString(uuids);
            AssembleHybridMessage(&query_string_with_info, query_string_with_data, uuid_info);
        } else
            query_string_with_info = query_string_with_data;
    }

    /*
     * If I am the main execute CN but not CCN,
     * Notify the CCN to create firstly, and then notify other CNs except me.
     */
    if (IS_PGXC_COORDINATOR && !IsConnFromCoord()) {
        if (u_sess->attr.attr_sql.enable_parallel_ddl && !is_first_node) {
            if (!sent_to_remote) {
                RemoteQuery* step = makeNode(RemoteQuery);
                step->combine_type = COMBINE_TYPE_SAME;
                step->sql_statement = (char*)query_string_with_info;

                if (is_object_temp)
                    step->exec_type = EXEC_ON_NONE;
                else
                    step->exec_type = EXEC_ON_COORDS;

                step->exec_nodes = NULL;
                step->is_temp = is_temp;
                ExecRemoteUtility_ParallelDDLMode(step, first_exec_node);
                pfree_ext(step);
            }
        }
    }

    if (u_sess->attr.attr_sql.enable_parallel_ddl) {
        if (IS_PGXC_COORDINATOR && !IsConnFromCoord() && !is_first_node)
            stmts = transformCreateStmt((CreateStmt*)parse_tree, query_string, uuids, false);
    }
#endif

#ifdef PGXC
    /*
     * Add a RemoteQuery node for a query at top level on a remote
     * Coordinator, if not already done so
     */
    if (!sent_to_remote) {
        if (u_sess->attr.attr_sql.enable_parallel_ddl && !is_first_node)
            stmts = AddRemoteQueryNode(stmts, query_string_with_info, EXEC_ON_DATANODES, is_temp);
        else
            stmts = AddRemoteQueryNode(stmts, query_string_with_info, CHOOSE_EXEC_NODES(is_object_temp), is_temp);

        if (IS_PGXC_COORDINATOR && !IsConnFromCoord() &&
            (sub_cluster == NULL || sub_cluster->clustertype == SUBCLUSTER_GROUP)) {
            const char* group_name = NULL;
            Oid group_oid = InvalidOid;

            /*
             * If TO-GROUP clause is specified when creating table, we
             * only have to add required datanode in remote DDL execution
             */
            if (sub_cluster != NULL) {
                ListCell* lc = NULL;
                foreach (lc, sub_cluster->members) {
                    group_name = strVal(lfirst(lc));
                }
            } else if (in_logic_cluster() && !table_is_exist) {
                /*
                 *  for CreateForeignTableStmt ,
                 *  CreateTableStmt with user not attached to logic cluster
                 */
                group_name = PgxcGroupGetCurrentLogicCluster();
                if (group_name == NULL) {
                    ereport(ERROR, (errcode(ERRCODE_UNDEFINED_OBJECT), errmsg("Cannot find logic cluster.")));
                }
            } else {
                Oid tablespace_id = InvalidOid;
                bool dfs_tablespace = false;

                if (tablespace_name != NULL) {
                    tablespace_id = get_tablespace_oid(tablespace_name, false);
                } else {
                    tablespace_id = GetDefaultTablespace(relpersistence);
                }

                /* Determine if we are working on a HDFS table. */
                dfs_tablespace = IsSpecifiedTblspc(tablespace_id, FILESYSTEM_HDFS);

                /*
                 * If TO-GROUP clause is not specified we are using the installation group to
                 * distribute table.
                 *
                 * For HDFS table/Foreign Table we don't refer default_storage_nodegroup
                 * to make table creation.
                 */
                if (table_is_exist) {
                    Oid rel_id = RangeVarGetRelid(((CreateStmt*)parse_tree)->relation, NoLock, true);
                    if (OidIsValid(rel_id)) {
                        Oid table_groupoid = get_pgxc_class_groupoid(rel_id);
                        if (OidIsValid(table_groupoid)) {
                            group_name = get_pgxc_groupname(table_groupoid);
                        }
                    }
                    if (group_name == NULL) {
                        group_name = PgxcGroupGetInstallationGroup();
                    }
                } else if (dfs_tablespace || IsA(parse_tree, CreateForeignTableStmt)) {
                    group_name = PgxcGroupGetInstallationGroup();
                } else if (strcmp(u_sess->attr.attr_sql.default_storage_nodegroup, INSTALLATION_MODE) == 0 ||
                           u_sess->attr.attr_common.IsInplaceUpgrade) {
                    group_name = PgxcGroupGetInstallationGroup();
                } else {
                    group_name = u_sess->attr.attr_sql.default_storage_nodegroup;
                }

                /* If we didn't identify an installation node group error it out out */
                if (group_name == NULL) {
                    ereport(ERROR,
                        (errcode(ERRCODE_UNDEFINED_OBJECT),
                            errmsg("Installation node group is not defined in current cluster")));
                }
            }

            /* Fetch group name */
            group_oid = get_pgxc_groupoid(group_name);
            if (!OidIsValid(group_oid)) {
                ereport(ERROR,
                    (errcode(ERRCODE_UNDEFINED_OBJECT), errmsg("Target node group \"%s\" doesn't exist", group_name)));
            }

            if (in_logic_cluster()) {
                check_logic_cluster_create_priv(group_oid, group_name);
            } else {
                /* No limit in logic cluster mode */
                /* check to block non-redistribution process creating table to old group */
                if (!u_sess->attr.attr_sql.enable_cluster_resize) {
                    char in_redistribution = get_pgxc_group_redistributionstatus(group_oid);
                    if (in_redistribution == 'y') {
                        ereport(ERROR,
                            (errcode(ERRCODE_FEATURE_NOT_SUPPORTED),
                                errmsg("Unable to create table on old installation group \"%s\" while in cluster "
                                       "resizing.",
                                    group_name)));
                    }
                }
            }

            /* Build exec_nodes to table creation */
            const int total_len = list_length(stmts);
            Node* node = (Node*)list_nth(stmts, (total_len - 1));

            // *node* should be a RemoteQuery Node
            AssertEreport(query_string != NULL, MOD_EXECUTOR, "Node type is not remote type");
            RemoteQuery* rquery = (RemoteQuery*)node;
            // *exec_nodes* should be a NULL pointer
            AssertEreport(!rquery->exec_nodes, MOD_EXECUTOR, "remote query is not DN");
            rquery->exec_nodes = makeNode(ExecNodes);
            /* Set group oid here for sending bucket map to dn */
            rquery->exec_nodes->distribution.group_oid = group_oid;
            if (find_hashbucket_options(stmts)) {
                rquery->is_send_bucket_map = true;
            }
            /*
             * Check node group permissions, we only do such kind of ACL check
             * for user-defined nodegroup(none-installation)
             */
            AclResult acl_result = pg_nodegroup_aclcheck(group_oid, GetUserId(), ACL_CREATE);
            if (acl_result != ACLCHECK_OK) {
                aclcheck_error(acl_result, ACL_KIND_NODEGROUP, group_name);
            }

            /*
             * Notice!!
             * In cluster resizing stage we need special processing logics in table creation as:
             *	[1]. create table delete_delta ... to group old_group on all DN
             *	[2]. display pgxc_group.group_members
             *	[3]. drop table delete_delta ==> drop delete_delta on all DN
             *
             * So, as normal, when target node group's status is marked as 'installation' or
             * 'redistribution', we have to issue a full-DN create table request, remeber
             * pgxc_class.group_members still reflects table's logic distribution to tell pgxc
             * planner to build Scan operator in multi_nodegroup way. The reason we have to so is
             * to be compatible with current gs_switch_relfilenode() invokation in cluster expand
             * and shrunk mechanism.
             */
            if (need_full_dn_execution(group_name)) {
                /* Sepcial path, issue full-DN create table request */
                rquery->exec_nodes->nodeList = GetAllDataNodes();
            } else {
                /* Normal path, issue only needs DNs in create table request */
                Oid* members = NULL;
                int nmembers = 0;
                nmembers = get_pgxc_groupmembers(group_oid, &members);

                /* Append nodeId to exec_nodes */
                rquery->exec_nodes->nodeList = GetNodeGroupNodeList(members, nmembers);
                pfree_ext(members);

                if (uuids && nmembers < u_sess->pgxc_cxt.NumDataNodes) {
                    char* create_seqs;
                    RemoteQuery* step;

                    /* Create table in NodeGroup with sequence. */
                    create_seqs = assemble_create_sequence_msg(stmts, uuids);
                    step = make_remote_query_for_seq(rquery->exec_nodes, create_seqs);
                    stmts = lappend(stmts, step);
                }
            }
        }
    }
#endif

    if (uuids != NIL) {
        list_free_deep(uuids);
        uuids = NIL;
    }

    /* ... and do it */
    foreach (l, stmts) {
        Node* stmt = (Node*)lfirst(l);

        if (IsA(stmt, CreateStmt)) {
            Datum toast_options;
            static const char* const validnsps[] = HEAP_RELOPT_NAMESPACES;

            /* forbid user to set or change inner options */
            ForbidOutUsersToSetInnerOptions(((CreateStmt*)stmt)->options);

            /* Create the table itself */
            rel_oid = DefineRelation((CreateStmt*)stmt, RELKIND_RELATION, InvalidOid);
            /*
             * Let AlterTableCreateToastTable decide if this one
             * needs a secondary relation too.
             */
            CommandCounterIncrement();

            /* parse and validate reloptions for the toast table */
            toast_options =
                transformRelOptions((Datum)0, ((CreateStmt*)stmt)->options, "toast", validnsps, true, false);

            (void)heap_reloptions(RELKIND_TOASTVALUE, toast_options, true);

            AlterTableCreateToastTable(rel_oid, toast_options, ((CreateStmt *)stmt)->oldToastNode);
            AlterCStoreCreateTables(rel_oid, toast_options, (CreateStmt*)stmt);
#ifdef ENABLE_MULTIPLE_NODES
            MetaUtils::create_ts_store_tables(rel_oid, toast_options, (CreateStmt *)stmt);
#endif
            AlterDfsCreateTables(rel_oid, toast_options, (CreateStmt*)stmt);
            /* create partition policy if ttl or period defined */
            if (IS_MAIN_COORDINATOR) 
                create_part_policy_if_needed((CreateStmt*)stmt, RELKIND_RELATION); 
        } else if (IsA(stmt, CreateForeignTableStmt)) {
            /* forbid user to set or change inner options */
            ForbidOutUsersToSetInnerOptions(((CreateStmt*)stmt)->options);

            /* if this is a log ft, check its definition */
            check_log_ft_definition((CreateForeignTableStmt*)stmt);

            /* Create the table itself */
            rel_oid = DefineRelation((CreateStmt*)stmt, RELKIND_FOREIGN_TABLE, InvalidOid);
            CreateForeignTable((CreateForeignTableStmt*)stmt, rel_oid);
        } else {
            if (IsA(stmt, AlterTableStmt))
                ((AlterTableStmt*)stmt)->fromCreate = true;

            /* Recurse for anything else */
            ProcessUtility(stmt,
                query_string_with_info,
                params,
                false,
                None_Receiver,
#ifdef PGXC
                true,
#endif /* PGXC */
                NULL);
        }

        /* Need CCI between commands */
        if (lnext(l) != NULL)
            CommandCounterIncrement();
    }

    /* reset */
    parse_tree->uuids = NIL;
}

void ReindexCommand(ReindexStmt* stmt, bool is_top_level)
{
    /* we choose to allow this during "read only" transactions */
    PreventCommandDuringRecovery("REINDEX");
    switch (stmt->kind) {
        case OBJECT_INDEX:
        case OBJECT_INDEX_PARTITION:
            ReindexIndex(stmt->relation, (const char*)stmt->name, &stmt->memUsage);
            break;
        case OBJECT_TABLE:
        case OBJECT_TABLE_PARTITION:
            ReindexTable(stmt->relation, (const char*)stmt->name, &stmt->memUsage);
            break;
        case OBJECT_INTERNAL:
        case OBJECT_INTERNAL_PARTITION:
            ReindexInternal(stmt->relation, (const char*)stmt->name);
            break;
        case OBJECT_DATABASE:

            /*
             * This cannot run inside a user transaction block; if
             * we were inside a transaction, then its commit- and
             * start-transaction-command calls would not have the
             * intended effect!
             */
            PreventTransactionChain(is_top_level, "REINDEX DATABASE");
            ReindexDatabase(stmt->name, stmt->do_system, stmt->do_user, &stmt->memUsage);
            break;
        default: {
            ereport(ERROR,
                (errcode(ERRCODE_UNRECOGNIZED_NODE_TYPE), errmsg("unrecognized object type: %d", (int)stmt->kind)));
        } break;
    }
}

/* Called by standard_ProcessUtility() for the cases TRANS_STMT_BEGIN and TRANS_STMT_START */
static void set_item_arg_according_to_def_name(DefElem* item)
{
    if (strcmp(item->defname, "transaction_isolation") == 0)
        SetPGVariable("transaction_isolation", list_make1(item->arg), true);
    else if (strcmp(item->defname, "transaction_read_only") == 0)
        SetPGVariable("transaction_read_only", list_make1(item->arg), true);
    else if (strcmp(item->defname, "transaction_deferrable") == 0)
        SetPGVariable("transaction_deferrable", list_make1(item->arg), true);
}

/* Add a RemoteQuery node for a query at top level on a remote Coordinator */
static void add_remote_query_4_alter_stmt(bool is_first_node, AlterTableStmt* atstmt, const char* query_string, List** stmts,
    char** drop_seq_string, ExecNodes** exec_nodes)
{
    if (!PointerIsValid(atstmt) || !PointerIsValid(stmts) || !PointerIsValid(drop_seq_string) ||
        !PointerIsValid(exec_nodes)) {
        return;
    }

    bool is_temp = false;
    RemoteQueryExecType exec_type;
    Oid rel_id = RangeVarGetRelid(atstmt->relation, NoLock, true);

    if (!OidIsValid(rel_id)) {
        return;
    }

    exec_type = ExecUtilityFindNodes(atstmt->relkind, rel_id, &is_temp);
    if (u_sess->attr.attr_sql.enable_parallel_ddl && !is_first_node) {
        if (exec_type == EXEC_ON_ALL_NODES || exec_type == EXEC_ON_DATANODES) {
            *stmts = AddRemoteQueryNode(*stmts, query_string, EXEC_ON_DATANODES, is_temp);
        }
    } else {
        *stmts = AddRemoteQueryNode(*stmts, query_string, exec_type, is_temp);
    }

    /* nodegroup attch execnodes */
    if (IS_PGXC_COORDINATOR && !IsConnFromCoord()) {
        Node* node = (Node*)lfirst(list_tail(*stmts));

        if (IsA(node, RemoteQuery)) {
            RemoteQuery* rquery = (RemoteQuery*)node;
            rquery->exec_nodes = RelidGetExecNodes(rel_id);
            if (rquery->exec_nodes->nodeList != NULL &&
                rquery->exec_nodes->nodeList->length < u_sess->pgxc_cxt.NumDataNodes) {
                *drop_seq_string = get_drop_seq_query_string(atstmt, rel_id);
                *exec_nodes = rquery->exec_nodes;
            }
        }
    }
}

void standard_ProcessUtility(Node* parse_tree, const char* query_string, ParamListInfo params, bool is_top_level,
    DestReceiver* dest,
#ifdef PGXC
    bool sent_to_remote,
#endif /* PGXC */
    char* completion_tag)
{
    /* This can recurse, so check for excessive recursion */
    check_stack_depth();

    /* Check the statement during online expansion. */
    BlockUnsupportedDDL(parse_tree);

    /* reset t_thrd.vacuum_cxt.vac_context in case that
    invalid t_thrd.vacuum_cxt.vac_context would be used */
    t_thrd.vacuum_cxt.vac_context = NULL;

#ifdef PGXC
    /*
     * For more detail see comments in function pgxc_lock_for_backup.
     *
     * Cosider the following scenario:
     * Imagine a two cordinator cluster CO1, CO2
     * Suppose a client connected to CO1 issues select pgxc_lock_for_backup()
     * Now assume that a client connected to CO2 issues a create table
     * select pgxc_lock_for_backup() would try to acquire the advisory lock
     * in exclusive mode, whereas create table would try to acquire the same
     * lock in shared mode. Both these requests will always try acquire the
     * lock in the same order i.e. they would both direct the request first to
     * CO1 and then to CO2. One of the two requests would therefore pass
     * and the other would fail.
     *
     * Consider another scenario:
     * Suppose we have a two cooridnator cluster CO1 and CO2
     * Assume one client connected to each coordinator
     * Further assume one client starts a transaction
     * and issues a DDL. This is an unfinished transaction.
     * Now assume the second client issues
     * select pgxc_lock_for_backup()
     * This request would fail because the unfinished transaction
     * would already hold the advisory lock.
     */
    if (IS_PGXC_COORDINATOR && !IsConnFromCoord() && IsNormalProcessingMode()) {
        /* Is the statement a prohibited one? */
        if (!is_stmt_allowed_in_locked_mode(parse_tree, query_string))
            pgxc_lock_for_utility_stmt(parse_tree, isAllTempObjects(parse_tree, query_string, sent_to_remote));
    }
#endif
    if (t_thrd.proc->workingVersionNum >= 91275) {
        if (IS_PGXC_COORDINATOR && !IsConnFromCoord() && !IsAbortedTransactionBlockState()) {
            Oid node_oid = get_pgxc_nodeoid(g_instance.attr.attr_common.PGXCNodeName);
            bool nodeis_active = true;
            nodeis_active = is_pgxc_nodeactive(node_oid);
            if (OidIsValid(node_oid) && nodeis_active == false)
                ereport(ERROR, (errcode(ERRCODE_INVALID_PARAMETER_VALUE), errmsg("Current Node is not active")));
        }
    }

    check_xact_readonly(parse_tree);

    if (completion_tag != NULL)
        completion_tag[0] = '\0';

    errno_t errorno = EOK;
    switch (nodeTag(parse_tree)) {
            /*
             * ******************** transactions ********************
             */
        case T_TransactionStmt: {
            TransactionStmt* stmt = (TransactionStmt*)parse_tree;

            switch (stmt->kind) {
                    /*
                     * START TRANSACTION, as defined by SQL99: Identical
                     * to BEGIN.  Same code for both.
                     */
                case TRANS_STMT_BEGIN:
                case TRANS_STMT_START: {
                    ListCell* lc = NULL;
                    BeginTransactionBlock();
                    foreach (lc, stmt->options) {
                        DefElem* item = (DefElem*)lfirst(lc);
                        set_item_arg_according_to_def_name(item);
                    }
                    u_sess->need_report_top_xid = true;
                } break;

                case TRANS_STMT_COMMIT:
                    /* Only generate one time when u_sess->debug_query_id = 0 in CN */
                    if ((IS_SINGLE_NODE || IS_PGXC_COORDINATOR) && u_sess->debug_query_id == 0) {
                        u_sess->debug_query_id = generate_unique_id64(&gt_queryId);
                        pgstat_report_queryid(u_sess->debug_query_id);
                    }

                    /* check the commit cmd */
                    if (GTM_MODE && (IS_PGXC_DATANODE || IsConnFromCoord())) {
                        TransactionId CurrentTopXid = GetTopTransactionIdIfAny();
                        if (TransactionIdIsValid(CurrentTopXid) &&
                            TransactionIdIsValid(t_thrd.xact_cxt.reserved_nextxid_check) &&
                            t_thrd.xact_cxt.reserved_nextxid_check != CurrentTopXid) {
                            ereport(PANIC,
                                (errcode(ERRCODE_FEATURE_NOT_SUPPORTED),
                                    (errmsg("commit xid %lu is not equal to the excute one %lu.",
                                        CurrentTopXid,
                                        t_thrd.xact_cxt.reserved_nextxid_check))));
                        }
                    }

                    if (!EndTransactionBlock()) {
                        /* report unsuccessful commit in completion_tag */
                        if (completion_tag != NULL) {
                            errorno = strcpy_s(completion_tag, COMPLETION_TAG_BUFSIZE, "ROLLBACK");
                            securec_check(errorno, "\0", "\0");
                        }
                    }
                    break;

                case TRANS_STMT_PREPARE:
                    PreventCommandDuringRecovery("PREPARE TRANSACTION");
#ifdef PGXC

                    if (IS_PGXC_COORDINATOR && !IsConnFromCoord() && !u_sess->attr.attr_common.xc_maintenance_mode) {
                        /* Explicit prepare transaction is not support */
                        ereport(ERROR,
                            (errcode(ERRCODE_FEATURE_NOT_SUPPORTED),
                                (errmsg("Explicit prepare transaction is not supported."))));

                        /* Add check if xid is valid */
                        if (IsXidImplicit((const char*)stmt->gid)) {
                            ereport(ERROR,
                                (errcode(ERRCODE_INVALID_TRANSACTION_STATE),
                                    (errmsg("Invalid transaciton_id to prepare."))));
                            break;
                        }
                    }
#endif

                    if (!PrepareTransactionBlock(stmt->gid)) {
                        /* report unsuccessful commit in completion_tag */
                        if (completion_tag != NULL) {
                            errorno = strcpy_s(completion_tag, COMPLETION_TAG_BUFSIZE, "ROLLBACK");
                            securec_check(errorno, "\0", "\0");
                        }
                    }
                    break;

                case TRANS_STMT_COMMIT_PREPARED:
                    PreventTransactionChain(is_top_level, "COMMIT PREPARED");
                    PreventCommandDuringRecovery("COMMIT PREPARED");

                    /* for commit in progress, extract the latest local csn for set */
                    if (COMMITSEQNO_IS_COMMITTING(stmt->csn)) {
                        stmt->csn = GET_COMMITSEQNO(stmt->csn);
                    }
#ifdef PGXC
                    /*
                     * Commit a transaction which was explicitely prepared
                     * before
                     */
                    if (IS_PGXC_COORDINATOR && !IsConnFromCoord()) {
                        if (!u_sess->attr.attr_common.xc_maintenance_mode) {
                            ereport(ERROR,
                                (errcode(ERRCODE_FEATURE_NOT_SUPPORTED),
                                    (errmsg("Explicit commit prepared transaction is not supported."))));
                        } else {
                            if (!(useLocalXid || !IsPostmasterEnvironment || GTM_FREE_MODE) &&
                                    COMMITSEQNO_IS_COMMITTED(stmt->csn)) {
                                setCommitCsn(stmt->csn);
                            }
                            FinishPreparedTransaction(stmt->gid, true);
                        }
                    } else {
#endif
#ifdef ENABLE_DISTRIBUTE_TEST
                        if (IS_PGXC_DATANODE && TEST_STUB(DN_COMMIT_PREPARED_SLEEP, twophase_default_error_emit)) {
                            ereport(g_instance.distribute_test_param_instance->elevel,
                                (errmsg("GTM_TEST  %s: DN commit prepare sleep",
                                    g_instance.attr.attr_common.PGXCNodeName)));
                            /* sleep 30s or more */
                            pg_usleep(g_instance.distribute_test_param_instance->sleep_time * 1000000);
                        }

                        /* white box test start */
                        if (IS_PGXC_DATANODE)
                            execute_whitebox(WHITEBOX_LOC, stmt->gid, WHITEBOX_WAIT, 0.0001);
                            /* white box test end */
#endif
                        if (!(useLocalXid || !IsPostmasterEnvironment || GTM_FREE_MODE) &&
                            COMMITSEQNO_IS_COMMITTED(stmt->csn))
                            setCommitCsn(stmt->csn);
                        FinishPreparedTransaction(stmt->gid, true);
#ifdef PGXC
                    }
#endif
                    break;

                case TRANS_STMT_ROLLBACK_PREPARED:
                    PreventTransactionChain(is_top_level, "ROLLBACK PREPARED");
                    PreventCommandDuringRecovery("ROLLBACK PREPARED");
#ifdef PGXC
                    /*
                     * Abort a transaction which was explicitely prepared
                     * before
                     */
                    if (IS_PGXC_COORDINATOR && !IsConnFromCoord()) {
                        if (!u_sess->attr.attr_common.xc_maintenance_mode) {
                            ereport(ERROR,
                                (errcode(ERRCODE_FEATURE_NOT_SUPPORTED),
                                    (errmsg("Explicit rollback prepared transaction is not supported."))));
                        } else
                            FinishPreparedTransaction(stmt->gid, false);
                    } else
#endif
                        FinishPreparedTransaction(stmt->gid, false);
                    break;

                case TRANS_STMT_ROLLBACK:
                    /* check the abort cmd */
                    if (GTM_MODE && (IS_PGXC_DATANODE || IsConnFromCoord())) {
                        TransactionId CurrentTopXid = GetTopTransactionIdIfAny();

                        if (TransactionIdIsValid(CurrentTopXid) &&
                            TransactionIdIsValid(t_thrd.xact_cxt.reserved_nextxid_check) &&
                            t_thrd.xact_cxt.reserved_nextxid_check != CurrentTopXid) {
                            /* level ERROR will cause ERRDATA stack overflow */
                            ereport(PANIC,
                                (errcode(ERRCODE_FEATURE_NOT_SUPPORTED),
                                    (errmsg("abort xid %lu is not equal to the former one %lu.",
                                        CurrentTopXid,
                                        t_thrd.xact_cxt.reserved_nextxid_check))));
                        }
                    }

                    UserAbortTransactionBlock();
                    break;

                case TRANS_STMT_SAVEPOINT: {
                    ListCell* cell = NULL;
                    char* name = NULL;

                    RequireTransactionChain(is_top_level, "SAVEPOINT");

                    foreach (cell, stmt->options) {
                        DefElem* elem = (DefElem*)lfirst(cell);

                        if (strcmp(elem->defname, "savepoint_name") == 0)
                            name = strVal(elem->arg);
                    }

                    AssertEreport(PointerIsValid(name), MOD_EXECUTOR, "name pointer is Invalid");

                    /*
                     *  CN send the following info to DNs and other CNs before itself DefineSavepoint
                     * 1)parent xid
                     * 2)start transaction command if need
                     * 3)SAVEPOINT command
                     */
                    if (IS_PGXC_COORDINATOR && !IsConnFromCoord()) {
                        pgxc_node_remote_savepoint(query_string, EXEC_ON_ALL_NODES, true, true);

#ifdef ENABLE_DISTRIBUTE_TEST
                        if (TEST_STUB(CN_SAVEPOINT_BEFORE_DEFINE_LOCAL_FAILED, twophase_default_error_emit)) {
                            ereport(g_instance.distribute_test_param_instance->elevel,
                                (errmsg("SUBXACT_TEST %s: cn local define savepoint \"%s\" failed",
                                    g_instance.attr.attr_common.PGXCNodeName,
                                    name)));
                        }
                        /* white box test start */
                        if (execute_whitebox(WHITEBOX_LOC, NULL, WHITEBOX_DEFAULT, 0.0001)) {
                            ereport(g_instance.distribute_test_param_instance->elevel,
                                (errmsg("WHITE_BOX TEST  %s: cn local define savepoint failed",
                                    g_instance.attr.attr_common.PGXCNodeName)));
                        }
                        /* white box test end */
#endif
                    } else {
                        /* Dn or other cn should assign next_xid from cn to local, set parent xid for
                         * CurrentTransactionState */
                        GetCurrentTransactionId();

#ifdef ENABLE_DISTRIBUTE_TEST
                        if (TEST_STUB(DN_SAVEPOINT_BEFORE_DEFINE_LOCAL_FAILED, twophase_default_error_emit)) {
                            ereport(g_instance.distribute_test_param_instance->elevel,
                                (errmsg("SUBXACT_TEST %s: dn local define savepoint \"%s\" failed",
                                    g_instance.attr.attr_common.PGXCNodeName,
                                    name)));
                        }
                        /* white box test start */
                        if (execute_whitebox(WHITEBOX_LOC, NULL, WHITEBOX_DEFAULT, 0.0001)) {
                            ereport(g_instance.distribute_test_param_instance->elevel,
                                (errmsg("WHITE_BOX TEST  %s: dn local define savepoint failed",
                                    g_instance.attr.attr_common.PGXCNodeName)));
                        }
                        /* white box test end */
#endif
                    }

                    DefineSavepoint(name);
                } break;

                case TRANS_STMT_RELEASE:
                    RequireTransactionChain(is_top_level, "RELEASE SAVEPOINT");

                    ReleaseSavepoint(stmt->options);

#ifdef ENABLE_DISTRIBUTE_TEST
                    /* CN send xid for remote nodes for it assignning parentxid when need. */
                    if (IS_PGXC_COORDINATOR && !IsConnFromCoord()) {

                        if (TEST_STUB(CN_RELEASESAVEPOINT_BEFORE_SEND_FAILED, twophase_default_error_emit)) {
                            ereport(g_instance.distribute_test_param_instance->elevel,
                                (errmsg("SUBXACT_TEST %s: cn release savepoint before send to remote nodes failed.",
                                    g_instance.attr.attr_common.PGXCNodeName)));
                        }
                    } else if (TEST_STUB(DN_RELEASESAVEPOINT_AFTER_LOCAL_DEAL_FAILED, twophase_default_error_emit)) {
                        ereport(g_instance.distribute_test_param_instance->elevel,
                            (errmsg("SUBXACT_TEST %s: dn release savepoint after loal deal failed",
                                g_instance.attr.attr_common.PGXCNodeName)));
                    }

                    /* white box test start */
                    if (execute_whitebox(WHITEBOX_LOC, NULL, WHITEBOX_DEFAULT, 0.0001)) {
                        ereport(g_instance.distribute_test_param_instance->elevel,
                            (errmsg("WHITE_BOX TEST  %s: release savepoint failed",
                                g_instance.attr.attr_common.PGXCNodeName)));
                    }
                    /* white box test end */
#endif
                    if (IS_PGXC_COORDINATOR && !IsConnFromCoord()) {
                        pgxc_node_remote_savepoint(query_string, EXEC_ON_ALL_NODES, true, false);
                    }

                    break;

                case TRANS_STMT_ROLLBACK_TO:
                    RequireTransactionChain(is_top_level, "ROLLBACK TO SAVEPOINT");
                    RollbackToSavepoint(stmt->options);

#ifdef ENABLE_DISTRIBUTE_TEST
                    if (IS_PGXC_COORDINATOR && !IsConnFromCoord()) {
                        if (TEST_STUB(CN_ROLLBACKTOSAVEPOINT_BEFORE_SEND_FAILED, twophase_default_error_emit)) {
                            ereport(g_instance.distribute_test_param_instance->elevel,
                                (errmsg("SUBXACT_TEST %s: cn rollback to savepoint failed before send to remote nodes.",
                                    g_instance.attr.attr_common.PGXCNodeName)));
                        }
                    } else if (TEST_STUB(DN_ROLLBACKTOSAVEPOINT_AFTER_LOCAL_DEAL_FAILED, twophase_default_error_emit)) {
                        ereport(g_instance.distribute_test_param_instance->elevel,
                            (errmsg("SUBXACT_TEST %s: dn rollback to savepoint failed after local deal failed",
                                g_instance.attr.attr_common.PGXCNodeName)));
                    }
                    /* white box test start */
                    if (execute_whitebox(WHITEBOX_LOC, NULL, WHITEBOX_DEFAULT, 0.0001)) {
                        ereport(LOG,
                            (errmsg("WHITE_BOX TEST  %s: rollback to savepoint failed",
                                g_instance.attr.attr_common.PGXCNodeName)));
                    }
                    /* white box test end */
#endif

                    /*
                     * CN needn't send xid, as savepoint must be sent and executed before.
                     * And the parent xid must be in transaction state pushed and remained.
                     */
                    if (IS_PGXC_COORDINATOR && !IsConnFromCoord()) {
                        pgxc_node_remote_savepoint(query_string, EXEC_ON_ALL_NODES, false, false);
                    }
                    /*
                     * CommitTransactionCommand is in charge of
                     * re-defining the savepoint again
                     */
                    break;
                default:
                    break;
            }
        } break;

            /*
             * Portal (cursor) manipulation
             *
             * Note: DECLARE CURSOR is processed mostly as a SELECT, and
             * therefore what we will get here is a PlannedStmt not a bare
             * DeclareCursorStmt.
             */
        case T_PlannedStmt: {
            PlannedStmt* stmt = (PlannedStmt*)parse_tree;

            if (stmt->utilityStmt == NULL || !IsA(stmt->utilityStmt, DeclareCursorStmt)) {
                ereport(ERROR,
                    (errcode(ERRCODE_OBJECT_NOT_IN_PREREQUISITE_STATE),
                        errmsg("non-DECLARE CURSOR PlannedStmt passed to ProcessUtility")));
            }
            PerformCursorOpen(stmt, params, query_string, is_top_level);
        } break;

        case T_ClosePortalStmt: {
            ClosePortalStmt* stmt = (ClosePortalStmt*)parse_tree;

            CheckRestrictedOperation("CLOSE");
            stop_query();  // stop datanode query asap.
            PerformPortalClose(stmt->portalname);
        } break;

        case T_FetchStmt:
            PerformPortalFetch((FetchStmt*)parse_tree, dest, completion_tag);
            break;

            /*
             * relation and attribute manipulation
             */
        case T_CreateSchemaStmt:
#ifdef PGXC
            CreateSchemaCommand((CreateSchemaStmt*)parse_tree, query_string, sent_to_remote);
#else
            CreateSchemaCommand((CreateSchemaStmt*)parse_tree, query_string);
#endif
            break;

        case T_CreateForeignTableStmt:
        case T_CreateStmt: {
#ifdef PGXC
            CreateCommand((CreateStmt*)parse_tree, query_string, params, is_top_level, sent_to_remote);
#else
            CreateCommand((CreateStmt*)parse_tree, query_string, params, is_top_level);
#endif
        } break;

        case T_CreateTableSpaceStmt:
#ifdef PGXC
            if (IS_PGXC_COORDINATOR && !IsConnFromCoord()) {
                PreventTransactionChain(is_top_level, "CREATE TABLESPACE");

                char* first_exec_node = find_first_exec_cn();
                bool is_first_node = (strcmp(first_exec_node, g_instance.attr.attr_common.PGXCNodeName) == 0);

                if (u_sess->attr.attr_sql.enable_parallel_ddl && !is_first_node) {
                    exec_utility_with_message_parallel_ddl_mode(
                        query_string, sent_to_remote, false, first_exec_node, EXEC_ON_COORDS);
                    CreateTableSpace((CreateTableSpaceStmt*)parse_tree);
                    exec_utility_with_message_parallel_ddl_mode(
                        query_string, sent_to_remote, false, first_exec_node, EXEC_ON_DATANODES);
                } else {
                    CreateTableSpace((CreateTableSpaceStmt*)parse_tree);
                    ExecUtilityWithMessage(query_string, sent_to_remote, false);
                }
            } else {
                /* Don't allow this to be run inside transaction block on single node */
                if (IS_SINGLE_NODE)
                    PreventTransactionChain(is_top_level, "CREATE TABLESPACE");
                CreateTableSpace((CreateTableSpaceStmt*)parse_tree);
            }
#else
            PreventTransactionChain(is_top_level, "CREATE TABLESPACE");
            CreateTableSpace((CreateTableSpaceStmt*)parse_tree);

#endif
            break;

        case T_DropTableSpaceStmt:
#ifdef PGXC
            if (IS_PGXC_COORDINATOR && !IsConnFromCoord())
                PreventTransactionChain(is_top_level, "DROP TABLESPACE");
            /* Allow this to be run inside transaction block on remote nodes */
            if (IS_PGXC_COORDINATOR) {
                char* first_exec_node = find_first_exec_cn();
                bool is_first_node = (strcmp(first_exec_node, g_instance.attr.attr_common.PGXCNodeName) == 0);

                if (u_sess->attr.attr_sql.enable_parallel_ddl && !is_first_node) {
                    ExecUtilityStmtOnNodes_ParallelDDLMode(
                        query_string, NULL, sent_to_remote, false, EXEC_ON_COORDS, false, first_exec_node);
                    DropTableSpace((DropTableSpaceStmt*)parse_tree);
                    ExecUtilityStmtOnNodes_ParallelDDLMode(
                        query_string, NULL, sent_to_remote, false, EXEC_ON_DATANODES, false, first_exec_node);
                } else {
                    DropTableSpace((DropTableSpaceStmt*)parse_tree);
                    ExecUtilityStmtOnNodes(query_string, NULL, sent_to_remote, false, EXEC_ON_ALL_NODES, false);
                }
            } else {
                DropTableSpace((DropTableSpaceStmt*)parse_tree);
            }
#else
            PreventTransactionChain(is_top_level, "DROP TABLESPACE");
            DropTableSpace((DropTableSpaceStmt*)parse_tree);
#endif
            break;

        case T_AlterTableSpaceOptionsStmt:
#ifdef PGXC
            if (IS_PGXC_COORDINATOR) {
                char* first_exec_node = find_first_exec_cn();
                bool is_first_node = (strcmp(first_exec_node, g_instance.attr.attr_common.PGXCNodeName) == 0);

                if (u_sess->attr.attr_sql.enable_parallel_ddl && !is_first_node) {
                    ExecUtilityStmtOnNodes_ParallelDDLMode(
                        query_string, NULL, sent_to_remote, false, EXEC_ON_COORDS, false, first_exec_node);
                    AlterTableSpaceOptions((AlterTableSpaceOptionsStmt*)parse_tree);
                    ExecUtilityStmtOnNodes_ParallelDDLMode(
                        query_string, NULL, sent_to_remote, false, EXEC_ON_DATANODES, false, first_exec_node);
                } else {
                    AlterTableSpaceOptions((AlterTableSpaceOptionsStmt*)parse_tree);
                    ExecUtilityStmtOnNodes(query_string, NULL, sent_to_remote, false, EXEC_ON_ALL_NODES, false);
                }
            } else {
                AlterTableSpaceOptions((AlterTableSpaceOptionsStmt*)parse_tree);
            }
#else
            AlterTableSpaceOptions((AlterTableSpaceOptionsStmt*)parse_tree);
#endif
            break;

        case T_CreateExtensionStmt:
            CreateExtension((CreateExtensionStmt*)parse_tree);
#ifdef PGXC
            if (IS_PGXC_COORDINATOR)
                ExecUtilityStmtOnNodes(query_string, NULL, sent_to_remote, false, EXEC_ON_ALL_NODES, false);
#endif
            break;

        case T_AlterExtensionStmt:
#ifdef PGXC
            FEATURE_NOT_PUBLIC_ERROR("EXTENSION is not yet supported.");
#endif /* PGXC */
            ExecAlterExtensionStmt((AlterExtensionStmt*)parse_tree);
#ifdef PGXC
            if (IS_PGXC_COORDINATOR)
                ExecUtilityStmtOnNodes(query_string, NULL, sent_to_remote, false, EXEC_ON_ALL_NODES, false);
#endif
            break;

        case T_AlterExtensionContentsStmt:
#ifdef PGXC
            FEATURE_NOT_PUBLIC_ERROR("EXTENSION is not yet supported.");
#endif /* PGXC */
            ExecAlterExtensionContentsStmt((AlterExtensionContentsStmt*)parse_tree);
#ifdef PGXC
            if (IS_PGXC_COORDINATOR)
                ExecUtilityStmtOnNodes(query_string, NULL, sent_to_remote, false, EXEC_ON_ALL_NODES, false);
#endif
            break;

        case T_CreateFdwStmt:
            CreateForeignDataWrapper((CreateFdwStmt*)parse_tree);

#ifdef PGXC
            if (IS_PGXC_COORDINATOR && !IsConnFromCoord() && !IsInitdb)
                ExecUtilityStmtOnNodes(query_string, NULL, sent_to_remote, false, EXEC_ON_ALL_NODES, false);
#endif
            break;

        case T_AlterFdwStmt:
            AlterForeignDataWrapper((AlterFdwStmt*)parse_tree);
            break;

        case T_CreateForeignServerStmt:
            CreateForeignServer((CreateForeignServerStmt*)parse_tree);
#ifdef PGXC
            if (IS_PGXC_COORDINATOR && !IsConnFromCoord() && !IsInitdb)
                ExecUtilityStmtOnNodes(query_string, NULL, sent_to_remote, false, EXEC_ON_ALL_NODES, false);
#endif
            break;

        case T_AlterForeignServerStmt:
            AlterForeignServer((AlterForeignServerStmt*)parse_tree);
#ifdef PGXC
            if (IS_PGXC_COORDINATOR && !IsConnFromCoord())
                ExecUtilityStmtOnNodes(query_string, NULL, sent_to_remote, false, EXEC_ON_ALL_NODES, false);
#endif
            break;

        case T_CreateUserMappingStmt:
            CreateUserMapping((CreateUserMappingStmt*)parse_tree);
            break;

        case T_AlterUserMappingStmt:
            AlterUserMapping((AlterUserMappingStmt*)parse_tree);
            break;

        case T_DropUserMappingStmt:
            RemoveUserMapping((DropUserMappingStmt*)parse_tree);
            break;

        case T_CreateDataSourceStmt:
            CreateDataSource((CreateDataSourceStmt*)parse_tree);
#ifdef PGXC
            if (IS_PGXC_COORDINATOR && !IsConnFromCoord() && !IsInitdb)
                ExecUtilityStmtOnNodes(query_string, NULL, sent_to_remote, false, EXEC_ON_ALL_NODES, false);
#endif
            break;

        case T_AlterDataSourceStmt:
            AlterDataSource((AlterDataSourceStmt*)parse_tree);
#ifdef PGXC
            if (IS_PGXC_COORDINATOR && !IsConnFromCoord())
                ExecUtilityStmtOnNodes(query_string, NULL, sent_to_remote, false, EXEC_ON_ALL_NODES, false);
#endif
            break;

        case T_CreateRlsPolicyStmt: /* CREATE ROW LEVEL SECURITY POLICY */
            CreateRlsPolicy((CreateRlsPolicyStmt*)parse_tree);
#ifdef PGXC
            if (IS_PGXC_COORDINATOR && !IsConnFromCoord() && !IsInitdb)
                ExecUtilityStmtOnNodes(query_string, NULL, sent_to_remote, false, EXEC_ON_COORDS, false);
#endif
            break;

        case T_AlterRlsPolicyStmt: /* ALTER ROW LEVEL SECURITY POLICY */
            AlterRlsPolicy((AlterRlsPolicyStmt*)parse_tree);
#ifdef PGXC
            if (IS_PGXC_COORDINATOR && !IsConnFromCoord() && !IsInitdb)
                ExecUtilityStmtOnNodes(query_string, NULL, sent_to_remote, false, EXEC_ON_COORDS, false);
#endif
            break;

        case T_DropStmt:
            CheckObjectInBlackList(((DropStmt*)parse_tree)->removeType, query_string);

            /*
             * performMultipleDeletions() needs to know is_top_level by
             * "DfsDDLIsTopLevelXact" to prevent "drop hdfs table"
             * running inside a transaction block.
             */
            if (IS_PGXC_COORDINATOR && !IsConnFromCoord())
                u_sess->exec_cxt.DfsDDLIsTopLevelXact = is_top_level;

            switch (((DropStmt*)parse_tree)->removeType) {
                case OBJECT_INDEX:
#ifdef PGXC
                    if (((DropStmt*)parse_tree)->concurrent) {
                        ereport(ERROR,
                            (errcode(ERRCODE_FEATURE_NOT_SUPPORTED),
                                errmsg("PGXC does not support concurrent INDEX yet"),
                                errdetail("The feature is not currently supported")));
                    }
#endif
                    if (((DropStmt*)parse_tree)->concurrent)
                        PreventTransactionChain(is_top_level, "DROP INDEX CONCURRENTLY");
                    /* fall through */
                case OBJECT_FOREIGN_TABLE:
                case OBJECT_TABLE: {
#ifdef PGXC
                    /*
                     * For table batch-dropping, we we only support to drop tables
                     * belonging same nodegroup.
                     *
                     * Note: we only have to such kind of check at CN node
                     */
                    if (IS_PGXC_COORDINATOR && !IsConnFromCoord()) {
                        DropStmt* ds = (DropStmt*)parse_tree;

                        if (!ObjectsInSameNodeGroup(ds->objects, T_DropStmt)) {
                            ereport(ERROR,
                                (errcode(ERRCODE_FEATURE_NOT_SUPPORTED),
                                    errmsg("NOT-SUPPORT: Not support DROP multiple objects different nodegroup")));
                        }
                    }
                    /*
                     * Need to let ProcSleep know if we could cancel redistribution transaction which
                     * locks the table we want to drop. ProcSleep will make sure we only cancel the
                     * transaction doing redistribution.
                     *
                     * need to refactor this part into a common function where all supported cancel-redistribution
                     * DDL statements sets it
                     */
                    if (IS_PGXC_COORDINATOR && ((DropStmt*)parse_tree)->removeType == OBJECT_TABLE) {
                        u_sess->exec_cxt.could_cancel_redistribution = true;
                    }
#endif
                }
                    /* fall through */
                case OBJECT_SEQUENCE:
                case OBJECT_VIEW:
#ifdef PGXC
                {
                    if (((DropStmt*)parse_tree)->removeType == OBJECT_FOREIGN_TABLE) {
                        /*
                         * In the security mode, the useft privilege of a user must be
                         * checked before the user creates a foreign table.
                         */
                        if (isSecurityMode && !have_useft_privilege()) {
                            ereport(ERROR,
                                (errcode(ERRCODE_INSUFFICIENT_PRIVILEGE),
                                    errmsg("permission denied to drop foreign table in security mode")));
                        }
                    }
                    bool is_temp = false;
                    RemoteQueryExecType exec_type = EXEC_ON_ALL_NODES;
                    ObjectAddresses* new_objects = NULL;

                    /*
                     * For DROP TABLE/INDEX/VIEW/... IF EXISTS query, only notice is emitted
                     * if the referred objects are not found. In such case, the atomicity and consistency
                     * of the query or transaction among local CN and remote nodes can not be guaranteed
                     * against concurrent CREATE TABLE/INDEX/VIEW/... query.
                     *
                     * To ensure such atomicity and consistency, we only refer to local CN about
                     * the visibility of the objects to be deleted and rewrite the query into tmp_queryString
                     * without the inivisible objects. Later, if the objects in tmp_queryString are not
                     * found on remote nodes, which should not happen, just ERROR.
                     */
                    StringInfo tmp_queryString = makeStringInfo();

                    /* Check restrictions on objects dropped */
                    drop_stmt_pre_treatment((DropStmt*)parse_tree, query_string, sent_to_remote, &is_temp, &exec_type);

                    char* first_exec_node = NULL;
                    bool is_first_node = false;

                    if (IS_PGXC_COORDINATOR && !IsConnFromCoord()) {
                        first_exec_node = find_first_exec_cn();
                        is_first_node = (strcmp(first_exec_node, g_instance.attr.attr_common.PGXCNodeName) == 0);
                    }

                    if (IS_PGXC_COORDINATOR && !IsConnFromCoord() && u_sess->attr.attr_sql.enable_parallel_ddl) {
                        if (!is_first_node) {
                            new_objects = PreCheckforRemoveRelation((DropStmt*)parse_tree, tmp_queryString, &exec_type);
                        }
                    }

                    /*
                     * If I am the main execute CN but not CCN,
                     * Notify the CCN to create firstly, and then notify other CNs except me.
                     */
                    if (IS_PGXC_COORDINATOR && !IsConnFromCoord() &&
                        (exec_type == EXEC_ON_ALL_NODES || exec_type == EXEC_ON_COORDS)) {
                        if (u_sess->attr.attr_sql.enable_parallel_ddl && !is_first_node) {
                            RemoteQuery* step = makeNode(RemoteQuery);
                            step->combine_type = COMBINE_TYPE_SAME;
                            step->sql_statement = tmp_queryString->data[0] ? tmp_queryString->data : (char*)query_string;
                            step->exec_type = EXEC_ON_COORDS;
                            step->exec_nodes = NULL;
                            step->is_temp = false;
                            ExecRemoteUtility_ParallelDDLMode(step, first_exec_node);
                            pfree_ext(step);
                        }
                    }

                    /*
                     * @NodeGroup Support
                     *
                     * Scan for first object from drop-list in DropStmt to find target DNs,
                     * here for TO-GROUP aware objects, we need pass DropStmt handler into
                     * ExecUtilityStmtOnNodes() to further evaluate which DNs wend utility.
                     */
                    ExecNodes* exec_nodes = NULL;
                    Node* reparse = NULL;
                    ObjectType object_type = ((DropStmt*)parse_tree)->removeType;
                    if (IS_PGXC_COORDINATOR && !IsConnFromCoord() &&
                        (object_type == OBJECT_TABLE || object_type == OBJECT_INDEX)) {
                        reparse = (Node*)parse_tree;
                        ListCell* lc = list_head(((DropStmt*)parse_tree)->objects);
                        RangeVar* rel = makeRangeVarFromNameList((List*)lfirst(lc));
                        Oid rel_id;
                        LOCKMODE lockmode = NoLock;
                        if (object_type == OBJECT_TABLE)
                            lockmode = AccessExclusiveLock;

                        rel_id = RangeVarGetRelid(rel, lockmode, ((DropStmt*)parse_tree)->missing_ok);
                        if (OidIsValid(rel_id)) {
                            Oid check_id = rel_id;
                            if (get_rel_relkind(rel_id) == RELKIND_INDEX) {
                                check_id = IndexGetRelation(rel_id, false);
                            }
                            Oid group_oid = get_pgxc_class_groupoid(check_id);
                            char* group_name = get_pgxc_groupname(group_oid);

                            /*
                             * Reminding, when supported user-defined node group expansion,
                             * we need create ExecNodes from target node group.
                             *
                             * Notice!!
                             * In cluster resizing stage we need special processing logics in dropping table as:
                             *	[1]. create table delete_delta ... to group old_group on all DN
                             *	[2]. display pgxc_group.group_members
                             *	[3]. drop table delete_delta ==> drop delete_delta on all DN
                             *
                             * So, as normal, when target node group's status is marked as 'installation' or
                             * 'redistribution', we have to issue a full-DN drop table request, remeber
                             * pgxc_class.group_members still reflects table's logic distribution to tell pgxc
                             * planner to build Scan operator in multi_nodegroup way. The reason we have to so is
                             * to be compatible with current gs_switch_relfilenode() invokation in cluster expand
                             * and shrunk mechanism.
                             */
                            if (need_full_dn_execution(group_name)) {
                                exec_nodes = makeNode(ExecNodes);
                                exec_nodes->nodeList = GetAllDataNodes();
                            } else {
                                exec_nodes = RelidGetExecNodes(rel_id);
                            }
                        } else {
                            exec_nodes = RelidGetExecNodes(rel_id);
                        }
                    } else if (IS_PGXC_COORDINATOR && !IsConnFromCoord() && object_type == OBJECT_FOREIGN_TABLE &&
                               in_logic_cluster()) {
                        ListCell* lc = list_head(((DropStmt*)parse_tree)->objects);
                        RangeVar* relvar = makeRangeVarFromNameList((List*)lfirst(lc));
                        Oid rel_id = RangeVarGetRelid(relvar, NoLock, true);
                        if (OidIsValid(rel_id))
                            exec_nodes = RelidGetExecNodes(rel_id);
                        else if (!((DropStmt*)parse_tree)->missing_ok) {
                            if (relvar->schemaname)
                                ereport(ERROR,
                                    (errcode(ERRCODE_UNDEFINED_TABLE),
                                        errmsg("foreign table \"%s.%s\" does not exist",
                                            relvar->schemaname,
                                            relvar->relname)));
                            else
                                ereport(ERROR,
                                    (errcode(ERRCODE_UNDEFINED_TABLE),
                                        errmsg("foreign table \"%s\" does not exist", relvar->relname)));
                        }
                    }
#ifdef ENABLE_MULTIPLE_NODES
                    if (IS_PGXC_COORDINATOR && !IsConnFromCoord()) {
                        drop_sequence_4_node_group((DropStmt*)parse_tree, exec_nodes);
                    }
#endif
                    if (IS_PGXC_COORDINATOR && !IsConnFromCoord() && u_sess->attr.attr_sql.enable_parallel_ddl) {
                        if (!is_first_node)
                            RemoveRelationsonMainExecCN((DropStmt*)parse_tree, new_objects);
                        else
                            RemoveRelations((DropStmt*)parse_tree, tmp_queryString, &exec_type);
                    } else
                        RemoveRelations((DropStmt*)parse_tree, tmp_queryString, &exec_type);

                    /* DROP is done depending on the object type and its temporary type */
                    if (IS_PGXC_COORDINATOR && !IsConnFromCoord()) {
                        if (u_sess->attr.attr_sql.enable_parallel_ddl && !is_first_node) {
                            if (exec_type == EXEC_ON_ALL_NODES || exec_type == EXEC_ON_DATANODES)
                                ExecUtilityStmtOnNodes_ParallelDDLMode(
                                    tmp_queryString->data[0] ? tmp_queryString->data : query_string,
                                    exec_nodes,
                                    sent_to_remote,
                                    false,
                                    EXEC_ON_DATANODES,
                                    is_temp,
                                    first_exec_node,
                                    reparse);
                        } else {
                            ExecUtilityStmtOnNodes(tmp_queryString->data[0] ? tmp_queryString->data : query_string,
                                exec_nodes,
                                sent_to_remote,
                                false,
                                exec_type,
                                is_temp,
                                reparse);
                        }
                    }

                    pfree_ext(tmp_queryString->data);
                    pfree_ext(tmp_queryString);
                    FreeExecNodes(&exec_nodes);

                    if (IS_PGXC_COORDINATOR && !IsConnFromCoord() && new_objects != NULL)
                        free_object_addresses(new_objects);
#endif
                } break;
                case OBJECT_SCHEMA:
                case OBJECT_FUNCTION: {
#ifdef PGXC
                    bool is_temp = false;
                    RemoteQueryExecType exec_type = EXEC_ON_ALL_NODES;
                    ObjectAddresses* new_objects = NULL;
                    StringInfo tmp_queryString = makeStringInfo();

                    /* Check restrictions on objects dropped */
                    drop_stmt_pre_treatment((DropStmt*)parse_tree, query_string, sent_to_remote, &is_temp, &exec_type);

                    char* first_exec_node = NULL;
                    bool is_first_node = false;

                    if (IS_PGXC_COORDINATOR && !IsConnFromCoord()) {
                        first_exec_node = find_first_exec_cn();
                        is_first_node = (strcmp(first_exec_node, g_instance.attr.attr_common.PGXCNodeName) == 0);
                    }

                    if (IS_PGXC_COORDINATOR && !IsConnFromCoord() && u_sess->attr.attr_sql.enable_parallel_ddl) {
                        new_objects =
                            PreCheckforRemoveObjects((DropStmt*)parse_tree, tmp_queryString, &exec_type, is_first_node);
                    }

                    /*
                     * @NodeGroup Support
                     *
                     * Scan for first object from drop-list in DropStmt to find target DNs.
                     */
                    ExecNodes* exec_nodes = NULL;
                    ObjectType object_type = ((DropStmt*)parse_tree)->removeType;
                    if (IS_PGXC_COORDINATOR && !IsConnFromCoord() && object_type == OBJECT_FUNCTION &&
                        in_logic_cluster()) {
                        if (!DropObjectsInSameNodeGroup((DropStmt*)parse_tree)) {
                            ereport(ERROR,
                                (errcode(ERRCODE_FEATURE_NOT_SUPPORTED),
                                    errmsg("NOT-SUPPORT: Not support DROP multiple functions in different nodegroup")));
                        }

                        exec_nodes = GetDropFunctionNodes((DropStmt*)parse_tree);
                    }

                    /*
                     * If I am the main execute CN but not CCN,
                     * Notify the CCN to create firstly, and then notify other CNs except me.
                     */
                    if (IS_PGXC_COORDINATOR && !IsConnFromCoord() &&
                        (exec_type == EXEC_ON_ALL_NODES || exec_type == EXEC_ON_COORDS)) {
                        if (u_sess->attr.attr_sql.enable_parallel_ddl && !is_first_node) {
                            RemoteQuery* step = makeNode(RemoteQuery);
                            step->combine_type = COMBINE_TYPE_SAME;
                            step->sql_statement = tmp_queryString->data[0] ? tmp_queryString->data : (char*)query_string;
                            step->exec_type = EXEC_ON_COORDS;
                            step->exec_nodes = NULL;
                            step->is_temp = false;
                            ExecRemoteUtility_ParallelDDLMode(step, first_exec_node);
                            pfree_ext(step);
                        }
                    }

                    if (IS_PGXC_COORDINATOR && !IsConnFromCoord() && u_sess->attr.attr_sql.enable_parallel_ddl) {
                        RemoveObjectsonMainExecCN((DropStmt*)parse_tree, new_objects, is_first_node);
                    } else {
                        if (IS_SINGLE_NODE) {
                            RemoveObjects((DropStmt*)parse_tree, true);
                        } else {
                            if (u_sess->attr.attr_sql.enable_parallel_ddl)
                                RemoveObjects((DropStmt*)parse_tree, false);
                            else
                                RemoveObjects((DropStmt*)parse_tree, true);
                        }
                    }

                    if (IS_PGXC_COORDINATOR && !IsConnFromCoord()) {
                        if (u_sess->attr.attr_sql.enable_parallel_ddl && !is_first_node) {
                            if (exec_type == EXEC_ON_ALL_NODES || exec_type == EXEC_ON_DATANODES)
                                ExecUtilityStmtOnNodes_ParallelDDLMode(
                                    tmp_queryString->data[0] ? tmp_queryString->data : query_string,
                                    exec_nodes,
                                    sent_to_remote,
                                    false,
                                    EXEC_ON_DATANODES,
                                    is_temp,
                                    first_exec_node);
                        } else {
                            ExecUtilityStmtOnNodes(tmp_queryString->data[0] ? tmp_queryString->data : query_string,
                                exec_nodes,
                                sent_to_remote,
                                false,
                                exec_type,
                                is_temp);
                        }
                    }

                    pfree_ext(tmp_queryString->data);
                    pfree_ext(tmp_queryString);
                    FreeExecNodes(&exec_nodes);

                    if (IS_PGXC_COORDINATOR && !IsConnFromCoord() && new_objects != NULL)
                        free_object_addresses(new_objects);
#endif
                } break;

                default: {
#ifdef PGXC
                    bool is_temp = false;
                    RemoteQueryExecType exec_type = EXEC_ON_ALL_NODES;

                    /* Check restrictions on objects dropped */
                    drop_stmt_pre_treatment((DropStmt*)parse_tree, query_string, sent_to_remote, &is_temp, &exec_type);

                    /*
                     * If I am the main execute CN but not CCN,
                     * Notify the CCN to create firstly, and then notify other CNs except me.
                     */
                    char* first_exec_node = NULL;
                    bool is_first_node = false;

                    if (IS_PGXC_COORDINATOR && !IsConnFromCoord()) {
                        first_exec_node = find_first_exec_cn();
                        is_first_node = (strcmp(first_exec_node, g_instance.attr.attr_common.PGXCNodeName) == 0);
                    }
                    if (IS_PGXC_COORDINATOR && !IsConnFromCoord() &&
                        (exec_type == EXEC_ON_ALL_NODES || exec_type == EXEC_ON_COORDS)) {
                        if (u_sess->attr.attr_sql.enable_parallel_ddl && !is_first_node) {
                            RemoteQuery* step = makeNode(RemoteQuery);
                            step->combine_type = COMBINE_TYPE_SAME;
                            step->sql_statement = (char*)query_string;
                            step->exec_type = EXEC_ON_COORDS;
                            step->exec_nodes = NULL;
                            step->is_temp = false;
                            ExecRemoteUtility_ParallelDDLMode(step, first_exec_node);
                            pfree_ext(step);
                        }
                    }
#endif
                    RemoveObjects((DropStmt*)parse_tree, true);
#ifdef PGXC
                    if (IS_PGXC_COORDINATOR && !IsConnFromCoord()) {
                        if (u_sess->attr.attr_sql.enable_parallel_ddl && !is_first_node) {
                            if (exec_type == EXEC_ON_ALL_NODES || exec_type == EXEC_ON_DATANODES)
                                ExecUtilityStmtOnNodes_ParallelDDLMode(
                                    query_string, NULL, sent_to_remote, false, EXEC_ON_DATANODES, is_temp, first_exec_node);
                        } else {
                            ExecUtilityStmtOnNodes(query_string, NULL, sent_to_remote, false, exec_type, is_temp);
                        }
                    }
#endif
                } break;
            }
            break;

        case T_TruncateStmt:
#ifdef PGXC
            /*
             * In Postgres-XC, TRUNCATE needs to be launched to remote nodes
             * before AFTER triggers. As this needs an internal control it is
             * managed by this function internally.
             */
            ExecuteTruncate((TruncateStmt*)parse_tree, query_string);
#else
        ExecuteTruncate((TruncateStmt*)parse_tree);
#endif
            break;

        case T_CommentStmt:
            CommentObject((CommentStmt*)parse_tree);

#ifdef PGXC
            /* Comment objects depending on their object and temporary types */
            if (IS_PGXC_COORDINATOR && !IsConnFromCoord()) {
                bool is_temp = false;
                ExecNodes* exec_nodes = NULL;
                CommentStmt* stmt = (CommentStmt*)parse_tree;
                RemoteQueryExecType exec_type = get_nodes_4_comment_utility(stmt, &is_temp, &exec_nodes);
                ExecUtilityStmtOnNodes(query_string, exec_nodes, sent_to_remote, false, exec_type, is_temp);
                FreeExecNodes(&exec_nodes);
            }
#endif
            break;

        case T_SecLabelStmt:
#ifdef PGXC
            ereport(ERROR, (errcode(ERRCODE_FEATURE_NOT_SUPPORTED), errmsg("SECURITY LABEL is not yet supported.")));
#endif /* PGXC */
            ExecSecLabelStmt((SecLabelStmt*)parse_tree);
            break;

        case T_CopyStmt: {
            if (((CopyStmt*)parse_tree)->filename != NULL && isSecurityMode && !IsInitdb) {
                ereport(ERROR,
                    (errcode(ERRCODE_INVALID_OPERATION),
                        errmsg("operation copy with file is forbidden in security mode.")));
            }
            uint64 processed;
            processed = DoCopy((CopyStmt*)parse_tree, query_string);
            if (completion_tag != NULL) {
                errorno = snprintf_s(completion_tag,
                    COMPLETION_TAG_BUFSIZE,
                    COMPLETION_TAG_BUFSIZE - 1,
                    "COPY " UINT64_FORMAT,
                    processed);
                securec_check_ss(errorno, "\0", "\0");
            }
            report_utility_time(parse_tree);
        } break;

        case T_PrepareStmt:
            CheckRestrictedOperation("PREPARE");
            PrepareQuery((PrepareStmt*)parse_tree, query_string);
            break;

        case T_ExecuteStmt:
            /*
             * Check the prepared stmt is ok for executing directly, otherwise
             * RePrepareQuery proc should be called to re-generated a new prepared stmt.
             */
            if (needRecompileQuery((ExecuteStmt*)parse_tree))
                RePrepareQuery((ExecuteStmt*)parse_tree);
            ExecuteQuery((ExecuteStmt*)parse_tree, NULL, query_string, params, dest, completion_tag);
            break;

        case T_DeallocateStmt:
            CheckRestrictedOperation("DEALLOCATE");
            DeallocateQuery((DeallocateStmt*)parse_tree);
            break;

            /*
             * schema
             */
        case T_RenameStmt:
#ifdef PGXC
            if (IS_PGXC_COORDINATOR && !IsConnFromCoord()) {
                RenameStmt* stmt = (RenameStmt*)parse_tree;
                RemoteQueryExecType exec_type;
                bool is_temp = false;
                char* first_exec_node = find_first_exec_cn();
                bool is_first_node = (strcmp(first_exec_node, g_instance.attr.attr_common.PGXCNodeName) == 0);

                CheckObjectInBlackList(stmt->renameType, query_string);

                /* Try to use the object relation if possible */
                if (stmt->relation) {
                    /*
                     * When a relation is defined, it is possible that this object does
                     * not exist but an IF EXISTS clause might be used. So we do not do
                     * any error check here but block the access to remote nodes to
                     * this object as it does not exisy
                     */
                    Oid rel_id = RangeVarGetRelid(stmt->relation, AccessShareLock, true);

                    if (OidIsValid(rel_id)) {
                        // Check relations's internal mask
                        Relation rel = relation_open(rel_id, NoLock);
                        if ((RelationGetInternalMask(rel) & INTERNAL_MASK_DALTER))
                            ereport(ERROR,
                                (errcode(ERRCODE_FEATURE_NOT_SUPPORTED),
                                    errmsg("Un-support feature"),
                                    errdetail("internal relation doesn't allow ALTER")));

                        if (rel->rd_rel->relkind == RELKIND_FOREIGN_TABLE)
                            ereport(ERROR,
                                (errcode(ERRCODE_FEATURE_NOT_SUPPORTED),
                                    errmsg("Un-support feature"),
                                    errdetail("target table is a foreign table")));

                        if (RelationIsPAXFormat(rel)) {
                            ereport(ERROR,
                                (errcode(ERRCODE_FEATURE_NOT_SUPPORTED),
                                    errmsg("Un-support feature"),
                                    errdetail("RENAME operation is not supported for DFS table.")));
                        }
                        relation_close(rel, NoLock);

                        UnlockRelationOid(rel_id, AccessShareLock);

                        exec_type = ExecUtilityFindNodes(stmt->renameType, rel_id, &is_temp);
                    } else
                        exec_type = EXEC_ON_NONE;
                } else {
                    exec_type = ExecUtilityFindNodes(stmt->renameType, InvalidOid, &is_temp);
                }

                /* Clean also remote Coordinators */
                if (stmt->renameType == OBJECT_DATABASE) {
                    /* clean all connections with dbname on all CNs before db operations */
                    PreCleanAndCheckConns(stmt->subname, stmt->missing_ok);
                } else if (stmt->renameType == OBJECT_USER || stmt->renameType == OBJECT_ROLE) {
                    /* clean all connections with username on all CNs before user operations */
                    PreCleanAndCheckUserConns(stmt->subname, stmt->missing_ok);
                }

                /*
                 * If I am the main execute CN but not CCN,
                 * Notify the CCN to create firstly, and then notify other CNs except me.
                 */
                if (u_sess->attr.attr_sql.enable_parallel_ddl && !is_first_node &&
                    (exec_type == EXEC_ON_ALL_NODES || exec_type == EXEC_ON_COORDS)) {
                    ExecUtilityStmtOnNodes_ParallelDDLMode(query_string,
                        NULL,
                        sent_to_remote,
                        false,
                        EXEC_ON_COORDS,
                        is_temp,
                        first_exec_node,
                        (Node*)parse_tree);
                }

                ExecRenameStmt((RenameStmt*)parse_tree);

                if (u_sess->attr.attr_sql.enable_parallel_ddl && !is_first_node) {
                    if (exec_type == EXEC_ON_ALL_NODES || exec_type == EXEC_ON_DATANODES)
                        ExecUtilityStmtOnNodes_ParallelDDLMode(query_string,
                            NULL,
                            sent_to_remote,
                            false,
                            EXEC_ON_DATANODES,
                            is_temp,
                            first_exec_node,
                            (Node*)parse_tree);
                } else {
                    ExecUtilityStmtOnNodes(
                        query_string, NULL, sent_to_remote, false, exec_type, is_temp, (Node*)parse_tree);
                }
            } else {
                if (IS_SINGLE_NODE) {
                    CheckObjectInBlackList(((RenameStmt*)parse_tree)->renameType, query_string);
                }
                ExecRenameStmt((RenameStmt*)parse_tree);
            }
#else
        ExecRenameStmt((RenameStmt*)parse_tree);
#endif
            break;

        case T_AlterObjectSchemaStmt:
#ifdef PGXC
            if (IS_PGXC_COORDINATOR && !IsConnFromCoord()) {
                AlterObjectSchemaStmt* stmt = (AlterObjectSchemaStmt*)parse_tree;
                RemoteQueryExecType exec_type;
                bool is_temp = false;

                CheckObjectInBlackList(stmt->objectType, query_string);

                /* Try to use the object relation if possible */
                if (stmt->relation) {
                    /*
                     * When a relation is defined, it is possible that this object does
                     * not exist but an IF EXISTS clause might be used. So we do not do
                     * any error check here but block the access to remote nodes to
                     * this object as it does not exisy
                     */
                    Oid rel_id = RangeVarGetRelid(stmt->relation, AccessShareLock, true);

                    if (OidIsValid(rel_id)) {
                        Relation rel = relation_open(rel_id, NoLock);
                        if ((RelationGetInternalMask(rel) & INTERNAL_MASK_DALTER))
                            ereport(ERROR,
                                (errcode(ERRCODE_FEATURE_NOT_SUPPORTED),
                                    errmsg("Un-support feature"),
                                    errdetail("internal relation doesn't allow ALTER")));

                        if (rel->rd_rel->relkind == RELKIND_RELATION && RelationIsPAXFormat(rel)) {
                            ereport(ERROR,
                                (errcode(ERRCODE_FEATURE_NOT_SUPPORTED),
                                    errmsg("Un-support feature"),
                                    errdetail("DFS table doesn't allow ALTER TABLE SET SCHEMA")));
                        }
                        relation_close(rel, NoLock);
                        UnlockRelationOid(rel_id, AccessShareLock);
                        exec_type = ExecUtilityFindNodes(stmt->objectType, rel_id, &is_temp);
                    } else
                        exec_type = EXEC_ON_NONE;
                } else {
                    exec_type = ExecUtilityFindNodes(stmt->objectType, InvalidOid, &is_temp);
                }

                char* first_exec_node = find_first_exec_cn();
                bool is_first_node = (strcmp(first_exec_node, g_instance.attr.attr_common.PGXCNodeName) == 0);

                /*
                 * If I am the main execute CN but not CCN,
                 * Notify the CCN to create firstly, and then notify other CNs except me.
                 */
                if (u_sess->attr.attr_sql.enable_parallel_ddl && !is_first_node) {
                    if (exec_type == EXEC_ON_ALL_NODES || exec_type == EXEC_ON_COORDS) {
                        ExecUtilityStmtOnNodes_ParallelDDLMode(query_string,
                            NULL,
                            sent_to_remote,
                            false,
                            EXEC_ON_COORDS,
                            is_temp,
                            first_exec_node,
                            (Node*)parse_tree);
                    }
                }

                ExecAlterObjectSchemaStmt((AlterObjectSchemaStmt*)parse_tree);

                if (u_sess->attr.attr_sql.enable_parallel_ddl && !is_first_node) {
                    if (exec_type == EXEC_ON_ALL_NODES || exec_type == EXEC_ON_DATANODES) {
                        ExecUtilityStmtOnNodes_ParallelDDLMode(query_string,
                            NULL,
                            sent_to_remote,
                            false,
                            EXEC_ON_DATANODES,
                            is_temp,
                            first_exec_node,
                            (Node*)parse_tree);
                    }
                } else {
                    ExecUtilityStmtOnNodes(
                        query_string, NULL, sent_to_remote, false, exec_type, is_temp, (Node*)parse_tree);
                }
            } else {
                if (IS_SINGLE_NODE) {
                    CheckObjectInBlackList(((AlterObjectSchemaStmt*)parse_tree)->objectType, query_string);
                }
                ExecAlterObjectSchemaStmt((AlterObjectSchemaStmt*)parse_tree);
            }
#else
        ExecAlterObjectSchemaStmt((AlterObjectSchemaStmt*)parse_tree);
#endif
            break;

        case T_AlterOwnerStmt:
            CheckObjectInBlackList(((AlterOwnerStmt*)parse_tree)->objectType, query_string);
#ifdef PGXC
            if (IS_PGXC_COORDINATOR) {
                ExecNodes* exec_nodes = NULL;
                char* first_exec_node = find_first_exec_cn();
                bool is_first_node = (strcmp(first_exec_node, g_instance.attr.attr_common.PGXCNodeName) == 0);
                AlterOwnerStmt* OwnerStmt = (AlterOwnerStmt*)parse_tree;

                if (OwnerStmt->objectType == OBJECT_FUNCTION) {
                    Oid funcid = LookupFuncNameTypeNames(OwnerStmt->object, OwnerStmt->objarg, false);

                    exec_nodes = GetFunctionNodes(funcid);
                }

                if (u_sess->attr.attr_sql.enable_parallel_ddl && !is_first_node) {
                    ExecUtilityStmtOnNodes_ParallelDDLMode(
                        query_string, NULL, sent_to_remote, false, EXEC_ON_COORDS, false, first_exec_node);
                    ExecAlterOwnerStmt((AlterOwnerStmt*)parse_tree);
                    ExecUtilityStmtOnNodes_ParallelDDLMode(
                        query_string, exec_nodes, sent_to_remote, false, EXEC_ON_DATANODES, false, first_exec_node);
                } else {
                    ExecAlterOwnerStmt((AlterOwnerStmt*)parse_tree);
                    ExecUtilityStmtOnNodes(query_string, exec_nodes, sent_to_remote, false, EXEC_ON_ALL_NODES, false);
                }
            } else {
                ExecAlterOwnerStmt((AlterOwnerStmt*)parse_tree);
            }
#else
        ExecAlterOwnerStmt((AlterOwnerStmt*)parse_tree);
#endif

            break;

        case T_AlterTableStmt: {
            AlterTableStmt* atstmt = (AlterTableStmt*)parse_tree;
            LOCKMODE lockmode;
            char* first_exec_node = NULL;
            bool is_first_node = false;

            if (IS_PGXC_COORDINATOR && !IsConnFromCoord()) {
                first_exec_node = find_first_exec_cn();
                is_first_node = (strcmp(first_exec_node, g_instance.attr.attr_common.PGXCNodeName) == 0);
            }

            /*
             * Figure out lock mode, and acquire lock.	This also does
             * basic permissions checks, so that we won't wait for a lock
             * on (for example) a relation on which we have no
             * permissions.
             */
            lockmode = AlterTableGetLockLevel(atstmt->cmds);

#ifdef PGXC
            /*
             * If I am the main execute CN but not CCN,
             * Notify the CCN to create firstly, and then notify other CNs except me.
             */
            if (IS_PGXC_COORDINATOR && !IsConnFromCoord()) {
                if (u_sess->attr.attr_sql.enable_parallel_ddl && !is_first_node) {
                    if (!sent_to_remote) {
                        bool isTemp = false;
                        RemoteQueryExecType exec_type;
                        RemoteQuery* step = makeNode(RemoteQuery);

                        Oid rel_id = RangeVarGetRelid(atstmt->relation, lockmode, true);

                        if (OidIsValid(rel_id)) {
                            exec_type = ExecUtilityFindNodes(atstmt->relkind, rel_id, &isTemp);

                            if (exec_type == EXEC_ON_ALL_NODES || exec_type == EXEC_ON_COORDS)
                                step->exec_type = EXEC_ON_COORDS;
                            else
                                step->exec_type = EXEC_ON_NONE;

                            step->combine_type = COMBINE_TYPE_SAME;
                            step->sql_statement = (char*)query_string;
                            step->is_temp = isTemp;
                            step->exec_nodes = NULL;
                            UnlockRelationOid(rel_id, lockmode);
                            ExecRemoteUtility_ParallelDDLMode(step, first_exec_node);
                            pfree_ext(step);
                        }
                    }
                }
            }
#endif
            Oid rel_id;
            List* stmts = NIL;
            ListCell* l = NULL;
            char* drop_seq_string = NULL;
            ExecNodes* exec_nodes = NULL;

            rel_id = AlterTableLookupRelation(atstmt, lockmode);
            elog(DEBUG1,
                "[GET LOCK] Get the lock %d successfully on relation %s for altering operator.",
                lockmode,
                atstmt->relation->relname);

            if (OidIsValid(rel_id)) {
                /* Run parse analysis ... */
                stmts = transformAlterTableStmt(rel_id, atstmt, query_string);

#ifdef PGXC
                /*
                 * Add a RemoteQuery node for a query at top level on a remote
                 * Coordinator, if not already done so
                 */
                if (!sent_to_remote) {
                    /* nodegroup attch execnodes */
                    add_remote_query_4_alter_stmt(is_first_node, atstmt, query_string, &stmts, &drop_seq_string, &exec_nodes);
                }
#endif

                /* ... and do it */
                foreach (l, stmts) {
                    Node* stmt = (Node*)lfirst(l);

                    if (IsA(stmt, AlterTableStmt)) {
                        /* Do the table alteration proper */
                        AlterTable(rel_id, lockmode, (AlterTableStmt*)stmt);
                    } else {
                        /* Recurse for anything else */
                        ProcessUtility(stmt,
                            query_string,
                            params,
                            false,
                            None_Receiver,
#ifdef PGXC
                            true,
#endif /* PGXC */
                            NULL);
                    }

                    /* Need CCI between commands */
                    if (lnext(l) != NULL)
                        CommandCounterIncrement();
                }
#ifdef ENABLE_MULTIPLE_NODES
                if (drop_seq_string != NULL) {
                    Assert(exec_nodes != NULL);
                    exec_remote_query_4_seq(exec_nodes, drop_seq_string, INVALIDSEQUUID);
                }
#endif
            } else {
                ereport(NOTICE, (errmsg("relation \"%s\" does not exist, skipping", atstmt->relation->relname)));
            }
            report_utility_time(parse_tree);
            pfree_ext(drop_seq_string);
        } break;

        case T_AlterDomainStmt:
<<<<<<< HEAD
#ifdef PGXC
            /*Single node support domain feature.*/
            /* ereport(ERROR, (errcode(ERRCODE_FEATURE_NOT_SUPPORTED), errmsg("domain is not yet supported.")));*/
#endif /* PGXC */
=======
>>>>>>> bc7e4b2d
            {
                AlterDomainStmt* stmt = (AlterDomainStmt*)parse_tree;

                /*
                 * Some or all of these functions are recursive to cover
                 * inherited things, so permission checks are done there.
                 */
                switch (stmt->subtype) {
                    case 'T': /* ALTER DOMAIN DEFAULT */

                        /*
                         * Recursively alter column default for table and, if
                         * requested, for descendants
                         */
                        AlterDomainDefault(stmt->typname, stmt->def);
                        break;
                    case 'N': /* ALTER DOMAIN DROP NOT NULL */
                        AlterDomainNotNull(stmt->typname, false);
                        break;
                    case 'O': /* ALTER DOMAIN SET NOT NULL */
                        AlterDomainNotNull(stmt->typname, true);
                        break;
                    case 'C': /* ADD CONSTRAINT */
                        AlterDomainAddConstraint(stmt->typname, stmt->def);
                        break;
                    case 'X': /* DROP CONSTRAINT */
                        AlterDomainDropConstraint(stmt->typname, stmt->name, stmt->behavior, stmt->missing_ok);
                        break;
                    case 'V': /* VALIDATE CONSTRAINT */
                        AlterDomainValidateConstraint(stmt->typname, stmt->name);
                        break;
                    default: /* oops */
                    {
                        ereport(ERROR,
                            (errcode(ERRCODE_UNRECOGNIZED_NODE_TYPE),
                                errmsg("unrecognized alter domain type: %d", (int)stmt->subtype)));
                    } break;
                }
            }
#ifdef PGXC
            if (IS_PGXC_COORDINATOR)
                ExecUtilityStmtOnNodes(query_string, NULL, sent_to_remote, false, EXEC_ON_ALL_NODES, false);
#endif
            break;

        case T_GrantStmt:
#ifdef PGXC
            if (IS_PGXC_COORDINATOR && !IsConnFromCoord()) {
                RemoteQueryExecType remoteExecType = EXEC_ON_ALL_NODES;
                GrantStmt* stmt = (GrantStmt*)parse_tree;
                bool is_temp = false;
                ExecNodes* exec_nodes = NULL;

                /* Launch GRANT on Coordinator if object is a sequence */
                if ((stmt->objtype == ACL_OBJECT_RELATION && stmt->targtype == ACL_TARGET_OBJECT)) {
                    /*
                     * In case object is a relation, differenciate the case
                     * of a sequence, a view and a table
                     */
                    ListCell* cell = NULL;
                    /* Check the list of objects */
                    bool first = true;
                    RemoteQueryExecType type_local = remoteExecType;

                    foreach (cell, stmt->objects) {
                        RangeVar* relvar = (RangeVar*)lfirst(cell);
                        Oid rel_id = RangeVarGetRelid(relvar, NoLock, true);

                        /* Skip if object does not exist */
                        if (!OidIsValid(rel_id))
                            continue;

                        remoteExecType = exec_utility_find_nodes_relkind(rel_id, &is_temp);

                        /* Check if object node type corresponds to the first one */
                        if (first) {
                            type_local = remoteExecType;
                            first = false;
                        } else {
                            if (type_local != remoteExecType)
                                ereport(ERROR,
                                    (errcode(ERRCODE_FEATURE_NOT_SUPPORTED),
                                        errmsg("PGXC does not support GRANT on multiple object types"),
                                        errdetail("Grant VIEW/TABLE with separate queries")));
                        }
                    }
                } else if (stmt->objtype == ACL_OBJECT_NODEGROUP && stmt->targtype == ACL_TARGET_OBJECT) {
                    /* For NodeGroup's grant/revoke operation we only issue comments on CN nodes */
                    remoteExecType = EXEC_ON_COORDS;
                }

                if (remoteExecType != EXEC_ON_COORDS &&
                    (stmt->objtype == ACL_OBJECT_RELATION || stmt->objtype == ACL_OBJECT_SEQUENCE ||
                        stmt->objtype == ACL_OBJECT_FUNCTION)) {
                    /* Only for tables, foreign tables, sequences and functions, not views */
                    Oid group_oid = GrantStmtGetNodeGroup(stmt);
                    if (!OidIsValid(group_oid))
                        ereport(ERROR,
                            (errcode(ERRCODE_FEATURE_NOT_SUPPORTED),
                                errmsg("NOT-SUPPORT: Not support Grant/Revoke privileges"
                                       " to objects in different nodegroup")));

                    exec_nodes = GetNodeGroupExecNodes(group_oid);
                }

                char* first_exec_node = find_first_exec_cn();
                bool is_first_node = (strcmp(first_exec_node, g_instance.attr.attr_common.PGXCNodeName) == 0);

                /*
                 * If I am the main execute CN but not CCN,
                 * Notify the CCN to create firstly, and then notify other CNs except me.
                 */
                if (u_sess->attr.attr_sql.enable_parallel_ddl && !is_first_node) {
                    if (remoteExecType == EXEC_ON_ALL_NODES || remoteExecType == EXEC_ON_COORDS) {
                        ExecUtilityStmtOnNodes_ParallelDDLMode(query_string,
                            NULL,
                            sent_to_remote,
                            false,
                            EXEC_ON_COORDS,
                            is_temp,
                            first_exec_node,
                            (Node*)stmt);
                    }
                }

                ExecuteGrantStmt((GrantStmt*)parse_tree);

                if (u_sess->attr.attr_sql.enable_parallel_ddl && !is_first_node) {
                    if (remoteExecType == EXEC_ON_ALL_NODES || remoteExecType == EXEC_ON_DATANODES) {
                        ExecUtilityStmtOnNodes_ParallelDDLMode(query_string,
                            exec_nodes,
                            sent_to_remote,
                            false,
                            EXEC_ON_DATANODES,
                            is_temp,
                            first_exec_node,
                            (Node*)stmt);
                    }
                } else {
                    ExecUtilityStmtOnNodes(
                        query_string, exec_nodes, sent_to_remote, false, remoteExecType, is_temp, (Node*)stmt);
                }
            } else {
                ExecuteGrantStmt((GrantStmt*)parse_tree);
            }
#else
        ExecuteGrantStmt((GrantStmt*)parse_tree);
#endif
            break;

        case T_GrantRoleStmt:
#ifdef PGXC
            if (IS_PGXC_COORDINATOR) {
                char* first_exec_node = find_first_exec_cn();
                bool is_first_node = (strcmp(first_exec_node, g_instance.attr.attr_common.PGXCNodeName) == 0);

                if (u_sess->attr.attr_sql.enable_parallel_ddl && !is_first_node) {
                    ExecUtilityStmtOnNodes_ParallelDDLMode(
                        query_string, NULL, sent_to_remote, false, EXEC_ON_COORDS, false, first_exec_node);
                    GrantRole((GrantRoleStmt*)parse_tree);
                    ExecUtilityStmtOnNodes_ParallelDDLMode(
                        query_string, NULL, sent_to_remote, false, EXEC_ON_DATANODES, false, first_exec_node);
                } else {
                    GrantRole((GrantRoleStmt*)parse_tree);
                    ExecUtilityStmtOnNodes(query_string, NULL, sent_to_remote, false, EXEC_ON_ALL_NODES, false);
                }
            } else {
                GrantRole((GrantRoleStmt*)parse_tree);
            }
#else
        GrantRole((GrantRoleStmt*)parse_tree);
#endif
            break;

        case T_AlterDefaultPrivilegesStmt:
#ifdef PGXC
            if (IS_PGXC_COORDINATOR) {
                char* first_exec_node = find_first_exec_cn();
                bool is_first_node = (strcmp(first_exec_node, g_instance.attr.attr_common.PGXCNodeName) == 0);

                if (u_sess->attr.attr_sql.enable_parallel_ddl && !is_first_node) {
                    ExecUtilityStmtOnNodes_ParallelDDLMode(
                        query_string, NULL, sent_to_remote, false, EXEC_ON_COORDS, false, first_exec_node);
                    ExecAlterDefaultPrivilegesStmt((AlterDefaultPrivilegesStmt*)parse_tree);
                    ExecUtilityStmtOnNodes_ParallelDDLMode(
                        query_string, NULL, sent_to_remote, false, EXEC_ON_DATANODES, false, first_exec_node);
                } else {
                    ExecAlterDefaultPrivilegesStmt((AlterDefaultPrivilegesStmt*)parse_tree);
                    ExecUtilityStmtOnNodes(query_string, NULL, sent_to_remote, false, EXEC_ON_ALL_NODES, false);
                }
            } else {
                ExecAlterDefaultPrivilegesStmt((AlterDefaultPrivilegesStmt*)parse_tree);
            }
#else
        ExecAlterDefaultPrivilegesStmt((AlterDefaultPrivilegesStmt*)parse_tree);
#endif
            break;

            /*
             * **************** object creation / destruction *****************
             */
        case T_DefineStmt: {
            DefineStmt* stmt = (DefineStmt*)parse_tree;

            switch (stmt->kind) {
                case OBJECT_AGGREGATE:
#ifdef PGXC
                    if (!u_sess->attr.attr_common.IsInplaceUpgrade && !u_sess->exec_cxt.extension_is_valid)
                        ereport(ERROR,
                            (errcode(ERRCODE_FEATURE_NOT_SUPPORTED),
                                errmsg("user defined aggregate is not yet supported.")));
#endif /* PGXC */
                    DefineAggregate(stmt->defnames, stmt->args, stmt->oldstyle, stmt->definition);
                    break;
                case OBJECT_OPERATOR:
#ifdef PGXC
                    if (!u_sess->attr.attr_common.IsInplaceUpgrade && !u_sess->exec_cxt.extension_is_valid)
                        ereport(ERROR,
                            (errcode(ERRCODE_FEATURE_NOT_SUPPORTED),
                                errmsg("user defined operator is not yet supported.")));
#endif /* PGXC */
                    AssertEreport(stmt->args == NIL, MOD_EXECUTOR, "stmt args is NULL");
                    DefineOperator(stmt->defnames, stmt->definition);
                    break;
                case OBJECT_TYPE:
                    AssertEreport(stmt->args == NIL, MOD_EXECUTOR, "stmt args is NULL");
                    DefineType(stmt->defnames, stmt->definition);
                    break;
                case OBJECT_TSPARSER:
#ifdef PGXC
                    if (!IsInitdb) {
                        ereport(ERROR,
                            (errcode(ERRCODE_FEATURE_NOT_SUPPORTED),
                                errmsg("user-defined text search parser is not yet supported.")));
                    }
#endif /* PGXC */
                    AssertEreport(stmt->args == NIL, MOD_EXECUTOR, "stmt args is NULL");
                    DefineTSParser(stmt->defnames, stmt->definition);
                    break;
                case OBJECT_TSDICTIONARY:
                    /* not support with 300 */
                    ts_check_feature_disable();
                    AssertEreport(stmt->args == NIL, MOD_EXECUTOR, "stmt args is NULL");
                    DefineTSDictionary(stmt->defnames, stmt->definition);
                    break;
                case OBJECT_TSTEMPLATE:
#ifdef PGXC
                    /*
                     * An erroneous text search template definition could confuse or
                     * even crash the server, so we just forbid user to create a user
                     * defined text search template definition
                     */
                    if (!IsInitdb) {
                        ereport(ERROR,
                            (errcode(ERRCODE_FEATURE_NOT_SUPPORTED),
                                errmsg("user-defined text search template is not yet supported.")));
                    }
#endif /* PGXC */
                    AssertEreport(stmt->args == NIL, MOD_EXECUTOR, "stmt args is NULL");
                    DefineTSTemplate(stmt->defnames, stmt->definition);
                    break;
                case OBJECT_TSCONFIGURATION:
                    ts_check_feature_disable();
                    /* use 'args' filed to record configuration options */
                    DefineTSConfiguration(stmt->defnames, stmt->definition, stmt->args);
                    break;
                case OBJECT_COLLATION:
#ifdef PGXC
                    ereport(ERROR,
                        (errcode(ERRCODE_FEATURE_NOT_SUPPORTED),
                            errmsg("user defined collation is not yet supported.")));
#endif /* PGXC */
                    AssertEreport(stmt->args == NIL, MOD_EXECUTOR, "stmt args is NULL");
                    DefineCollation((const List*)stmt->defnames, (const List*)stmt->definition);
                    break;
                default: {
                    ereport(ERROR,
                        (errcode(ERRCODE_UNRECOGNIZED_NODE_TYPE),
                            errmsg("unrecognized define stmt type: %d", (int)stmt->kind)));
                } break;
            }
        }
#ifdef PGXC
            if (IS_PGXC_COORDINATOR)
                ExecUtilityStmtOnNodes(query_string, NULL, sent_to_remote, false, EXEC_ON_ALL_NODES, false);
#endif
            break;

        case T_CompositeTypeStmt: /* CREATE TYPE (composite) */
        {
            CompositeTypeStmt* stmt = (CompositeTypeStmt*)parse_tree;

#ifdef PGXC
            if (IS_PGXC_COORDINATOR) {
                char* first_exec_node = find_first_exec_cn();
                bool is_first_node = (strcmp(first_exec_node, g_instance.attr.attr_common.PGXCNodeName) == 0);

                if (u_sess->attr.attr_sql.enable_parallel_ddl && !is_first_node) {
                    ExecUtilityStmtOnNodes_ParallelDDLMode(
                        query_string, NULL, sent_to_remote, false, EXEC_ON_COORDS, false, first_exec_node);
                    DefineCompositeType(stmt->typevar, stmt->coldeflist);
                    ExecUtilityStmtOnNodes_ParallelDDLMode(
                        query_string, NULL, sent_to_remote, false, EXEC_ON_DATANODES, false, first_exec_node);
                } else {
                    DefineCompositeType(stmt->typevar, stmt->coldeflist);
                    ExecUtilityStmtOnNodes(query_string, NULL, sent_to_remote, false, EXEC_ON_ALL_NODES, false);
                }
            } else
#endif
            {
                DefineCompositeType(stmt->typevar, stmt->coldeflist);
            }
        } break;

        case T_CreateEnumStmt: /* CREATE TYPE AS ENUM */
        {
#ifdef PGXC
            if (IS_PGXC_COORDINATOR) {
                char* first_exec_node = find_first_exec_cn();
                bool is_first_node = (strcmp(first_exec_node, g_instance.attr.attr_common.PGXCNodeName) == 0);

                if (u_sess->attr.attr_sql.enable_parallel_ddl && !is_first_node) {
                    ExecUtilityStmtOnNodes_ParallelDDLMode(
                        query_string, NULL, sent_to_remote, false, EXEC_ON_COORDS, false, first_exec_node);
                    DefineEnum((CreateEnumStmt*)parse_tree);
                    ExecUtilityStmtOnNodes_ParallelDDLMode(
                        query_string, NULL, sent_to_remote, false, EXEC_ON_DATANODES, false, first_exec_node);
                } else {
                    DefineEnum((CreateEnumStmt*)parse_tree);
                    ExecUtilityStmtOnNodes(query_string, NULL, sent_to_remote, false, EXEC_ON_ALL_NODES, false);
                }
            } else
#endif
            {
                DefineEnum((CreateEnumStmt*)parse_tree);
            }
        } break;

        case T_CreateRangeStmt: /* CREATE TYPE AS RANGE */
#ifdef PGXC
            ereport(ERROR,
                (errcode(ERRCODE_FEATURE_NOT_SUPPORTED), errmsg("user defined range type is not yet supported.")));
#endif /* PGXC */
            DefineRange((CreateRangeStmt*)parse_tree);
#ifdef PGXC
            if (IS_PGXC_COORDINATOR)
                ExecUtilityStmtOnNodes(query_string, NULL, sent_to_remote, false, EXEC_ON_ALL_NODES, false);
#endif
            break;

        case T_AlterEnumStmt: /* ALTER TYPE (enum) */
        {
#ifdef PGXC
            if (IS_PGXC_COORDINATOR && !IsConnFromCoord())
#endif
            {
                /*
                 * We disallow this in transaction blocks, because we can't cope
                 * with enum OID values getting into indexes and then having
                 * their defining pg_enum entries go away.
                 */
                PreventTransactionChain(is_top_level, "ALTER TYPE ... ADD");
            }

#ifdef PGXC
            if (IS_PGXC_COORDINATOR) {
                char* first_exec_node = find_first_exec_cn();
                bool is_first_node = (strcmp(first_exec_node, g_instance.attr.attr_common.PGXCNodeName) == 0);

                if (u_sess->attr.attr_sql.enable_parallel_ddl && !is_first_node) {
                    ExecUtilityStmtOnNodes_ParallelDDLMode(
                        query_string, NULL, sent_to_remote, false, EXEC_ON_COORDS, false, first_exec_node);
                    AlterEnum((AlterEnumStmt*)parse_tree);
                    ExecUtilityStmtOnNodes_ParallelDDLMode(
                        query_string, NULL, sent_to_remote, false, EXEC_ON_DATANODES, false, first_exec_node);
                } else {
                    AlterEnum((AlterEnumStmt*)parse_tree);
                    ExecUtilityStmtOnNodes(query_string, NULL, sent_to_remote, false, EXEC_ON_ALL_NODES, false);
                }
            } else
#endif
            {
                AlterEnum((AlterEnumStmt*)parse_tree);
            }
        } break;

        case T_ViewStmt: /* CREATE VIEW */
        {
#ifdef PGXC
            if (IS_PGXC_COORDINATOR && !IsConnFromCoord()) {
                char* first_exec_node = find_first_exec_cn();
                bool is_first_node = (strcmp(first_exec_node, g_instance.attr.attr_common.PGXCNodeName) == 0);

                /*
                 * Run parse analysis to convert the raw parse tree to a Query.  Note this
                 * also acquires sufficient locks on the source table(s).
                 *
                 * Since parse analysis scribbles on its input, copy the raw parse tree;
                 * this ensures we don't corrupt a prepared statement, for example.
                 */
                if (u_sess->attr.attr_sql.enable_parallel_ddl && !is_first_node) {
                    bool is_temp = IsViewTemp((ViewStmt*)parse_tree, query_string);

                    if (!is_temp) {
                        ExecUtilityStmtOnNodes_ParallelDDLMode(
                            query_string, NULL, sent_to_remote, false, EXEC_ON_COORDS, false, first_exec_node);
                    }

                    DefineView((ViewStmt*)parse_tree, query_string, is_first_node);

                    if (!is_temp) {
                        ExecUtilityStmtOnNodes_ParallelDDLMode(query_string,
                            NULL,
                            sent_to_remote,
                            false,
                            (u_sess->attr.attr_common.IsInplaceUpgrade ? EXEC_ON_DATANODES : EXEC_ON_NONE),
                            false,
                            first_exec_node);
                    }

                } else {
                    DefineView((ViewStmt*)parse_tree, query_string, is_first_node);

                    char* schema_name = ((ViewStmt*)parse_tree)->view->schemaname;
                    if (schema_name == NULL)
                        schema_name = DatumGetCString(DirectFunctionCall1(current_schema, PointerGetDatum(NULL)));

                    bool temp_schema = false;
                    if (schema_name != NULL)
                        temp_schema = strncasecmp(schema_name, "pg_temp", 7) == 0 ? true : false;
                    if (!ExecIsTempObjectIncluded() && !temp_schema)
                        ExecUtilityStmtOnNodes(query_string,
                            NULL,
                            sent_to_remote,
                            false,
                            (u_sess->attr.attr_common.IsInplaceUpgrade ? EXEC_ON_ALL_NODES : EXEC_ON_COORDS),
                            false);
                }
            } else {
                DefineView((ViewStmt*)parse_tree, query_string);
            }
#else
        DefineView((ViewStmt*)parse_tree, query_string);
#endif
        } break;

        case T_CreateFunctionStmt: /* CREATE FUNCTION */
        {
            CreateFunction((CreateFunctionStmt*)parse_tree, query_string);
#ifdef PGXC
            Oid group_oid;
            bool multi_group = false;
            ExecNodes* exec_nodes = NULL;
            const char* query_str = NULL;

            if (IS_PGXC_COORDINATOR) {
                group_oid = GetFunctionNodeGroup((CreateFunctionStmt*)parse_tree, &multi_group);
                if (multi_group) {
                    ereport(ERROR,
                        (errcode(ERRCODE_FEATURE_NOT_SUPPORTED),
                            errmsg("Does not support FUNCTION with multiple nodegroup table type in logic cluster."),
                            errdetail("The feature is not currently supported")));
                }

                query_str = GetCreateFuncStringInDN((CreateFunctionStmt*)parse_tree, query_string);

                if (OidIsValid(group_oid)) {
                    exec_nodes = GetNodeGroupExecNodes(group_oid);
                }

                ExecUtilityStmtOnNodes(
                    query_str, exec_nodes, sent_to_remote, false, CHOOSE_EXEC_NODES(ExecIsTempObjectIncluded()), false);

                FreeExecNodes(&exec_nodes);
                if (query_str != query_string)
                    pfree_ext(query_str);
            }
#endif
        } break;

        case T_AlterFunctionStmt: /* ALTER FUNCTION */
#ifdef PGXC
            if (IS_PGXC_COORDINATOR) {
                char* first_exec_node = find_first_exec_cn();
                bool is_first_node = (strcmp(first_exec_node, g_instance.attr.attr_common.PGXCNodeName) == 0);
                ExecNodes* exec_nodes = NULL;

                if (u_sess->attr.attr_sql.enable_parallel_ddl && !is_first_node) {
                    bool is_temp = IsFunctionTemp((AlterFunctionStmt*)parse_tree);
                    if (!is_temp) {
                        ExecUtilityStmtOnNodes_ParallelDDLMode(
                            query_string, NULL, sent_to_remote, false, EXEC_ON_COORDS, false, first_exec_node);
                    }

                    AlterFunction((AlterFunctionStmt*)parse_tree);
                    Oid group_oid = GetFunctionNodeGroup((AlterFunctionStmt*)parse_tree);
                    if (OidIsValid(group_oid)) {
                        exec_nodes = GetNodeGroupExecNodes(group_oid);
                    }

                    ExecUtilityStmtOnNodes_ParallelDDLMode(
                        query_string, exec_nodes, sent_to_remote, false, EXEC_ON_DATANODES, false, first_exec_node);
                } else {
                    AlterFunction((AlterFunctionStmt*)parse_tree);
                    Oid group_oid = GetFunctionNodeGroup((AlterFunctionStmt*)parse_tree);
                    if (OidIsValid(group_oid)) {
                        exec_nodes = GetNodeGroupExecNodes(group_oid);
                    }

                    ExecUtilityStmtOnNodes(query_string,
                        exec_nodes,
                        sent_to_remote,
                        false,
                        CHOOSE_EXEC_NODES(ExecIsTempObjectIncluded()),
                        false);
                }
                FreeExecNodes(&exec_nodes);
            } else {
                AlterFunction((AlterFunctionStmt*)parse_tree);
            }
#else
        AlterFunction((AlterFunctionStmt*)parse_tree);
#endif
            break;

        case T_IndexStmt: /* CREATE INDEX */
        {
            IndexStmt* stmt = (IndexStmt*)parse_tree;
            Oid rel_id;
            LOCKMODE lockmode;
            Oid indexRelOid;

            if (stmt->concurrent) {
                PreventTransactionChain(is_top_level, "CREATE INDEX CONCURRENTLY");
            }

            /* forbid user to set or change inner options */
            ForbidOutUsersToSetInnerOptions(stmt->options);

#ifdef PGXC
            bool is_temp = false;
            ExecNodes* exec_nodes = NULL;
            RemoteQueryExecType exec_type = EXEC_ON_ALL_NODES;
            char* first_exec_node = NULL;
            bool is_first_node = false;

            if (IS_PGXC_COORDINATOR && !IsConnFromCoord()) {
                first_exec_node = find_first_exec_cn();
                is_first_node = (strcmp(first_exec_node, g_instance.attr.attr_common.PGXCNodeName) == 0);
            }

            if (stmt->concurrent) {
                ereport(ERROR,
                    (errcode(ERRCODE_FEATURE_NOT_SUPPORTED),
                        errmsg("PGXC does not support concurrent INDEX yet"),
                        errdetail("The feature is not currently supported")));
            }

            /* INDEX on a temporary table cannot use 2PC at commit */
            rel_id = RangeVarGetRelidExtended(stmt->relation, AccessShareLock, true, false, false, true, NULL, NULL);

            if (OidIsValid(rel_id)) {
                exec_type = ExecUtilityFindNodes(OBJECT_INDEX, rel_id, &is_temp);
                UnlockRelationOid(rel_id, AccessShareLock);
            } else {
                exec_type = EXEC_ON_NONE;
            }

            /*
             * If I am the main execute CN but not CCN,
             * Notify the CCN to create firstly, and then notify other CNs except me.
             */
            if (IS_PGXC_COORDINATOR && !IsConnFromCoord() && !stmt->isconstraint) {
                if (u_sess->attr.attr_sql.enable_parallel_ddl && !is_first_node &&
                    (exec_type == EXEC_ON_ALL_NODES || exec_type == EXEC_ON_COORDS)) {
                    ExecUtilityStmtOnNodes_ParallelDDLMode(
                        query_string, NULL, sent_to_remote, stmt->concurrent, EXEC_ON_COORDS, is_temp, first_exec_node);
                }
            }
#endif
            /*
             * Look up the relation OID just once, right here at the
             * beginning, so that we don't end up repeating the name
             * lookup later and latching onto a different relation
             * partway through.  To avoid lock upgrade hazards, it's
             * important that we take the strongest lock that will
             * eventually be needed here, so the lockmode calculation
             * needs to match what DefineIndex() does.
             */
            lockmode = stmt->concurrent ? ShareUpdateExclusiveLock : ShareLock;
            rel_id = RangeVarGetRelidExtended(
                stmt->relation, lockmode, false, false, false, true, RangeVarCallbackOwnsRelation, NULL);
            /* Run parse analysis ... */
            stmt = transformIndexStmt(rel_id, stmt, query_string);
#ifdef PGXC
            /* Find target datanode list that we need send CREATE-INDEX on.
             * If it's a view, skip it. */
            if (IS_PGXC_COORDINATOR && !IsConnFromCoord() && get_rel_relkind(rel_id) == RELKIND_RELATION) {
                int nmembers = 0;
                Oid group_oid = InvalidOid;
                Oid* members = NULL;
                exec_nodes = makeNode(ExecNodes);
                char in_redistribution = 'n';

                AssertEreport(rel_id != InvalidOid, MOD_EXECUTOR, "relation OID is invalid");

                /* Get nodegroup Oid from the index's base table */
                group_oid = get_pgxc_class_groupoid(rel_id);
                AssertEreport(group_oid != InvalidOid, MOD_EXECUTOR, "group OID is invalid");

                in_redistribution = get_pgxc_group_redistributionstatus(group_oid);
                char* group_name = get_pgxc_groupname(group_oid);
                /* Get node list and appending to exec_nodes */
                if (need_full_dn_execution(group_name)) {
                    /* Sepcial path, issue full-DN create index request */
                    exec_nodes->nodeList = GetAllDataNodes();
                } else {
                    nmembers = get_pgxc_groupmembers(group_oid, &members);
                    exec_nodes->nodeList = GetNodeGroupNodeList(members, nmembers);
                    pfree_ext(members);
                }
            }
#endif
            pgstat_set_io_state(IOSTATE_WRITE);
            /* ... and do it */
            WaitState oldStatus = pgstat_report_waitstatus(STATE_CREATE_INDEX);
            indexRelOid = DefineIndex(rel_id,
                stmt,
                InvalidOid,                                /* no predefined OID */
                false,                                     /* is_alter_table */
                true,                                      /* check_rights */
                !u_sess->upg_cxt.new_catalog_need_storage, /* skip_build */
                false);                                    /* quiet */
            CreateForeignIndex(stmt, indexRelOid);
            (void)pgstat_report_waitstatus(oldStatus);
#ifdef PGXC
            if (IS_PGXC_COORDINATOR && !stmt->isconstraint && !IsConnFromCoord()) {
                query_string = ConstructMesageWithMemInfo(query_string, stmt->memUsage);
                if (u_sess->attr.attr_sql.enable_parallel_ddl && !is_first_node &&
                    (exec_type == EXEC_ON_ALL_NODES || exec_type == EXEC_ON_DATANODES)) {
                    ExecUtilityStmtOnNodes(
                        query_string, exec_nodes, sent_to_remote, stmt->concurrent, EXEC_ON_DATANODES, is_temp);
                } else {
                    ExecUtilityStmtOnNodes(query_string, exec_nodes, sent_to_remote, stmt->concurrent, exec_type, is_temp);
                }
            }
            FreeExecNodes(&exec_nodes);
#endif
        } break;

        case T_RuleStmt: /* CREATE RULE */
            DefineRule((RuleStmt*)parse_tree, query_string);
#ifdef PGXC
            if (IS_PGXC_COORDINATOR && !IsConnFromCoord()) {
                RemoteQueryExecType exec_type;
                bool is_temp = false;
                exec_type = get_nodes_4_rules_utility(((RuleStmt*)parse_tree)->relation, &is_temp);
                ExecUtilityStmtOnNodes(query_string, NULL, sent_to_remote, false, exec_type, is_temp);
            }
#endif
            break;

        case T_CreateSeqStmt:
#ifdef PGXC
            if (IS_PGXC_COORDINATOR) {
                CreateSeqStmt* stmt = (CreateSeqStmt*)parse_tree;
                ExecNodes* exec_nodes = NULL;

                char* queryStringWithUUID = gen_hybirdmsg_for_CreateSeqStmt(stmt, query_string);

                char* first_exec_node = find_first_exec_cn();
                bool is_first_node = (strcmp(first_exec_node, g_instance.attr.attr_common.PGXCNodeName) == 0);

                /*
                 * If I am the main execute CN but not CCN,
                 * Notify the CCN to create firstly, and then notify other CNs except me.
                 */
                if (u_sess->attr.attr_sql.enable_parallel_ddl && !is_first_node) {
                    /* In case this query is related to a SERIAL execution, just bypass */
                    if (!stmt->is_serial) {
                        bool is_temp = stmt->sequence->relpersistence == RELPERSISTENCE_TEMP;

                        if (!is_temp) {
                            ExecUtilityStmtOnNodes_ParallelDDLMode(
                                queryStringWithUUID, NULL, sent_to_remote, false, EXEC_ON_COORDS, is_temp, first_exec_node);
                        }
                    }
                }

                DefineSequence((CreateSeqStmt*)parse_tree);

                if (u_sess->attr.attr_sql.enable_parallel_ddl && !is_first_node) {
                    /* In case this query is related to a SERIAL execution, just bypass */
                    if (!stmt->is_serial) {
                        bool is_temp = stmt->sequence->relpersistence == RELPERSISTENCE_TEMP;

                        exec_nodes = GetOwnedByNodes((Node*)stmt);
                        ExecUtilityStmtOnNodes_ParallelDDLMode(queryStringWithUUID,
                            exec_nodes,
                            sent_to_remote,
                            false,
                            EXEC_ON_DATANODES,
                            is_temp,
                            first_exec_node);
                    }
                } else {
                    /* In case this query is related to a SERIAL execution, just bypass */
                    if (!stmt->is_serial) {
                        bool is_temp = stmt->sequence->relpersistence == RELPERSISTENCE_TEMP;
                        exec_nodes = GetOwnedByNodes((Node*)stmt);
                        /* Set temporary object flag in pooler */
                        ExecUtilityStmtOnNodes(
                            queryStringWithUUID, exec_nodes, sent_to_remote, false, CHOOSE_EXEC_NODES(is_temp), is_temp);
                    }
                }
#ifdef ENABLE_MULTIPLE_NODES
                if (IS_MAIN_COORDINATOR && exec_nodes != NULL &&
                    exec_nodes->nodeList->length < u_sess->pgxc_cxt.NumDataNodes) {
                    /* NodeGroup: Create sequence in other datanodes without owned by */
                    char* msg = deparse_create_sequence((Node*)parse_tree, true);
                    exec_remote_query_4_seq(exec_nodes, msg, stmt->uuid);
                    pfree_ext(msg);
                }
#endif
                pfree_ext(queryStringWithUUID);
                FreeExecNodes(&exec_nodes);
            } else {
                DefineSequence((CreateSeqStmt*)parse_tree);
            }
#else
        DefineSequence((CreateSeqStmt*)parse_tree);
#endif

            ClearCreateSeqStmtUUID((CreateSeqStmt*)parse_tree);
            break;

        case T_AlterSeqStmt:
#ifdef PGXC
            if (IS_MAIN_COORDINATOR || IS_SINGLE_NODE) {
                PreventAlterSeqInTransaction(is_top_level, (AlterSeqStmt*)parse_tree);
            }
            if (IS_PGXC_COORDINATOR) {
                AlterSeqStmt* stmt = (AlterSeqStmt*)parse_tree;

                char* first_exec_node = find_first_exec_cn();
                bool is_first_node = (strcmp(first_exec_node, g_instance.attr.attr_common.PGXCNodeName) == 0);
                ExecNodes* exec_nodes = NULL;

                if (u_sess->attr.attr_sql.enable_parallel_ddl && !is_first_node) {
                    /* In case this query is related to a SERIAL execution, just bypass */
                    if (!stmt->is_serial) {
                        bool is_temp = false;
                        RemoteQueryExecType exec_type;
                        Oid rel_id = RangeVarGetRelid(stmt->sequence, NoLock, stmt->missing_ok);

                        if (!OidIsValid(rel_id))
                            break;

                        exec_type = ExecUtilityFindNodes(OBJECT_SEQUENCE, rel_id, &is_temp);

                        if (exec_type == EXEC_ON_ALL_NODES || exec_type == EXEC_ON_COORDS) {
                            ExecUtilityStmtOnNodes_ParallelDDLMode(
                                query_string, NULL, sent_to_remote, false, EXEC_ON_COORDS, is_temp, first_exec_node);
                        }
                    }

                    AlterSequence((AlterSeqStmt*)parse_tree);
#ifdef ENABLE_MULTIPLE_NODES
                    /* In case this query is related to a SERIAL execution, just bypass */
                    if (IS_MAIN_COORDINATOR && !stmt->is_serial) {
                        bool is_temp = false;
                        RemoteQueryExecType exec_type;
                        Oid rel_id = RangeVarGetRelid(stmt->sequence, NoLock, true);

                        if (!OidIsValid(rel_id))
                            break;

                        exec_type = ExecUtilityFindNodes(OBJECT_SEQUENCE, rel_id, &is_temp);

                        if (exec_type == EXEC_ON_ALL_NODES || exec_type == EXEC_ON_DATANODES) {
                            exec_nodes = GetOwnedByNodes((Node*)stmt);
                            alter_sequence_all_nodes(stmt, exec_nodes);

                            ExecUtilityStmtOnNodes_ParallelDDLMode(query_string,
                                exec_nodes,
                                sent_to_remote,
                                false,
                                EXEC_ON_DATANODES,
                                is_temp,
                                first_exec_node);
                        }
                    }
#endif
                } else {
                    AlterSequence((AlterSeqStmt*)parse_tree);

#ifdef ENABLE_MULTIPLE_NODES
                    /* In case this query is related to a SERIAL execution, just bypass */
                    if (IS_MAIN_COORDINATOR && !stmt->is_serial) {
                        bool is_temp = false;
                        RemoteQueryExecType exec_type;
                        Oid rel_id = RangeVarGetRelid(stmt->sequence, NoLock, true);

                        if (!OidIsValid(rel_id))
                            break;

                        exec_type = ExecUtilityFindNodes(OBJECT_SEQUENCE, rel_id, &is_temp);

                        exec_nodes = GetOwnedByNodes((Node*)stmt);
                        alter_sequence_all_nodes(stmt, exec_nodes);

                        ExecUtilityStmtOnNodes(query_string, exec_nodes, sent_to_remote, false, exec_type, is_temp);
                    }
#endif
                }
                FreeExecNodes(&exec_nodes);
            } else {
                AlterSequence((AlterSeqStmt*)parse_tree);
            }
#else
        PreventAlterSeqInTransaction(is_top_level, (AlterSeqStmt*)parse_tree);
        AlterSequence((AlterSeqStmt*)parse_tree);
#endif
            break;

        case T_DoStmt:
            ExecuteDoStmt((DoStmt*)parse_tree);
            break;

        case T_CreatedbStmt:
#ifdef PGXC
            if (IS_PGXC_COORDINATOR && !IsConnFromCoord()) {
                PreventTransactionChain(is_top_level, "CREATE DATABASE");

                char* first_exec_node = find_first_exec_cn();
                bool is_first_node = (strcmp(first_exec_node, g_instance.attr.attr_common.PGXCNodeName) == 0);

                if (u_sess->attr.attr_sql.enable_parallel_ddl && !is_first_node) {
                    exec_utility_with_message_parallel_ddl_mode(
                        query_string, sent_to_remote, false, first_exec_node, EXEC_ON_COORDS);
                    createdb((CreatedbStmt*)parse_tree);
                    exec_utility_with_message_parallel_ddl_mode(
                        query_string, sent_to_remote, false, first_exec_node, EXEC_ON_DATANODES);
                } else {
                    createdb((CreatedbStmt*)parse_tree);
                    ExecUtilityWithMessage(query_string, sent_to_remote, false);
                }
            } else {
                if (IS_SINGLE_NODE)
                    PreventTransactionChain(is_top_level, "CREATE DATABASE");
                createdb((CreatedbStmt*)parse_tree);
            }
#else
        PreventTransactionChain(is_top_level, "CREATE DATABASE");
        createdb((CreatedbStmt*)parse_tree);
#endif
            break;

        case T_AlterDatabaseStmt:
#ifdef PGXC
            if (IS_PGXC_COORDINATOR && !IsConnFromCoord()) {
                char* first_exec_node = find_first_exec_cn();
                bool is_first_node = (strcmp(first_exec_node, g_instance.attr.attr_common.PGXCNodeName) == 0);
                if (u_sess->attr.attr_sql.enable_parallel_ddl && !is_first_node) {
                    /*
                     * If this is not a SET TABLESPACE statement, just propogate the
                     * cmd as usual.
                     */
                    if (!IsSetTableSpace((AlterDatabaseStmt*)parse_tree))
                        ExecUtilityStmtOnNodes_ParallelDDLMode(
                            query_string, NULL, sent_to_remote, false, EXEC_ON_COORDS, false, first_exec_node);
                    else
                        exec_utility_with_message_parallel_ddl_mode(
                            query_string, sent_to_remote, false, first_exec_node, EXEC_ON_COORDS);

                    AlterDatabase((AlterDatabaseStmt*)parse_tree, is_top_level);
                    if (!IsSetTableSpace((AlterDatabaseStmt*)parse_tree))
                        ExecUtilityStmtOnNodes_ParallelDDLMode(
                            query_string, NULL, sent_to_remote, false, EXEC_ON_DATANODES, false, first_exec_node);
                    else
                        exec_utility_with_message_parallel_ddl_mode(
                            query_string, sent_to_remote, false, first_exec_node, EXEC_ON_DATANODES);
                } else {
                    AlterDatabase((AlterDatabaseStmt*)parse_tree, is_top_level);
                    /*
                     * If this is not a SET TABLESPACE statement, just propogate the
                     * cmd as usual.
                     */
                    if (!IsSetTableSpace((AlterDatabaseStmt*)parse_tree))
                        ExecUtilityStmtOnNodes(query_string, NULL, sent_to_remote, false, EXEC_ON_ALL_NODES, false);
                    else
                        ExecUtilityWithMessage(query_string, sent_to_remote, false);
                }
            } else {
                AlterDatabase((AlterDatabaseStmt*)parse_tree, is_top_level);
            }
#else
        AlterDatabase((AlterDatabaseStmt*)parse_tree, is_top_level);
#endif
            break;
        case T_AlterDatabaseSetStmt:
#ifdef PGXC
            if (IS_PGXC_COORDINATOR) {
                char* first_exec_node = find_first_exec_cn();
                bool is_first_node = (strcmp(first_exec_node, g_instance.attr.attr_common.PGXCNodeName) == 0);

                if (u_sess->attr.attr_sql.enable_parallel_ddl && !is_first_node) {
                    ExecUtilityStmtOnNodes_ParallelDDLMode(
                        query_string, NULL, sent_to_remote, false, EXEC_ON_COORDS, false, first_exec_node);
                    AlterDatabaseSet((AlterDatabaseSetStmt*)parse_tree);
                    ExecUtilityStmtOnNodes_ParallelDDLMode(
                        query_string, NULL, sent_to_remote, false, EXEC_ON_DATANODES, false, first_exec_node);
                } else {
                    AlterDatabaseSet((AlterDatabaseSetStmt*)parse_tree);
                    ExecUtilityStmtOnNodes(query_string, NULL, sent_to_remote, false, EXEC_ON_ALL_NODES, false);
                }
            } else {
                AlterDatabaseSet((AlterDatabaseSetStmt*)parse_tree);
            }
#else
        AlterDatabaseSet((AlterDatabaseSetStmt*)parse_tree);
#endif
            break;
        case T_DropdbStmt: {
            DropdbStmt* stmt = (DropdbStmt*)parse_tree;
#ifdef PGXC
#ifdef ENABLE_MULTIPLE_NODES
            if (IS_PGXC_COORDINATOR && !IsConnFromCoord()) {
                /* clean all connections with dbname on all CNs before db operations */
                PreCleanAndCheckConns(stmt->dbname, stmt->missing_ok);
                /* Allow this to be run inside transaction block on remote nodes */
                PreventTransactionChain(is_top_level, "DROP DATABASE");
            }
#else
            /* Disallow dropping db to be run inside transaction block on single node */
            PreventTransactionChain(is_top_level, "DROP DATABASE");
#endif

            if (IS_PGXC_COORDINATOR) {
                char* first_exec_node = find_first_exec_cn();
                bool is_first_node = (strcmp(first_exec_node, g_instance.attr.attr_common.PGXCNodeName) == 0);

                if (u_sess->attr.attr_sql.enable_parallel_ddl && !is_first_node) {
                    ExecUtilityStmtOnNodes_ParallelDDLMode(
                        query_string, NULL, sent_to_remote, false, EXEC_ON_COORDS, false, first_exec_node);
                    dropdb(stmt->dbname, stmt->missing_ok);
                    ExecUtilityStmtOnNodes_ParallelDDLMode(
                        query_string, NULL, sent_to_remote, false, EXEC_ON_DATANODES, false, first_exec_node);
                } else {
                    dropdb(stmt->dbname, stmt->missing_ok);
                    ExecUtilityStmtOnNodes(query_string, NULL, sent_to_remote, false, EXEC_ON_ALL_NODES, false);
                }
            } else {
                dropdb(stmt->dbname, stmt->missing_ok);
            }
#else
        PreventTransactionChain(is_top_level, "DROP DATABASE");
        dropdb(stmt->dbname, stmt->missing_ok);
#endif
        } break;
            /* Query-level asynchronous notification */
        case T_NotifyStmt:
#ifdef PGXC
            ereport(ERROR, (errcode(ERRCODE_FEATURE_NOT_SUPPORTED), errmsg("NOFITY statement is not yet supported.")));
#endif /* PGXC */
            {
                NotifyStmt* stmt = (NotifyStmt*)parse_tree;

                PreventCommandDuringRecovery("NOTIFY");
                Async_Notify(stmt->conditionname, stmt->payload);
            }
            break;

        case T_ListenStmt:
#ifdef PGXC
            ereport(ERROR, (errcode(ERRCODE_FEATURE_NOT_SUPPORTED), errmsg("LISTEN statement is not yet supported.")));
#endif /* PGXC */
            {
                ListenStmt* stmt = (ListenStmt*)parse_tree;

                PreventCommandDuringRecovery("LISTEN");
                CheckRestrictedOperation("LISTEN");
                Async_Listen(stmt->conditionname);
            }
            break;

        case T_UnlistenStmt:
#ifdef PGXC
            ereport(
                ERROR, (errcode(ERRCODE_FEATURE_NOT_SUPPORTED), errmsg("UNLISTEN statement is not yet supported.")));
#endif /* PGXC */
            {
                UnlistenStmt* stmt = (UnlistenStmt*)parse_tree;

                PreventCommandDuringRecovery("UNLISTEN");
                CheckRestrictedOperation("UNLISTEN");
                if (stmt->conditionname)
                    Async_Unlisten(stmt->conditionname);
                else
                    Async_UnlistenAll();
            }
            break;

        case T_LoadStmt:
#ifdef PGXC
            ereport(ERROR, (errcode(ERRCODE_FEATURE_NOT_SUPPORTED), errmsg("LOAD statement is not yet supported.")));
#endif /* PGXC */
            {
                LoadStmt* stmt = (LoadStmt*)parse_tree;

                closeAllVfds(); /* probably not necessary... */
                /* Allowed names are restricted if you're not superuser */
                load_file(stmt->filename, !superuser());
            }
#ifdef PGXC
            if (IS_PGXC_COORDINATOR)
                ExecUtilityStmtOnNodes(query_string, NULL, sent_to_remote, false, EXEC_ON_DATANODES, false);
#endif
            break;

        case T_ClusterStmt:
            /* we choose to allow this during "read only" transactions */
            PreventCommandDuringRecovery("CLUSTER");
#ifdef PGXC
            if (IS_PGXC_COORDINATOR) {
                ExecNodes* exec_nodes = NULL;
                char* first_exec_node = find_first_exec_cn();
                bool is_first_node = (strcmp(first_exec_node, g_instance.attr.attr_common.PGXCNodeName) == 0);
                bool is_temp = false;
                RemoteQueryExecType exec_type = EXEC_ON_ALL_NODES;
                ClusterStmt* cstmt = (ClusterStmt*)parse_tree;

                if (cstmt->relation) {
                    Oid rel_id = RangeVarGetRelid(cstmt->relation, NoLock, true);
                    (void)ExecUtilityFindNodes(OBJECT_TABLE, rel_id, &is_temp);
                    exec_type = CHOOSE_EXEC_NODES(is_temp);
                } else if (in_logic_cluster()) {
                    /*
                     * In logic cluster mode, superuser and system DBA can execute CLUSTER
                     * on all nodes; logic cluster users can execute CLUSTER on its node group;
                     * other users can't execute CLUSTER in DNs, only CLUSTER one table.
                     */
                    Oid group_oid = get_current_lcgroup_oid();
                    if (OidIsValid(group_oid)) {
                        exec_nodes = GetNodeGroupExecNodes(group_oid);
                    } else if (!superuser()) {
                        exec_type = EXEC_ON_NONE;
                        ereport(NOTICE,
                            (errmsg("CLUSTER do not run in DNs because User \"%s\" don't "
                                    "attach to any logic cluster.",
                                GetUserNameFromId(GetUserId()))));
                    }
                }
                query_string = ConstructMesageWithMemInfo(query_string, cstmt->memUsage);
                /*
                 * If I am the main execute CN but not CCN,
                 * Notify the CCN to create firstly, and then notify other CNs except me.
                 */
                if (u_sess->attr.attr_sql.enable_parallel_ddl && !is_first_node) {
                    if (!is_temp) {
                        ExecUtilityStmtOnNodes_ParallelDDLMode(query_string,
                            NULL,
                            sent_to_remote,
                            true,
                            EXEC_ON_COORDS,
                            false,
                            first_exec_node,
                            (Node*)parse_tree);
                    }
                }

                cluster((ClusterStmt*)parse_tree, is_top_level);
                if (u_sess->attr.attr_sql.enable_parallel_ddl && !is_first_node) {
                    ExecUtilityStmtOnNodes_ParallelDDLMode(query_string,
                        exec_nodes,
                        sent_to_remote,
                        true,
                        EXEC_ON_DATANODES,
                        false,
                        first_exec_node,
                        (Node*)parse_tree);
                } else {
                    ExecUtilityStmtOnNodes(
                        query_string, exec_nodes, sent_to_remote, true, exec_type, false, (Node*)parse_tree);
                }
                FreeExecNodes(&exec_nodes);
            } else {
                cluster((ClusterStmt*)parse_tree, is_top_level);
            }
#else
        cluster((ClusterStmt*)parse_tree, is_top_level);
#endif
            break;

        case T_VacuumStmt: {
            bool tmp_enable_autoanalyze = u_sess->attr.attr_sql.enable_autoanalyze;
            VacuumStmt* stmt = (VacuumStmt*)parse_tree;
            stmt->dest = dest;
            // for vacuum lazy, no need do IO collection and IO scheduler
            if (ENABLE_WORKLOAD_CONTROL && !(stmt->options & VACOPT_FULL) && u_sess->wlm_cxt->wlm_params.iotrack == 0)
                WLMCleanIOHashTable();

            /*
             * "vacuum full compact" means "vacuum full" in fact
             * for dfs table if VACOPT_COMPACT is enabled
             */
            if (IS_PGXC_COORDINATOR && !IsConnFromCoord()) {
                if (stmt->options & VACOPT_COMPACT)
                    stmt->options |= VACOPT_FULL;
            }

            /* @hdfs
             * isForeignTableAnalyze will be set to true when we need to 
             * analyze a foreign table/foreign tables
             */
            bool isForeignTableAnalyze = IsHDFSForeignTableAnalyzable(stmt);

            if (stmt->isMOTForeignTable && (stmt->options & VACOPT_VACUUM)) {
                stmt->options |= VACOPT_FULL;
            }

            /*
             * @hdfs
             * Log in data node and run analyze foreign table/tables command is illegal.
             * We need to do scheduling to run analyze foreign table/tables command which
             * can only be done on coordinator node.
             */
            if (IS_PGXC_DATANODE && isForeignTableAnalyze && !IsConnFromCoord()) {
                ereport(WARNING,
                    (errcode(ERRCODE_SYNTAX_ERROR),
                        errmsg("Running analyze on table/tables reside in HDFS directly from data node is not "
                               "supported.")));
                break;
            }

            /*
             * @hdfs
             * On data node, we got hybridmesage includeing data node No.
             * We judge if analyze work belongs to us by PGXCNodeId. If not, we break out.
             */
            if (IS_PGXC_DATANODE && IsConnFromCoord() && isForeignTableAnalyze &&
                (u_sess->pgxc_cxt.PGXCNodeId != (int)stmt->nodeNo)) {
                break;
            }

            if (stmt->isPgFdwForeignTables && stmt->va_cols) {
                ereport(ERROR,
                    (errcode(ERRCODE_UNDEFINED_TABLE), errmsg("This relation doesn't support analyze with column.")));
            }

            /* @hdfs Process MPP Local table "vacuum" "analyze" command. */
            /* forbid auto-analyze inside vacuum/analyze */
            u_sess->attr.attr_sql.enable_autoanalyze = false;
            pgstat_set_io_state(IOSTATE_VACUUM);

            if (IS_PGXC_COORDINATOR && !IsConnFromCoord()) {
                /* init the special nodeId identify which receive analyze command from client */
                stmt->orgCnNodeNo = ~0;
            }

            DoVacuumMppTable(stmt, query_string, is_top_level, sent_to_remote);
            u_sess->attr.attr_sql.enable_autoanalyze = tmp_enable_autoanalyze;
        } break;

        case T_ExplainStmt:
            /*
             * To pass all the llt, do not generate parallel plan
             * if we need to explain the query plan.
             */
            if (u_sess->opt_cxt.parallel_debug_mode == LLT_MODE) {
                u_sess->opt_cxt.query_dop = 1;
                u_sess->opt_cxt.skew_strategy_opt = SKEW_OPT_OFF;
            }

            /* Set PTFastQueryShippingStore value. */
            PTFastQueryShippingStore = u_sess->attr.attr_sql.enable_fast_query_shipping;
            ExplainQuery((ExplainStmt*)parse_tree, query_string, params, dest, completion_tag);

            /* Reset u_sess->opt_cxt.query_dop. */
            if (u_sess->opt_cxt.parallel_debug_mode == LLT_MODE) {
                u_sess->opt_cxt.query_dop = u_sess->opt_cxt.query_dop_store;
                u_sess->opt_cxt.skew_strategy_opt = u_sess->attr.attr_sql.skew_strategy_store;
            }

            /* Rest PTFastQueryShippingStore. */
            PTFastQueryShippingStore = true;
            break;

        case T_CreateTableAsStmt:
            ExecCreateTableAs((CreateTableAsStmt*)parse_tree, query_string, params, completion_tag);
            break;

        case T_VariableSetStmt:
            ExecSetVariableStmt((VariableSetStmt*)parse_tree);
#ifdef PGXC
            /* Let the pooler manage the statement */
            if (IS_PGXC_COORDINATOR && !IsConnFromCoord()) {
                VariableSetStmt* stmt = (VariableSetStmt*)parse_tree;
                char* mask_string = NULL;

                mask_string = maskPassword(query_string);
                if (mask_string == NULL)
                    mask_string = (char*)query_string;

                // do not send the variable which in blacklist  to other nodes
                if (IsVariableinBlackList(stmt->name)) {
                    break;
                }

                if (u_sess->catalog_cxt.overrideStack && (!pg_strcasecmp(stmt->name, SEARCH_PATH_GUC_NAME) ||
                                                             !pg_strcasecmp(stmt->name, CURRENT_SCHEMA_GUC_NAME))) {
                    /*
                     * set search_path or current_schema inside stored procedure is invalid,
                     * do not send to other nodes.
                     */
                    OverrideStackEntry* entry = NULL;
                    entry = (OverrideStackEntry*)linitial(u_sess->catalog_cxt.overrideStack);
                    if (entry->inProcedure)
                        break;
                }

                /*
                 * If command is local and we are not in a transaction block do NOT
                 * send this query to backend nodes, it is just bypassed by the backend.
                 */
                if (stmt->is_local) {
                    if (IsTransactionBlock()) {
                        if (PoolManagerSetCommand(POOL_CMD_LOCAL_SET, mask_string) < 0) {
                            /* Add retry query error code ERRCODE_SET_QUERY for error "ERROR SET query". */
                            ereport(ERROR, (errcode(ERRCODE_SET_QUERY), errmsg("Postgres-XC: ERROR SET query")));
                        }
                    }
                } else {
                    /* when set command in function, treat it as in transaction. */
                    if (!IsTransactionBlock() && !(dest->mydest == DestSPI)) {
                        /* register the set message into pooler session params */
                        int ret = register_pooler_session_param(stmt->name, mask_string);

                        if (PoolManagerSetCommand(POOL_CMD_GLOBAL_SET, mask_string) < 0) {
                            /* unregister the set message */
                            if (ret == 0)
                                unregister_pooler_session_param(stmt->name);

                            /* Add retry query error code ERRCODE_SET_QUERY for error "ERROR SET query". */
                            ereport(ERROR, (errcode(ERRCODE_SET_QUERY), errmsg("Postgres-XC: ERROR SET query")));
                        }
                    } else {
                        ExecUtilityStmtOnNodes(mask_string, NULL, sent_to_remote, false, EXEC_ON_ALL_NODES, false);

                        // Append set command to input_set_message, this will be sent to pool when this Transaction
                        // commit.
                        int ret = check_set_message_to_send(stmt, query_string);

                        if (ret != -1) {
                            if (ret == 0)
                                append_set_message(query_string);
                            else
                                make_set_message(); /* make new message string */
                        }
                    }
                }
                if (mask_string != query_string)
                    pfree(mask_string);
            }
#endif
            break;

        case T_VariableShowStmt: {
            VariableShowStmt* n = (VariableShowStmt*)parse_tree;

            GetPGVariable(n->name, dest);
        } break;
        case T_ShutdownStmt: {
            ShutdownStmt* n = (ShutdownStmt*)parse_tree;

            DoShutdown(n);
        } break;

        case T_DiscardStmt:
#ifdef PGXC
            ereport(ERROR, (errcode(ERRCODE_FEATURE_NOT_SUPPORTED), errmsg("DISCARD statement is not yet supported.")));
#endif /* PGXC */
            /* should we allow DISCARD PLANS? */
            CheckRestrictedOperation("DISCARD");
            DiscardCommand((DiscardStmt*)parse_tree, is_top_level);
#ifdef PGXC
            /*
             * Discard objects for all the sessions possible.
             * For example, temporary tables are created on all Datanodes
             * and Coordinators.
             */
            if (IS_PGXC_COORDINATOR)
                ExecUtilityStmtOnNodes(query_string,
                    NULL,
                    sent_to_remote,
                    true,
                    CHOOSE_EXEC_NODES(((DiscardStmt*)parse_tree)->target == DISCARD_TEMP),
                    false);
#endif
            break;

        case T_CreateTrigStmt:
            (void)CreateTrigger(
                (CreateTrigStmt*)parse_tree, query_string, InvalidOid, InvalidOid, InvalidOid, InvalidOid, false);
#ifdef PGXC
            if (IS_PGXC_COORDINATOR) {
                CreateTrigStmt* stmt = (CreateTrigStmt*)parse_tree;
                RemoteQueryExecType exec_type;
                bool is_temp = false;
                Oid rel_id = RangeVarGetRelidExtended(stmt->relation, NoLock, false, false, false, true, NULL, NULL);

                exec_type = ExecUtilityFindNodes(OBJECT_TABLE, rel_id, &is_temp);

                ExecUtilityStmtOnNodes(query_string, NULL, sent_to_remote, false, exec_type, is_temp, (Node*)stmt);
            }
#endif
            break;

        case T_CreatePLangStmt:
#ifdef PGXC
            if (!IsInitdb)
                ereport(ERROR, (errcode(ERRCODE_FEATURE_NOT_SUPPORTED), errmsg("new language is not yet supported.")));
#endif /* PGXC */
            CreateProceduralLanguage((CreatePLangStmt*)parse_tree);
#ifdef PGXC
            if (IS_PGXC_COORDINATOR)
                ExecUtilityStmtOnNodes(query_string, NULL, sent_to_remote, false, EXEC_ON_ALL_NODES, false);
#endif
            break;

            /*
             * ******************************** DOMAIN statements ****
             */
        case T_CreateDomainStmt:
<<<<<<< HEAD
#ifdef PGXC
            /*Single node support domain feature.*/
            /* if (!IsInitdb && !u_sess->attr.attr_common.IsInplaceUpgrade)
                ereport(ERROR, (errcode(ERRCODE_FEATURE_NOT_SUPPORTED), errmsg("domain is not yet supported.")));*/
#endif /* PGXC */
=======
>>>>>>> bc7e4b2d
            DefineDomain((CreateDomainStmt*)parse_tree);
#ifdef PGXC
            if (IS_PGXC_COORDINATOR)
                ExecUtilityStmtOnNodes(query_string, NULL, sent_to_remote, false, EXEC_ON_ALL_NODES, false);
#endif
            break;

            /*
             * ******************************** ROLE statements ****
             */
        case T_CreateRoleStmt:
#ifdef PGXC
            if (IS_PGXC_COORDINATOR) {
                char* first_exec_node = find_first_exec_cn();
                bool is_first_node = (strcmp(first_exec_node, g_instance.attr.attr_common.PGXCNodeName) == 0);

                if (u_sess->attr.attr_sql.enable_parallel_ddl && !is_first_node) {
                    ExecUtilityStmtOnNodes_ParallelDDLMode(
                        query_string, NULL, sent_to_remote, false, EXEC_ON_COORDS, false, first_exec_node);
                    CreateRole((CreateRoleStmt*)parse_tree);
                    ExecUtilityStmtOnNodes_ParallelDDLMode(
                        query_string, NULL, sent_to_remote, false, EXEC_ON_DATANODES, false, first_exec_node);
                } else {
                    CreateRole((CreateRoleStmt*)parse_tree);
                    ExecUtilityStmtOnNodes(query_string, NULL, sent_to_remote, false, EXEC_ON_ALL_NODES, false);
                }
            } else {
                CreateRole((CreateRoleStmt*)parse_tree);
            }
#else
        CreateRole((CreateRoleStmt*)parse_tree);
#endif
            break;

        case T_AlterRoleStmt:
#ifdef PGXC
            if (IS_PGXC_COORDINATOR) {
                char* first_exec_node = find_first_exec_cn();
                bool is_first_node = (strcmp(first_exec_node, g_instance.attr.attr_common.PGXCNodeName) == 0);

                if (u_sess->attr.attr_sql.enable_parallel_ddl && !is_first_node) {
                    ExecUtilityStmtOnNodes_ParallelDDLMode(
                        query_string, NULL, sent_to_remote, false, EXEC_ON_COORDS, false, first_exec_node);
                    AlterRole((AlterRoleStmt*)parse_tree);
                    ExecUtilityStmtOnNodes_ParallelDDLMode(
                        query_string, NULL, sent_to_remote, false, EXEC_ON_DATANODES, false, first_exec_node);
                } else {
                    AlterRole((AlterRoleStmt*)parse_tree);
                    ExecUtilityStmtOnNodes(query_string, NULL, sent_to_remote, false, EXEC_ON_ALL_NODES, false);
                }
            } else {
                AlterRole((AlterRoleStmt*)parse_tree);
            }
#else
        AlterRole((AlterRoleStmt*)parse_tree);
#endif
            break;
        case T_AlterRoleSetStmt:
#ifdef PGXC
            if (IS_PGXC_COORDINATOR) {
                char* first_exec_node = find_first_exec_cn();
                bool is_first_node = (strcmp(first_exec_node, g_instance.attr.attr_common.PGXCNodeName) == 0);

                if (u_sess->attr.attr_sql.enable_parallel_ddl && !is_first_node) {
                    ExecUtilityStmtOnNodes_ParallelDDLMode(
                        query_string, NULL, sent_to_remote, false, EXEC_ON_COORDS, false, first_exec_node);
                    AlterRoleSet((AlterRoleSetStmt*)parse_tree);
                    ExecUtilityStmtOnNodes_ParallelDDLMode(
                        query_string, NULL, sent_to_remote, false, EXEC_ON_DATANODES, false, first_exec_node);
                } else {
                    AlterRoleSet((AlterRoleSetStmt*)parse_tree);
                    ExecUtilityStmtOnNodes(query_string, NULL, sent_to_remote, false, EXEC_ON_ALL_NODES, false);
                }
            } else {
                AlterRoleSet((AlterRoleSetStmt*)parse_tree);
            }
#else
        AlterRoleSet((AlterRoleSetStmt*)parse_tree);
#endif
            break;
        case T_DropRoleStmt:
#ifdef PGXC
            /* Clean connections before dropping a user on local node */
            if (IS_PGXC_COORDINATOR && !IsConnFromCoord()) {
                ListCell* item = NULL;
                foreach (item, ((DropRoleStmt*)parse_tree)->roles) {
                    const char* role = strVal(lfirst(item));
                    DropRoleStmt* stmt = (DropRoleStmt*)parse_tree;

                    /* clean all connections with role on all CNs */
                    PreCleanAndCheckUserConns(role, stmt->missing_ok);
                }
            }

            if (IS_PGXC_COORDINATOR) {
                char* first_exec_node = find_first_exec_cn();
                bool is_first_node = (strcmp(first_exec_node, g_instance.attr.attr_common.PGXCNodeName) == 0);

                if (u_sess->attr.attr_sql.enable_parallel_ddl && !is_first_node) {
                    ExecUtilityStmtOnNodes_ParallelDDLMode(
                        query_string, NULL, sent_to_remote, false, EXEC_ON_COORDS, false, first_exec_node);
                    DropRole((DropRoleStmt*)parse_tree);
                    ExecUtilityStmtOnNodes_ParallelDDLMode(
                        query_string, NULL, sent_to_remote, false, EXEC_ON_DATANODES, false, first_exec_node);
                } else {
                    DropRole((DropRoleStmt*)parse_tree);
                    ExecUtilityStmtOnNodes(query_string, NULL, sent_to_remote, false, EXEC_ON_ALL_NODES, false);
                }
            } else {
                DropRole((DropRoleStmt*)parse_tree);
            }
#else
        DropRole((DropRoleStmt*)parse_tree);
#endif
            break;

        case T_DropOwnedStmt:
#ifdef PGXC
            if (IS_PGXC_COORDINATOR) {
                char* first_exec_node = find_first_exec_cn();
                bool is_first_node = (strcmp(first_exec_node, g_instance.attr.attr_common.PGXCNodeName) == 0);

                if (u_sess->attr.attr_sql.enable_parallel_ddl && !is_first_node) {
                    ExecUtilityStmtOnNodes_ParallelDDLMode(
                        query_string, NULL, sent_to_remote, false, EXEC_ON_COORDS, false, first_exec_node);
                    DropOwnedObjects((DropOwnedStmt*)parse_tree);
                    ExecUtilityStmtOnNodes_ParallelDDLMode(
                        query_string, NULL, sent_to_remote, false, EXEC_ON_DATANODES, false, first_exec_node);
                } else {
                    DropOwnedObjects((DropOwnedStmt*)parse_tree);
                    ExecUtilityStmtOnNodes(query_string, NULL, sent_to_remote, false, EXEC_ON_ALL_NODES, false);
                }
            } else {
                DropOwnedObjects((DropOwnedStmt*)parse_tree);
            }
#else
        DropOwnedObjects((DropOwnedStmt*)parse_tree);
#endif
            break;

        case T_ReassignOwnedStmt:
#ifdef PGXC
            if (IS_PGXC_COORDINATOR) {
                char* first_exec_node = find_first_exec_cn();
                bool is_first_node = (strcmp(first_exec_node, g_instance.attr.attr_common.PGXCNodeName) == 0);

                if (u_sess->attr.attr_sql.enable_parallel_ddl && !is_first_node) {
                    ExecUtilityStmtOnNodes_ParallelDDLMode(
                        query_string, NULL, sent_to_remote, false, EXEC_ON_COORDS, false, first_exec_node);
                    ReassignOwnedObjects((ReassignOwnedStmt*)parse_tree);
                    ExecUtilityStmtOnNodes_ParallelDDLMode(
                        query_string, NULL, sent_to_remote, false, EXEC_ON_DATANODES, false, first_exec_node);
                } else {
                    ReassignOwnedObjects((ReassignOwnedStmt*)parse_tree);
                    ExecUtilityStmtOnNodes(query_string, NULL, sent_to_remote, false, EXEC_ON_ALL_NODES, false);
                }
            } else {
                ReassignOwnedObjects((ReassignOwnedStmt*)parse_tree);
            }
#else
        ReassignOwnedObjects((ReassignOwnedStmt*)parse_tree);
#endif
            break;

        case T_LockStmt:

            /*
             * Since the lock would just get dropped immediately, LOCK TABLE
             * outside a transaction block is presumed to be user error.
             */
            RequireTransactionChain(is_top_level, "LOCK TABLE");
#ifdef PGXC
            /* only lock local table if cm_agent do Lock Stmt */
            if (IS_PGXC_COORDINATOR && !IsConnFromCoord() &&
                !(u_sess->attr.attr_common.xc_maintenance_mode &&
                    (strcmp(u_sess->attr.attr_common.application_name, "cm_agent") == 0))) {
                ListCell* cell = NULL;
                bool has_nontemp = false;
                bool has_temp = false;
                bool is_temp = false;
                char* first_exec_node = find_first_exec_cn();
                bool is_first_node = (strcmp(first_exec_node, g_instance.attr.attr_common.PGXCNodeName) == 0);

                foreach (cell, ((LockStmt*)parse_tree)->relations) {
                    RangeVar* r = (RangeVar*)lfirst(cell);
                    Oid rel_id = RangeVarGetRelid(r, NoLock, true);
                    (void)ExecUtilityFindNodes(OBJECT_TABLE, rel_id, &is_temp);
                    has_temp |= is_temp;
                    has_nontemp |= !is_temp;

                    if (has_temp && has_nontemp)
                        ereport(ERROR,
                            (errcode(ERRCODE_FEATURE_NOT_SUPPORTED),
                                errmsg("LOCK not supported for TEMP and non-TEMP objects together"),
                                errdetail("You should separate TEMP and non-TEMP objects")));
                }

                if (u_sess->attr.attr_sql.enable_parallel_ddl && !is_first_node) {
                    RemoteQuery* step = makeNode(RemoteQuery);
                    step->combine_type = COMBINE_TYPE_SAME;
                    step->sql_statement = (char*)query_string;
                    step->exec_type = has_temp ? EXEC_ON_NONE : EXEC_ON_COORDS;
                    step->exec_nodes = NULL;
                    step->is_temp = has_temp;
                    ExecRemoteUtility_ParallelDDLMode(step, first_exec_node);
                    pfree_ext(step);
                }

                LockTableCommand((LockStmt*)parse_tree);

                if (u_sess->attr.attr_sql.enable_parallel_ddl && !is_first_node) {
                    ExecUtilityStmtOnNodes_ParallelDDLMode(query_string,
                        NULL,
                        sent_to_remote,
                        false,
                        EXEC_ON_DATANODES,
                        false,
                        first_exec_node,
                        (Node*)parse_tree);
                } else {
                    ExecUtilityStmtOnNodes(
                        query_string, NULL, sent_to_remote, false, CHOOSE_EXEC_NODES(has_temp), false, (Node*)parse_tree);
                }
            } else {
                LockTableCommand((LockStmt*)parse_tree);
            }
#else
        LockTableCommand((LockStmt*)parse_tree);
#endif
            break;

        case T_ConstraintsSetStmt:
            AfterTriggerSetState((ConstraintsSetStmt*)parse_tree);
#ifdef PGXC
            /*
             * Let the pooler manage the statement, SET CONSTRAINT can just be used
             * inside a transaction block, hence it has no effect outside that, so use
             * it as a local one.
             */
            if (IS_PGXC_COORDINATOR && !IsConnFromCoord() && IsTransactionBlock()) {
                if (PoolManagerSetCommand(POOL_CMD_LOCAL_SET, query_string) < 0) {
                    /* Add retry query error code ERRCODE_SET_QUERY for error "ERROR SET query". */
                    ereport(ERROR, (errcode(ERRCODE_SET_QUERY), errmsg("Postgres-XC: ERROR SET query")));
                }
            }
#endif
            break;

        case T_CheckPointStmt:
            if (!superuser())
                ereport(
                    ERROR, (errcode(ERRCODE_INSUFFICIENT_PRIVILEGE), errmsg("must be system admin to do CHECKPOINT")));
            /*
             * You might think we should have a PreventCommandDuringRecovery()
             * here, but we interpret a CHECKPOINT command during recovery as
             * a request for a restartpoint instead. We allow this since it
             * can be a useful way of reducing switchover time when using
             * various forms of replication.
             */
            RequestCheckpoint(CHECKPOINT_IMMEDIATE | CHECKPOINT_WAIT | (RecoveryInProgress() ? 0 : CHECKPOINT_FORCE));
#ifdef PGXC
            if (IS_PGXC_COORDINATOR)
                ExecUtilityStmtOnNodes(query_string, NULL, sent_to_remote, true, EXEC_ON_DATANODES, false);
#endif
            break;

#ifdef PGXC
        case T_BarrierStmt:
#ifndef ENABLE_MULTIPLE_NODES
            DISTRIBUTED_FEATURE_NOT_SUPPORTED();
#endif
            RequestBarrier(((BarrierStmt*)parse_tree)->id, completion_tag);
            break;

        /*
         * Node DDL is an operation local to Coordinator.
         * In case of a new node being created in the cluster,
         * it is necessary to create this node on all the Coordinators independently.
         */
        case T_AlterNodeStmt:
#ifndef ENABLE_MULTIPLE_NODES
            DISTRIBUTED_FEATURE_NOT_SUPPORTED();
#endif
            PgxcNodeAlter((AlterNodeStmt*)parse_tree);
            break;

        case T_CreateNodeStmt:
#ifndef ENABLE_MULTIPLE_NODES
            DISTRIBUTED_FEATURE_NOT_SUPPORTED();
#endif
            PgxcNodeCreate((CreateNodeStmt*)parse_tree);
            break;

        case T_AlterCoordinatorStmt: {
            AlterCoordinatorStmt* stmt = (AlterCoordinatorStmt*)parse_tree;
            if (IS_PGXC_COORDINATOR && IsConnFromCoord())
                PgxcCoordinatorAlter((AlterCoordinatorStmt*)parse_tree);
            const char* coor_name = stmt->node_name;
            Oid noid = get_pgxc_nodeoid(coor_name);
            char node_type = get_pgxc_nodetype(noid);
            List* cn_list = NIL;
            int cn_num = 0;

            if (node_type != 'C')
                ereport(ERROR,
                    (errcode(ERRCODE_FEATURE_NOT_SUPPORTED),
                        errmsg("PGXC Node %s is not a valid coordinator", coor_name)));

            /* alter coordinator node should run on CN nodes only */
            if (IS_PGXC_COORDINATOR && !IsConnFromCoord() && node_type == PGXC_NODE_COORDINATOR) {
                /* generate cn list */
                ListCell* lc = NULL;
                foreach (lc, stmt->coor_nodes) {
                    char* lc_name = strVal(lfirst(lc));
                    int lc_idx = PgxcGetNodeIndex(lc_name);

                    /* only support cn in with clause */
                    if (lc_idx == -1)
                        ereport(ERROR,
                            (errcode(ERRCODE_SYNTAX_ERROR), errmsg("Invalid value \"%s\" in WITH clause", lc_name)));
                    /* except myself */
                    if (u_sess->pgxc_cxt.PGXCNodeId - 1 != lc_idx)
                        cn_list = lappend_int(cn_list, lc_idx);
                    else
                        PgxcCoordinatorAlter((AlterCoordinatorStmt*)parse_tree);
                    cn_num++;
                }

                int numCoords = 0;
                int numDns = 0;
                PgxcNodeCount(&numCoords, &numDns);
                if (cn_num * 2 < numCoords)
                    ereport(WARNING,
                        (errcode(ERRCODE_FEATURE_NOT_SUPPORTED),
                            errmsg("Number of coordinators in with clause can not be less than half of numCoords(%d)",
                                numCoords)));
                /* need to alter on remote CN(s) */
                if (cn_list != NIL) {
                    ExecNodes* nodes = makeNode(ExecNodes);
                    nodes->nodeList = cn_list;
                    ExecUtilityStmtOnNodes(query_string, nodes, sent_to_remote, false, EXEC_ON_COORDS, false);
                    FreeExecNodes(&nodes);
                }
            }
        } break;

        case T_DropNodeStmt:
#ifndef ENABLE_MULTIPLE_NODES
            DISTRIBUTED_FEATURE_NOT_SUPPORTED();
#endif
            {
                DropNodeStmt* stmt = (DropNodeStmt*)parse_tree;
                char node_type = PgxcNodeRemove(stmt);

                /* drop node should run on CN nodes only */
                if (IS_PGXC_COORDINATOR && !IsConnFromCoord() && node_type != PGXC_NODE_NONE &&
                    (!g_instance.attr.attr_storage.IsRoachStandbyCluster)) {
                    List* cn_list = NIL;
                    int cn_num = 0;
                    int cn_delete_idx = -2;

                    /* for drop node cn */
                    if (node_type == PGXC_NODE_COORDINATOR) {
                        /* get the node index of the dropped cn */
                        const char* node_name = stmt->node_name;
                        cn_delete_idx = PgxcGetNodeIndex(node_name);

                        /* special case: node is created just in this session */
                        if (cn_delete_idx == -1) {
                            elog(DEBUG2, "Drop Node %s: get node index -1", node_name);
                        }
                    }

                    /* generate cn list */
                    if (stmt->remote_nodes) {
                        ListCell* lc = NULL;
                        foreach (lc, stmt->remote_nodes) {
                            char* lc_name = strVal(lfirst(lc));
                            int lc_idx = PgxcGetNodeIndex(lc_name);

                            /* only support cn in with clause */
                            if (lc_idx == -1 || lc_idx == cn_delete_idx)
                                ereport(ERROR,
                                    (errcode(ERRCODE_SYNTAX_ERROR),
                                        errmsg("Invalid value \"%s\" in WITH clause", lc_name)));

                            /* except myself */
                            if (u_sess->pgxc_cxt.PGXCNodeId - 1 != lc_idx)
                                cn_list = lappend_int(cn_list, lc_idx);
                        }
                    } else {
                        cn_list = GetAllCoordNodes();
                        cn_num = list_length(cn_list);
                        /* remove the dropped cn from nodelist */
                        if (cn_num > 0 && cn_delete_idx > -1) {
                            cn_list = list_delete_int(cn_list, cn_delete_idx);
                            Assert(cn_num - 1 == list_length(cn_list));
                        }
                    }

                    cn_num = list_length(cn_list);
                    /* need to drop on remote CN(s) */
                    if (cn_num > 0) {
                        ExecNodes* nodes = makeNode(ExecNodes);
                        nodes->nodeList = cn_list;
                        ExecUtilityStmtOnNodes(query_string, nodes, sent_to_remote, false, EXEC_ON_COORDS, false);
                        FreeExecNodes(&nodes);
                    } else if (cn_list != NULL) {
                        list_free_ext(cn_list);
                    }
                }
            }
            break;

        case T_CreateGroupStmt:
#ifndef ENABLE_MULTIPLE_NODES
            DISTRIBUTED_FEATURE_NOT_SUPPORTED();
#endif
            if (IS_SINGLE_NODE)
                ereport(ERROR,
                    (errcode(ERRCODE_FEATURE_NOT_SUPPORTED), errmsg("Don't support node group in single_node mode.")));

            PgxcGroupCreate((CreateGroupStmt*)parse_tree);

            /* create node group should run on CN nodes only */
            if (IS_PGXC_COORDINATOR && !IsConnFromCoord()) {
                ExecUtilityStmtOnNodes(query_string, NULL, sent_to_remote, false, EXEC_ON_COORDS, false);
            }
            break;

        case T_AlterGroupStmt:
#ifndef ENABLE_MULTIPLE_NODES
            DISTRIBUTED_FEATURE_NOT_SUPPORTED();
#endif
            if (IS_SINGLE_NODE)
                ereport(ERROR,
                    (errcode(ERRCODE_FEATURE_NOT_SUPPORTED), errmsg("Don't support node group in single_node mode.")));

#ifdef ENABLE_MULTIPLE_NODES
            PgxcGroupAlter((AlterGroupStmt*)parse_tree);
            /* alter node group should run on CN nodes only */
            {
                AlterGroupType alter_type = ((AlterGroupStmt*)parse_tree)->alter_type;
                if (IS_PGXC_COORDINATOR && !IsConnFromCoord() &&
                    (alter_type != AG_SET_DEFAULT && alter_type != AG_SET_SEQ_ALLNODES &&
                        alter_type != AG_SET_SEQ_SELFNODES)) {
                    ExecUtilityStmtOnNodes(query_string, NULL, sent_to_remote, false, EXEC_ON_COORDS, false);
                }
            }
#endif
            break;

        case T_DropGroupStmt:
#ifndef ENABLE_MULTIPLE_NODES
            DISTRIBUTED_FEATURE_NOT_SUPPORTED();
#endif
            if (IS_SINGLE_NODE)
                ereport(ERROR,
                    (errcode(ERRCODE_FEATURE_NOT_SUPPORTED), errmsg("Don't support node group in single_node mode.")));

            PgxcGroupRemove((DropGroupStmt*)parse_tree);

            /* drop node group should run on CN nodes only */
            if (IS_PGXC_COORDINATOR && !IsConnFromCoord()) {
                ExecUtilityStmtOnNodes(query_string, NULL, sent_to_remote, false, EXEC_ON_COORDS, false);
            }
            break;

        case T_CreateSynonymStmt:
#ifdef PGXC
            if (IS_PGXC_COORDINATOR) {
                char* first_exec_node = find_first_exec_cn();
                bool is_first_node = (strcmp(first_exec_node, g_instance.attr.attr_common.PGXCNodeName) == 0);

                if (u_sess->attr.attr_sql.enable_parallel_ddl && !is_first_node) {
                    ExecUtilityStmtOnNodes_ParallelDDLMode(
                        query_string, NULL, sent_to_remote, false, EXEC_ON_COORDS, false, first_exec_node);
                    CreateSynonym((CreateSynonymStmt*)parse_tree);
                    ExecUtilityStmtOnNodes_ParallelDDLMode(
                        query_string, NULL, sent_to_remote, false, EXEC_ON_DATANODES, false, first_exec_node);
                } else {
                    CreateSynonym((CreateSynonymStmt*)parse_tree);
                    ExecUtilityStmtOnNodes(query_string, NULL, sent_to_remote, false, EXEC_ON_ALL_NODES, false);
                }
            } else {
                CreateSynonym((CreateSynonymStmt*)parse_tree);
            }
#else
            CreateSynonym((CreateSynonymStmt*)parse_tree);
#endif
            break;

        case T_DropSynonymStmt:
#ifdef PGXC
            if (IS_PGXC_COORDINATOR) {
                char* first_exec_node = find_first_exec_cn();
                bool is_first_node = (strcmp(first_exec_node, g_instance.attr.attr_common.PGXCNodeName) == 0);

                if (u_sess->attr.attr_sql.enable_parallel_ddl && !is_first_node) {
                    ExecUtilityStmtOnNodes_ParallelDDLMode(
                        query_string, NULL, sent_to_remote, false, EXEC_ON_COORDS, false, first_exec_node);
                    DropSynonym((DropSynonymStmt*)parse_tree);
                    ExecUtilityStmtOnNodes_ParallelDDLMode(
                        query_string, NULL, sent_to_remote, false, EXEC_ON_DATANODES, false, first_exec_node);
                } else {
                    DropSynonym((DropSynonymStmt*)parse_tree);
                    ExecUtilityStmtOnNodes(query_string, NULL, sent_to_remote, false, EXEC_ON_ALL_NODES, false);
                }
            } else {
                DropSynonym((DropSynonymStmt*)parse_tree);
            }
#else
            DropSynonym((DropSynonymStmt*)parse_tree);
#endif
            break;

        case T_CreateResourcePoolStmt:
#ifndef ENABLE_MULTIPLE_NODES
            DISTRIBUTED_FEATURE_NOT_SUPPORTED();
#endif
            if (IS_PGXC_COORDINATOR && !IsConnFromCoord()) {
                char* first_exec_node = find_first_exec_cn();
                bool is_first_node = (strcmp(first_exec_node, g_instance.attr.attr_common.PGXCNodeName) == 0);

                if (u_sess->attr.attr_sql.enable_parallel_ddl && !is_first_node) {
                    if (in_logic_cluster() && get_current_lcgroup_name()) {
                        char* create_respool_stmt = NULL;
                        create_respool_stmt = GenerateResourcePoolStmt((CreateResourcePoolStmt*)parse_tree, query_string);
                        Assert(create_respool_stmt != NULL);

                        ExecUtilityStmtOnNodes_ParallelDDLMode(
                            create_respool_stmt, NULL, sent_to_remote, false, EXEC_ON_COORDS, false, first_exec_node);

                        pfree_ext(create_respool_stmt);
                    } else {
                        ExecUtilityStmtOnNodes_ParallelDDLMode(
                            query_string, NULL, sent_to_remote, false, EXEC_ON_COORDS, false, first_exec_node);
                    }

                    CreateResourcePool((CreateResourcePoolStmt*)parse_tree);

                    if (in_logic_cluster() && get_current_lcgroup_name()) {
                        char* create_respool_stmt = NULL;
                        create_respool_stmt = GenerateResourcePoolStmt((CreateResourcePoolStmt*)parse_tree, query_string);
                        Assert(create_respool_stmt != NULL);

                        ExecUtilityStmtOnNodes_ParallelDDLMode(
                            create_respool_stmt, NULL, sent_to_remote, false, EXEC_ON_DATANODES, false, first_exec_node);

                        pfree_ext(create_respool_stmt);
                    } else {
                        ExecUtilityStmtOnNodes_ParallelDDLMode(
                            query_string, NULL, sent_to_remote, false, EXEC_ON_DATANODES, false, first_exec_node);
                    }
                } else {
                    CreateResourcePool((CreateResourcePoolStmt*)parse_tree);

                    if (in_logic_cluster() && get_current_lcgroup_name()) {
                        char* create_respool_stmt = NULL;
                        create_respool_stmt = GenerateResourcePoolStmt((CreateResourcePoolStmt*)parse_tree, query_string);
                        Assert(create_respool_stmt != NULL);

                        ExecUtilityStmtOnNodes(
                            create_respool_stmt, NULL, sent_to_remote, false, EXEC_ON_ALL_NODES, false);

                        pfree_ext(create_respool_stmt);
                    } else {
                        ExecUtilityStmtOnNodes(query_string, NULL, sent_to_remote, false, EXEC_ON_ALL_NODES, false);
                    }
                }
            } else {
                CreateResourcePool((CreateResourcePoolStmt*)parse_tree);
            }
            break;

        case T_AlterResourcePoolStmt:
#ifndef ENABLE_MULTIPLE_NODES
            DISTRIBUTED_FEATURE_NOT_SUPPORTED();
#endif
            if (IS_PGXC_COORDINATOR) {
                char* first_exec_node = find_first_exec_cn();
                bool is_first_node = (strcmp(first_exec_node, g_instance.attr.attr_common.PGXCNodeName) == 0);

                if (u_sess->attr.attr_sql.enable_parallel_ddl && !is_first_node) {
                    ExecUtilityStmtOnNodes_ParallelDDLMode(
                        query_string, NULL, sent_to_remote, false, EXEC_ON_COORDS, false, first_exec_node);
                    AlterResourcePool((AlterResourcePoolStmt*)parse_tree);
                    ExecUtilityStmtOnNodes_ParallelDDLMode(
                        query_string, NULL, sent_to_remote, false, EXEC_ON_DATANODES, false, first_exec_node);
                } else {
                    AlterResourcePool((AlterResourcePoolStmt*)parse_tree);
                    ExecUtilityStmtOnNodes(query_string, NULL, sent_to_remote, false, EXEC_ON_ALL_NODES, false);
                }
            } else {
                AlterResourcePool((AlterResourcePoolStmt*)parse_tree);
            }
            break;

        case T_DropResourcePoolStmt:
#ifndef ENABLE_MULTIPLE_NODES
            DISTRIBUTED_FEATURE_NOT_SUPPORTED();
#endif
            if (IS_PGXC_COORDINATOR) {
                char* first_exec_node = find_first_exec_cn();
                bool is_first_node = (strcmp(first_exec_node, g_instance.attr.attr_common.PGXCNodeName) == 0);

                if (u_sess->attr.attr_sql.enable_parallel_ddl && !is_first_node) {
                    ExecUtilityStmtOnNodes_ParallelDDLMode(
                        query_string, NULL, sent_to_remote, false, EXEC_ON_COORDS, false, first_exec_node);
                    DropResourcePool((DropResourcePoolStmt*)parse_tree);
                    ExecUtilityStmtOnNodes_ParallelDDLMode(
                        query_string, NULL, sent_to_remote, false, EXEC_ON_DATANODES, false, first_exec_node);
                } else {
                    DropResourcePool((DropResourcePoolStmt*)parse_tree);
                    ExecUtilityStmtOnNodes(query_string, NULL, sent_to_remote, false, EXEC_ON_ALL_NODES, false);
                }
            } else {
                DropResourcePool((DropResourcePoolStmt*)parse_tree);
            }
            break;

        case T_CreateWorkloadGroupStmt:
#ifndef ENABLE_MULTIPLE_NODES
            DISTRIBUTED_FEATURE_NOT_SUPPORTED();
#endif
            if (!IsConnFromCoord())
                PreventTransactionChain(is_top_level, "CREATE WORKLOAD GROUP");
            if (IS_PGXC_COORDINATOR) {
                char* first_exec_node = find_first_exec_cn();
                bool is_first_node = (strcmp(first_exec_node, g_instance.attr.attr_common.PGXCNodeName) == 0);

                if (u_sess->attr.attr_sql.enable_parallel_ddl && !is_first_node) {
                    ExecUtilityStmtOnNodes_ParallelDDLMode(
                        query_string, NULL, sent_to_remote, false, EXEC_ON_COORDS, false, first_exec_node);
                    CreateWorkloadGroup((CreateWorkloadGroupStmt*)parse_tree);
                    ExecUtilityStmtOnNodes_ParallelDDLMode(
                        query_string, NULL, sent_to_remote, false, EXEC_ON_DATANODES, false, first_exec_node);
                } else {
                    CreateWorkloadGroup((CreateWorkloadGroupStmt*)parse_tree);
                    ExecUtilityStmtOnNodes(query_string, NULL, sent_to_remote, false, EXEC_ON_ALL_NODES, false);
                }
            } else {
                CreateWorkloadGroup((CreateWorkloadGroupStmt*)parse_tree);
            }
            break;
        case T_AlterWorkloadGroupStmt:
#ifndef ENABLE_MULTIPLE_NODES
            DISTRIBUTED_FEATURE_NOT_SUPPORTED();
#endif
            if (!IsConnFromCoord())
                PreventTransactionChain(is_top_level, "ALTER WORKLOAD GROUP");
            if (IS_PGXC_COORDINATOR) {
                char* first_exec_node = find_first_exec_cn();
                bool is_first_node = (strcmp(first_exec_node, g_instance.attr.attr_common.PGXCNodeName) == 0);
                if (u_sess->attr.attr_sql.enable_parallel_ddl && !is_first_node) {
                    ExecUtilityStmtOnNodes_ParallelDDLMode(
                        query_string, NULL, sent_to_remote, false, EXEC_ON_COORDS, false, first_exec_node);
                    AlterWorkloadGroup((AlterWorkloadGroupStmt*)parse_tree);
                    ExecUtilityStmtOnNodes_ParallelDDLMode(
                        query_string, NULL, sent_to_remote, false, EXEC_ON_DATANODES, false, first_exec_node);
                } else {
                    AlterWorkloadGroup((AlterWorkloadGroupStmt*)parse_tree);
                    ExecUtilityStmtOnNodes(query_string, NULL, sent_to_remote, false, EXEC_ON_ALL_NODES, false);
                }
            } else {
                AlterWorkloadGroup((AlterWorkloadGroupStmt*)parse_tree);
            }
            break;
        case T_DropWorkloadGroupStmt:
#ifndef ENABLE_MULTIPLE_NODES
            DISTRIBUTED_FEATURE_NOT_SUPPORTED();
#endif
            if (!IsConnFromCoord())
                PreventTransactionChain(is_top_level, "DROP WORKLOAD GROUP");
            if (IS_PGXC_COORDINATOR) {
                char* first_exec_node = find_first_exec_cn();
                bool is_first_node = (strcmp(first_exec_node, g_instance.attr.attr_common.PGXCNodeName) == 0);
                if (u_sess->attr.attr_sql.enable_parallel_ddl && !is_first_node) {
                    ExecUtilityStmtOnNodes_ParallelDDLMode(
                        query_string, NULL, sent_to_remote, false, EXEC_ON_COORDS, false, first_exec_node);
                    DropWorkloadGroup((DropWorkloadGroupStmt*)parse_tree);
                    ExecUtilityStmtOnNodes_ParallelDDLMode(
                        query_string, NULL, sent_to_remote, false, EXEC_ON_DATANODES, false, first_exec_node);
                } else {
                    DropWorkloadGroup((DropWorkloadGroupStmt*)parse_tree);

                    ExecUtilityStmtOnNodes(query_string, NULL, sent_to_remote, false, EXEC_ON_ALL_NODES, false);
                }
            } else {
                DropWorkloadGroup((DropWorkloadGroupStmt*)parse_tree);
            }
            break;
        case T_CreateAppWorkloadGroupMappingStmt:
#ifndef ENABLE_MULTIPLE_NODES
            DISTRIBUTED_FEATURE_NOT_SUPPORTED();
#endif
            if (!IsConnFromCoord())
                PreventTransactionChain(is_top_level, "CREATE APP WORKLOAD GROUP MAPPING");
            if (IS_PGXC_COORDINATOR) {
                char* first_exec_node = find_first_exec_cn();
                bool is_first_node = (strcmp(first_exec_node, g_instance.attr.attr_common.PGXCNodeName) == 0);

                if (u_sess->attr.attr_sql.enable_parallel_ddl && !is_first_node) {
                    ExecUtilityStmtOnNodes_ParallelDDLMode(
                        query_string, NULL, sent_to_remote, false, EXEC_ON_COORDS, false, first_exec_node);
                    CreateAppWorkloadGroupMapping((CreateAppWorkloadGroupMappingStmt*)parse_tree);
                    ExecUtilityStmtOnNodes_ParallelDDLMode(
                        query_string, NULL, sent_to_remote, false, EXEC_ON_DATANODES, false, first_exec_node);
                } else {
                    CreateAppWorkloadGroupMapping((CreateAppWorkloadGroupMappingStmt*)parse_tree);
                    ExecUtilityStmtOnNodes(query_string, NULL, sent_to_remote, false, EXEC_ON_ALL_NODES, false);
                }
            } else {
                CreateAppWorkloadGroupMapping((CreateAppWorkloadGroupMappingStmt*)parse_tree);
            }
            break;

        case T_AlterAppWorkloadGroupMappingStmt:
#ifndef ENABLE_MULTIPLE_NODES
            DISTRIBUTED_FEATURE_NOT_SUPPORTED();
#endif
            if (!IsConnFromCoord())
                PreventTransactionChain(is_top_level, "ALTER APP WORKLOAD GROUP MAPPING");
            if (IS_PGXC_COORDINATOR) {
                char* first_exec_node = find_first_exec_cn();
                bool is_first_node = (strcmp(first_exec_node, g_instance.attr.attr_common.PGXCNodeName) == 0);
                if (u_sess->attr.attr_sql.enable_parallel_ddl && !is_first_node) {
                    ExecUtilityStmtOnNodes_ParallelDDLMode(
                        query_string, NULL, sent_to_remote, false, EXEC_ON_COORDS, false, first_exec_node);
                    AlterAppWorkloadGroupMapping((AlterAppWorkloadGroupMappingStmt*)parse_tree);
                    ExecUtilityStmtOnNodes_ParallelDDLMode(
                        query_string, NULL, sent_to_remote, false, EXEC_ON_DATANODES, false, first_exec_node);
                } else {
                    AlterAppWorkloadGroupMapping((AlterAppWorkloadGroupMappingStmt*)parse_tree);
                    ExecUtilityStmtOnNodes(query_string, NULL, sent_to_remote, false, EXEC_ON_ALL_NODES, false);
                }
            } else {
                AlterAppWorkloadGroupMapping((AlterAppWorkloadGroupMappingStmt*)parse_tree);
            }
            break;

        case T_DropAppWorkloadGroupMappingStmt:
#ifndef ENABLE_MULTIPLE_NODES
            DISTRIBUTED_FEATURE_NOT_SUPPORTED();
#endif
            if (!IsConnFromCoord())
                PreventTransactionChain(is_top_level, "DROP APP WORKLOAD GROUP MAPPING");
            if (IS_PGXC_COORDINATOR) {
                char* first_exec_node = find_first_exec_cn();
                bool is_first_node = (strcmp(first_exec_node, g_instance.attr.attr_common.PGXCNodeName) == 0);

                if (u_sess->attr.attr_sql.enable_parallel_ddl && !is_first_node) {
                    ExecUtilityStmtOnNodes_ParallelDDLMode(
                        query_string, NULL, sent_to_remote, false, EXEC_ON_COORDS, false, first_exec_node);
                    DropAppWorkloadGroupMapping((DropAppWorkloadGroupMappingStmt*)parse_tree);
                    ExecUtilityStmtOnNodes_ParallelDDLMode(
                        query_string, NULL, sent_to_remote, false, EXEC_ON_DATANODES, false, first_exec_node);
                } else {
                    DropAppWorkloadGroupMapping((DropAppWorkloadGroupMappingStmt*)parse_tree);
                    ExecUtilityStmtOnNodes(query_string, NULL, sent_to_remote, false, EXEC_ON_ALL_NODES, false);
                }
            } else {
                DropAppWorkloadGroupMapping((DropAppWorkloadGroupMappingStmt*)parse_tree);
            }
            break;
#endif

        case T_ReindexStmt: {
            ReindexStmt* stmt = (ReindexStmt*)parse_tree;
            RemoteQueryExecType exec_type;
            bool is_temp = false;
            pgstat_set_io_state(IOSTATE_WRITE);
#ifdef PGXC
            if (IS_PGXC_COORDINATOR) {
                char* first_exec_node = find_first_exec_cn();
                bool is_first_node = (strcmp(first_exec_node, g_instance.attr.attr_common.PGXCNodeName) == 0);

                if (stmt->relation) {
                    Oid rel_id = InvalidOid;
                    rel_id = RangeVarGetRelid(stmt->relation, AccessShareLock, false);
                    if (OidIsValid(rel_id)) {
                        exec_type = ExecUtilityFindNodes(stmt->kind, rel_id, &is_temp);
                        UnlockRelationOid(rel_id, AccessShareLock);
                    } else
                        exec_type = EXEC_ON_NONE;
                } else
                    exec_type = EXEC_ON_ALL_NODES;

                query_string = ConstructMesageWithMemInfo(query_string, stmt->memUsage);
                /*
                 * If I am the main execute CN but not CCN,
                 * Notify the CCN to create firstly, and then notify other CNs except me.
                 */
                if (u_sess->attr.attr_sql.enable_parallel_ddl && !is_first_node &&
                    (exec_type == EXEC_ON_ALL_NODES || exec_type == EXEC_ON_COORDS)) {
                    ExecUtilityStmtOnNodes_ParallelDDLMode(query_string,
                        NULL,
                        sent_to_remote,
                        stmt->kind == OBJECT_DATABASE,
                        EXEC_ON_COORDS,
                        false,
                        first_exec_node,
                        (Node*)stmt);
                }

                ReindexCommand(stmt, is_top_level);

                if (u_sess->attr.attr_sql.enable_parallel_ddl && !is_first_node &&
                    (exec_type == EXEC_ON_ALL_NODES || exec_type == EXEC_ON_DATANODES)) {
                    ExecUtilityStmtOnNodes_ParallelDDLMode(query_string,
                        NULL,
                        sent_to_remote,
                        stmt->kind == OBJECT_DATABASE,
                        EXEC_ON_DATANODES,
                        false,
                        first_exec_node,
                        (Node*)stmt);
                } else {
                    ExecUtilityStmtOnNodes(
                        query_string, NULL, sent_to_remote, stmt->kind == OBJECT_DATABASE, exec_type, false, (Node*)stmt);
                }
            } else {
                ReindexCommand(stmt, is_top_level);
            }
#else
        ReindexCommand(stmt, is_top_level);
#endif
        } break;

        case T_CreateConversionStmt:
#ifdef PGXC
            if (!IsInitdb)
                ereport(ERROR,
                    (errcode(ERRCODE_FEATURE_NOT_SUPPORTED), errmsg("user defined conversion is not yet supported.")));
#endif /* PGXC */
            CreateConversionCommand((CreateConversionStmt*)parse_tree);
#ifdef PGXC
            if (IS_PGXC_COORDINATOR)
                ExecUtilityStmtOnNodes(query_string, NULL, sent_to_remote, false, EXEC_ON_ALL_NODES, false);
#endif
            break;

        case T_CreateCastStmt:
#ifdef PGXC
            if (!IsInitdb && !u_sess->exec_cxt.extension_is_valid && !u_sess->attr.attr_common.IsInplaceUpgrade)
                ereport(
                    ERROR, (errcode(ERRCODE_FEATURE_NOT_SUPPORTED), errmsg("user defined cast is not yet supported.")));
#endif /* PGXC */
            CreateCast((CreateCastStmt*)parse_tree);
#ifdef PGXC
            if (IS_PGXC_COORDINATOR)
                ExecUtilityStmtOnNodes(query_string, NULL, sent_to_remote, false, EXEC_ON_ALL_NODES, false);
#endif
            break;

        case T_CreateOpClassStmt:
#ifdef PGXC
            if (!u_sess->attr.attr_common.IsInplaceUpgrade && !u_sess->exec_cxt.extension_is_valid)
                ereport(ERROR,
                    (errcode(ERRCODE_FEATURE_NOT_SUPPORTED), errmsg("user defined operator is not yet supported.")));
#endif /* PGXC */
            DefineOpClass((CreateOpClassStmt*)parse_tree);
#ifdef PGXC
            if (IS_PGXC_COORDINATOR)
                ExecUtilityStmtOnNodes(query_string, NULL, sent_to_remote, false, EXEC_ON_ALL_NODES, false);
#endif
            break;

        case T_CreateOpFamilyStmt:
#ifdef PGXC
            if (!u_sess->attr.attr_common.IsInplaceUpgrade)
                ereport(ERROR,
                    (errcode(ERRCODE_FEATURE_NOT_SUPPORTED), errmsg("user defined operator is not yet supported.")));
#endif /* PGXC */
            DefineOpFamily((CreateOpFamilyStmt*)parse_tree);
#ifdef PGXC
            if (IS_PGXC_COORDINATOR)
                ExecUtilityStmtOnNodes(query_string, NULL, sent_to_remote, false, EXEC_ON_ALL_NODES, false);
#endif
            break;

        case T_AlterOpFamilyStmt:
#ifdef PGXC
            if (!u_sess->attr.attr_common.IsInplaceUpgrade)
                ereport(ERROR,
                    (errcode(ERRCODE_FEATURE_NOT_SUPPORTED), errmsg("user defined operator is not yet supported.")));
#endif /* PGXC */
            AlterOpFamily((AlterOpFamilyStmt*)parse_tree);
#ifdef PGXC
            if (IS_PGXC_COORDINATOR)
                ExecUtilityStmtOnNodes(query_string, NULL, sent_to_remote, false, EXEC_ON_ALL_NODES, false);
#endif
            break;

        case T_AlterTSDictionaryStmt:
            ts_check_feature_disable();
            AlterTSDictionary((AlterTSDictionaryStmt*)parse_tree);
#ifdef PGXC
            if (IS_PGXC_COORDINATOR)
                ExecUtilityStmtOnNodes(query_string, NULL, sent_to_remote, false, EXEC_ON_ALL_NODES, false);
#endif
            break;

        case T_AlterTSConfigurationStmt:
            ts_check_feature_disable();
            AlterTSConfiguration((AlterTSConfigurationStmt*)parse_tree);
#ifdef PGXC
            if (IS_PGXC_COORDINATOR)
                ExecUtilityStmtOnNodes(query_string, NULL, sent_to_remote, false, EXEC_ON_ALL_NODES, false);
#endif
            break;
#ifdef PGXC
        case T_RemoteQuery:
            AssertEreport(IS_PGXC_COORDINATOR, MOD_EXECUTOR, "not a coordinator node");
            /*
             * Do not launch query on Other Datanodes if remote connection is a Coordinator one
             * it will cause a deadlock in the cluster at Datanode levels.
             */
#ifdef ENABLE_MULTIPLE_NODES
            if (!IsConnFromCoord())
                ExecRemoteUtility((RemoteQuery*)parse_tree);
#endif
            break;

        case T_CleanConnStmt:
#ifndef ENABLE_MULTIPLE_NODES
            DISTRIBUTED_FEATURE_NOT_SUPPORTED();
#endif
            if (IS_PGXC_DATANODE) {
                ereport(ERROR, (errcode(ERRCODE_SYNTAX_ERROR), errmsg("\"CLEAN CONNECTION ...\" can NOT run at DN!")));
                break;  // never run here
            }
            CleanConnection((CleanConnStmt*)parse_tree);

            if (IS_PGXC_COORDINATOR)
                ExecUtilityStmtOnNodes(query_string, NULL, sent_to_remote, true, EXEC_ON_COORDS, false);
            break;
#endif
        case T_CreateDirectoryStmt:
            if (IS_PGXC_COORDINATOR) {
                char* first_exec_node = find_first_exec_cn();
                bool is_first_node = (strcmp(first_exec_node, g_instance.attr.attr_common.PGXCNodeName) == 0);
                if (u_sess->attr.attr_sql.enable_parallel_ddl && !is_first_node) {
                    ExecUtilityStmtOnNodes_ParallelDDLMode(
                        query_string, NULL, sent_to_remote, false, EXEC_ON_COORDS, false, first_exec_node);
                    CreatePgDirectory((CreateDirectoryStmt*)parse_tree);
                    ExecUtilityStmtOnNodes_ParallelDDLMode(
                        query_string, NULL, sent_to_remote, false, EXEC_ON_DATANODES, false, first_exec_node);
                } else {
                    CreatePgDirectory((CreateDirectoryStmt*)parse_tree);
                    ExecUtilityStmtOnNodes(query_string, NULL, sent_to_remote, false, EXEC_ON_ALL_NODES, false);
                }
            } else
                CreatePgDirectory((CreateDirectoryStmt*)parse_tree);
            break;

        case T_DropDirectoryStmt:
            if (IS_PGXC_COORDINATOR) {
                char* first_exec_node = find_first_exec_cn();
                bool is_first_node = (strcmp(first_exec_node, g_instance.attr.attr_common.PGXCNodeName) == 0);
                if (u_sess->attr.attr_sql.enable_parallel_ddl && !is_first_node) {
                    ExecUtilityStmtOnNodes_ParallelDDLMode(
                        query_string, NULL, sent_to_remote, false, EXEC_ON_COORDS, false, first_exec_node);
                    DropPgDirectory((DropDirectoryStmt*)parse_tree);
                    ExecUtilityStmtOnNodes_ParallelDDLMode(
                        query_string, NULL, sent_to_remote, false, EXEC_ON_DATANODES, false, first_exec_node);
                } else {
                    DropPgDirectory((DropDirectoryStmt*)parse_tree);
                    ExecUtilityStmtOnNodes(query_string, NULL, sent_to_remote, false, EXEC_ON_ALL_NODES, false);
                }
            } else
                DropPgDirectory((DropDirectoryStmt*)parse_tree);
            break;

        default: {
            ereport(ERROR,
                (errcode(ERRCODE_UNRECOGNIZED_NODE_TYPE),
                    errmsg("unrecognized node type: %d", (int)nodeTag(parse_tree))));
        } break;
    }
}

#ifdef PGXC

/*
 * is_stmt_allowed_in_locked_mode
 *
 * Allow/Disallow a utility command while cluster is locked
 * A statement will be disallowed if it makes such changes
 * in catalog that are backed up by pg_dump except
 * CREATE NODE that has to be allowed because
 * a new node has to be created while the cluster is still
 * locked for backup
 */
static bool is_stmt_allowed_in_locked_mode(Node* parse_tree, const char* query_string)
{
#define ALLOW 1
#define DISALLOW 0

    switch (nodeTag(parse_tree)) {
        /* To allow creation of temp tables */
        case T_CreateStmt: /* CREATE TABLE */
        {
            CreateStmt* stmt = (CreateStmt*)parse_tree;

            /* Don't allow temp table in online scenes for metadata sync problem. */
            if (stmt->relation->relpersistence == RELPERSISTENCE_TEMP &&
                !u_sess->attr.attr_sql.enable_online_ddl_waitlock)
                return ALLOW;
            return DISALLOW;
        } break;
        case T_CreateGroupStmt: {
            CreateGroupStmt* stmt = (CreateGroupStmt*)parse_tree;

            /* Enable create node group in logic and physical cluster online expansion. */
            if ((in_logic_cluster() && stmt->src_group_name) ||
                (u_sess->attr.attr_sql.enable_online_ddl_waitlock && superuser()))
                return ALLOW;
            return DISALLOW;
        } break;
        case T_ExecuteStmt:
            /*
             * Prepared statememts can only have
             * SELECT, INSERT, UPDATE, DELETE,
             * or VALUES statement, there is no
             * point stopping EXECUTE.
             */
        case T_CreateNodeStmt:
        case T_AlterNodeStmt:
            /*
             * This has to be allowed so that the new node
             * can be created, while the cluster is still
             * locked for backup
             */
            /* two cases: when a cluster is first deployed;     */
            /* when new nodes are added into cluster            */
            /* for latter, OM has lock DDL and backup           */
        case T_AlterGroupStmt:
        case T_AlterCoordinatorStmt:
        case T_DropNodeStmt:
            /*
             * This has to be allowed so that DROP NODE
             * can be issued to drop a node that has crashed.
             * Otherwise system would try to acquire a shared
             * advisory lock on the crashed node.
             */
        case T_TransactionStmt:
        case T_PlannedStmt:
        case T_ClosePortalStmt:
        case T_FetchStmt:
        case T_CopyStmt:
        case T_PrepareStmt:
            /*
             * Prepared statememts can only have
             * SELECT, INSERT, UPDATE, DELETE,
             * or VALUES statement, there is no
             * point stopping PREPARE.
             */
        case T_DeallocateStmt:
            /*
             * If prepare is allowed the deallocate should
             * be allowed also
             */
        case T_DoStmt:
        case T_NotifyStmt:
        case T_ListenStmt:
        case T_UnlistenStmt:
        case T_LoadStmt:
        case T_ClusterStmt:
        case T_ExplainStmt:
        case T_VariableSetStmt:
        case T_VariableShowStmt:
        case T_DiscardStmt:
        case T_LockStmt:
        case T_ConstraintsSetStmt:
        case T_CheckPointStmt:
        case T_BarrierStmt:
        case T_ReindexStmt:
        case T_RemoteQuery:
        case T_CleanConnStmt:
        case T_CreateFunctionStmt:  // @Temp Table. create function's lock check is moved in CreateFunction
            return ALLOW;

        default:
            return DISALLOW;
    }
    return DISALLOW;
}

/*
 * ExecUtilityWithMessage:
 * Execute the query on remote nodes in a transaction block.
 * If this fails on one of the nodes :
 * Add a context message containing the failed node names.
 * Rethrow the error with the message about the failed nodes.
 * If all are successful, just return.
 */
static void ExecUtilityWithMessage(const char* query_string, bool sent_to_remote, bool is_temp)
{
    PG_TRY();
    {
        ExecUtilityStmtOnNodes(query_string, NULL, sent_to_remote, false, EXEC_ON_ALL_NODES, is_temp);
    }
    PG_CATCH();
    {

        /*
         * Some nodes failed. Add context about what all nodes the query
         * failed
         */
        ExecNodes* coord_success_nodes = NULL;
        ExecNodes* data_success_nodes = NULL;
        char* msg_failed_nodes = NULL;

        pgxc_all_success_nodes(&data_success_nodes, &coord_success_nodes, &msg_failed_nodes);
        if (msg_failed_nodes != NULL)
            errcontext("%s", msg_failed_nodes);
        PG_RE_THROW();
    }
    PG_END_TRY();
}

static void exec_utility_with_message_parallel_ddl_mode(
    const char* query_string, bool sent_to_remote, bool is_temp, const char* first_exec_node, RemoteQueryExecType exec_type)
{
    PG_TRY();
    {
        ExecUtilityStmtOnNodes_ParallelDDLMode(
            query_string, NULL, sent_to_remote, false, exec_type, is_temp, first_exec_node);
    }
    PG_CATCH();
    {

        /*
         * Some nodes failed. Add context about what all nodes the query
         * failed
         */
        ExecNodes* coord_success_nodes = NULL;
        ExecNodes* data_success_nodes = NULL;
        char* msg_failed_nodes = NULL;

        pgxc_all_success_nodes(&data_success_nodes, &coord_success_nodes, &msg_failed_nodes);
        if (msg_failed_nodes != NULL)
            errcontext("%s", msg_failed_nodes);
        PG_RE_THROW();
    }
    PG_END_TRY();
}

/*
 * Execute a Utility statement on nodes, including Coordinators
 * If the DDL is received from a remote Coordinator,
 * it is not possible to push down DDL to Datanodes
 * as it is taken in charge by the remote Coordinator.
 */
void ExecUtilityStmtOnNodes(const char* query_string, ExecNodes* nodes, bool sent_to_remote, bool force_auto_commit,
    RemoteQueryExecType exec_type, bool is_temp, Node* parse_tree)
{
    bool need_free_nodes = false;
    /*
     * @NodeGroup Support
     *
     * Binding necessary datanodes under exec_nodes to run utility, we put the logic here to
     * re-calculate the exec_nodes for target relation in some statements like VACUUM, GRANT,
     * as we don't want to put the similar logic in each swith-case branches in standard_ProcessUtility()
     */
    if (IS_PGXC_COORDINATOR && !IsConnFromCoord() && parse_tree && nodes == NULL && exec_type != EXEC_ON_COORDS) {
        nodes = assign_utility_stmt_exec_nodes(parse_tree);
        need_free_nodes = true;
    }

    /* single-user mode */
    if (!IsPostmasterEnvironment)
        return;

    /* gs_dump cn do not connect datanode */
    if (u_sess->attr.attr_common.application_name &&
        !strncmp(u_sess->attr.attr_common.application_name, "gs_dump", strlen("gs_dump")))
        return;

    /* Return if query is launched on no nodes */
    if (exec_type == EXEC_ON_NONE)
        return;

    /* Nothing to be done if this statement has been sent to the nodes */
    if (sent_to_remote)
        return;

    /*
     * If no Datanodes defined and the remote utility sent to DN, the query cannot
     * be launched
     */
    if ((exec_type == EXEC_ON_DATANODES || exec_type == EXEC_ON_ALL_NODES) && u_sess->pgxc_cxt.NumDataNodes == 0)
        ereport(ERROR,
            (errcode(ERRCODE_UNDEFINED_OBJECT),
                errmsg("No Datanode defined in cluster"),
                errhint("You need to define at least 1 Datanode with "
                        "CREATE NODE.")));

#ifdef ENABLE_MULTIPLE_NODES
    if (!IsConnFromCoord()) {
        RemoteQuery* step = makeNode(RemoteQuery);
        step->combine_type = COMBINE_TYPE_SAME;
        step->exec_nodes = nodes;
        step->sql_statement = pstrdup(query_string);
        step->force_autocommit = force_auto_commit;
        step->exec_type = exec_type;
        step->is_temp = is_temp;
        ExecRemoteUtility(step);
        pfree_ext(step->sql_statement);
        pfree_ext(step);
        if (need_free_nodes)
            FreeExecNodes(&nodes);
    }
#endif
}

/*
 * Execute a Utility statement on nodes, including Coordinators
 * If the DDL is received from a remote Coordinator,
 * it is not possible to push down DDL to Datanodes
 * as it is taken in charge by the remote Coordinator.
 */
void ExecUtilityStmtOnNodes_ParallelDDLMode(const char* query_string, ExecNodes* nodes, bool sent_to_remote,
    bool force_auto_commit, RemoteQueryExecType exec_type, bool is_temp, const char* first_exec_node, Node* parse_tree)
{
    /*
     * @NodeGroup Support
     *
     * Binding necessary datanodes under exec_nodes to run utility, we put the logic here to
     * re-calculate the exec_nodes for target relation in some statements like VACUUM, GRANT,
     * as we don't want to put the similar logic in each swith-case branches in standard_ProcessUtility()
     */
    if (IS_PGXC_COORDINATOR && !IsConnFromCoord() && parse_tree && nodes == NULL && exec_type != EXEC_ON_COORDS) {
        nodes = assign_utility_stmt_exec_nodes(parse_tree);
    }

    // single-user mode
    //
    if (!IsPostmasterEnvironment)
        return;

    /* gs_dump cn do not connect datanode */
    if (u_sess->attr.attr_common.application_name &&
        !strncmp(u_sess->attr.attr_common.application_name, "gs_dump", strlen("gs_dump")))
        return;

    /* Return if query is launched on no nodes */
    if (exec_type == EXEC_ON_NONE)
        return;

    /* Nothing to be done if this statement has been sent to the nodes */
    if (sent_to_remote)
        return;

    /*
     * If no Datanodes defined and the remote utility sent to DN, the query cannot
     * be launched
     */
    if ((exec_type == EXEC_ON_DATANODES || exec_type == EXEC_ON_ALL_NODES) && u_sess->pgxc_cxt.NumDataNodes == 0)
        ereport(ERROR,
            (errcode(ERRCODE_UNDEFINED_OBJECT),
                errmsg("No Datanode defined in cluster"),
                errhint("You need to define at least 1 Datanode with "
                        "CREATE NODE.")));

    if (!IsConnFromCoord()) {
        RemoteQuery* step = makeNode(RemoteQuery);
        step->combine_type = COMBINE_TYPE_SAME;
        step->exec_nodes = nodes;
        step->sql_statement = pstrdup(query_string);
        step->force_autocommit = force_auto_commit;
        step->exec_type = exec_type;
        step->is_temp = is_temp;
        ExecRemoteUtility_ParallelDDLMode(step, first_exec_node);
        pfree_ext(step->sql_statement);
        pfree_ext(step);
    }
}

/*
 * ExecUtilityFindNodes
 *
 * Determine the list of nodes to launch query on.
 * This depends on temporary nature of object and object type.
 * Return also a flag indicating if relation is temporary.
 *
 * If object is a RULE, the object id sent is that of the object to which the
 * rule is applicable.
 */
static RemoteQueryExecType ExecUtilityFindNodes(ObjectType object_type, Oid object_id, bool* is_temp)
{
    RemoteQueryExecType exec_type;

    switch (object_type) {
        case OBJECT_SEQUENCE:
            if ((*is_temp = IsTempTable(object_id)))
                exec_type = EXEC_ON_DATANODES;
            else
                exec_type = EXEC_ON_ALL_NODES;
            break;

        /* Triggers are evaluated based on the relation they are defined on */
        case OBJECT_TABLE:
        case OBJECT_TRIGGER:
            /* Do the check on relation kind */
            exec_type = exec_utility_find_nodes_relkind(object_id, is_temp);
            break;

        /*
         * Views and rules, both permanent or temporary are created
         * on Coordinators only.
         */
        case OBJECT_RULE:
        case OBJECT_VIEW:
            /* Check if object is a temporary view */
            if ((*is_temp = IsTempTable(object_id)))
                exec_type = EXEC_ON_NONE;
            else
                exec_type = u_sess->attr.attr_common.IsInplaceUpgrade ? EXEC_ON_ALL_NODES : EXEC_ON_COORDS;
            break;

        case OBJECT_INDEX:
        case OBJECT_CONSTRAINT:
            // Temp table. For index or constraint, we should check if it's parent is temp object.
            // NOTICE: the argument object_id should be it's parent's oid, not itself's oid.
            if ((*is_temp = IsTempTable(object_id)))
                exec_type = EXEC_ON_DATANODES;
            else
                exec_type = EXEC_ON_ALL_NODES;
            break;

        case OBJECT_COLUMN:
        case OBJECT_INTERNAL:
            /*
             * 1. temp view column, exec on current CN and exec_type is EXEC_ON_NONE;
             * 2. temp table column, exec on current CN and DNs, so exec_type is EXEC_ON_DATANODES;
             * 3. normal view column, exec on all CNs, so exec_type is EXEC_ON_COORDS;
             * 4. normal table column, exec on all CNs and DNs, so exec_type is EXEC_ON_ALL_NODES;
             */
            if ((*is_temp = IsTempTable(object_id))) {
                if (IsRelaionView(object_id))
                    exec_type = EXEC_ON_NONE;
                else
                    exec_type = EXEC_ON_DATANODES;
            } else {
                if (IsRelaionView(object_id))
                    exec_type = u_sess->attr.attr_common.IsInplaceUpgrade ? EXEC_ON_ALL_NODES : EXEC_ON_COORDS;
                else
                    exec_type = EXEC_ON_ALL_NODES;
            }
            break;

        default:
            *is_temp = false;
            exec_type = EXEC_ON_ALL_NODES;
            break;
    }

    return exec_type;
}

/*
 * exec_utility_find_nodes_relkind
 *
 * Get node execution and temporary type
 * for given relation depending on its relkind
 */
static RemoteQueryExecType exec_utility_find_nodes_relkind(Oid rel_id, bool* is_temp)
{
    char relkind_str = get_rel_relkind(rel_id);
    RemoteQueryExecType exec_type;

    switch (relkind_str) {
        case RELKIND_SEQUENCE:
            *is_temp = IsTempTable(rel_id);
            exec_type = CHOOSE_EXEC_NODES(*is_temp);
            break;

        case RELKIND_RELATION:
            *is_temp = IsTempTable(rel_id);
            exec_type = CHOOSE_EXEC_NODES(*is_temp);
            break;

        case RELKIND_VIEW:
            if ((*is_temp = IsTempTable(rel_id)))
                exec_type = EXEC_ON_NONE;
            else
                exec_type = u_sess->attr.attr_common.IsInplaceUpgrade ? EXEC_ON_ALL_NODES : EXEC_ON_COORDS;
            break;

        default:
            *is_temp = false;
            exec_type = EXEC_ON_ALL_NODES;
            break;
    }

    return exec_type;
}
#endif

/* Execute a Utility statement on nodes, including Coordinators
 * If the DDL is received from a remote Coordinator,
 * it is not possible to push down DDL to Datanodes
 * as it is taken in charge by the remote Coordinator.
 */
HeapTuple* ExecRemoteVacuumStmt(VacuumStmt* stmt, const char* query_string, bool sent_to_remote, ANALYZE_RQTYPE arq_type,
    AnalyzeMode e_analyze_mode, Oid rel_id)
{
    ExecNodes* nodes = NULL;

    if (IS_PGXC_COORDINATOR && !IsConnFromCoord()) {
        if (stmt->relation) {
            rel_id = RangeVarGetRelid(stmt->relation, NoLock, false);
        }
        nodes = RelidGetExecNodes(rel_id);
    }

    HeapTuple* result = NULL;
    // single-user mode
    //
    if (!IsPostmasterEnvironment) {
        FreeExecNodes(&nodes);
        return NULL;
    }

    /* Nothing to be done if this statement has been sent to the nodes */
    if (sent_to_remote) {
        FreeExecNodes(&nodes);
        return NULL;
    }

    /* If no Datanodes defined, the query cannot be launched */
    if (u_sess->pgxc_cxt.NumDataNodes == 0)
        ereport(ERROR,
            (errcode(ERRCODE_UNDEFINED_OBJECT),
                errmsg("No Datanode defined in cluster"),
                errhint("You need to define at least 1 Datanode with "
                        "CREATE NODE.")));

    if (!IsConnFromCoord()) {
        RemoteQuery* step = makeNode(RemoteQuery);
        step->combine_type = COMBINE_TYPE_SAME;
        step->exec_nodes = nodes;
        step->sql_statement = pstrdup(query_string);
        step->force_autocommit = true;
        step->exec_type = EXEC_ON_DATANODES;
        step->is_temp = false;
        result = RecvRemoteSampleMessage(stmt, step, arq_type, e_analyze_mode);
        pfree_ext(step->sql_statement);
        pfree_ext(step);
    }
    FreeExecNodes(&nodes);
    return result;
}

/*
 * UtilityReturnsTuples
 *		Return "true" if this utility statement will send output to the
 *		destination.
 *
 * Generally, there should be a case here for each case in ProcessUtility
 * where "dest" is passed on.
 */
bool UtilityReturnsTuples(Node* parse_tree)
{
    switch (nodeTag(parse_tree)) {
        case T_FetchStmt: {
            FetchStmt* stmt = (FetchStmt*)parse_tree;
            Portal portal;

            if (stmt->ismove)
                return false;
            portal = GetPortalByName(stmt->portalname);
            if (!PortalIsValid(portal))
                return false; /* not our business to raise error */
            return portal->tupDesc ? true : false;
        }

        case T_ExecuteStmt: {
            ExecuteStmt* stmt = (ExecuteStmt*)parse_tree;
            PreparedStatement* entry = NULL;

            entry = FetchPreparedStatement(stmt->name, false);
            if (entry == NULL)
                return false; /* not our business to raise error */
            if (entry->plansource->resultDesc)
                return true;
            return false;
        }

        case T_ExplainStmt:
            return true;

        case T_VariableShowStmt:
            return true;

        default:
            return false;
    }
}

/*
 * UtilityTupleDescriptor
 *		Fetch the actual output tuple descriptor for a utility statement
 *		for which UtilityReturnsTuples() previously returned "true".
 *
 * The returned descriptor is created in (or copied into) the current memory
 * context.
 */
TupleDesc UtilityTupleDescriptor(Node* parse_tree)
{
    switch (nodeTag(parse_tree)) {
        case T_FetchStmt: {
            FetchStmt* stmt = (FetchStmt*)parse_tree;
            Portal portal;

            if (stmt->ismove)
                return NULL;
            portal = GetPortalByName(stmt->portalname);
            if (!PortalIsValid(portal))
                return NULL; /* not our business to raise error */
            return CreateTupleDescCopy(portal->tupDesc);
        }

        case T_ExecuteStmt: {
            ExecuteStmt* stmt = (ExecuteStmt*)parse_tree;
            PreparedStatement* entry = NULL;

            entry = FetchPreparedStatement(stmt->name, false);
            if (entry == NULL)
                return NULL; /* not our business to raise error */
            return FetchPreparedStatementResultDesc(entry);
        }

        case T_ExplainStmt:
            return ExplainResultDesc((ExplainStmt*)parse_tree);

        case T_VariableShowStmt: {
            VariableShowStmt* n = (VariableShowStmt*)parse_tree;

            return GetPGVariableResultDesc(n->name);
        }

        default:
            return NULL;
    }
}

/*
 * QueryReturnsTuples
 *		Return "true" if this Query will send output to the destination.
 */
#ifdef NOT_USED
bool QueryReturnsTuples(Query* parse_tree)
{
    switch (parse_tree->commandType) {
        case CMD_SELECT:
            /* returns tuples ... unless it's DECLARE CURSOR */
            if (parse_tree->utilityStmt == NULL)
                return true;
            break;
        case CMD_MERGE:
            return false;
        case CMD_INSERT:
        case CMD_UPDATE:
        case CMD_DELETE:
            /* the forms with RETURNING return tuples */
            if (parse_tree->returningList)
                return true;
            break;
        case CMD_UTILITY:
            return UtilityReturnsTuples(parse_tree->utilityStmt);
        case CMD_UNKNOWN:
        case CMD_NOTHING:
            /* probably shouldn't get here */
            break;
        default:
            break;
    }
    return false; /* default */
}
#endif

/*
 * UtilityContainsQuery
 *		Return the contained Query, or NULL if there is none
 *
 * Certain utility statements, such as EXPLAIN, contain a plannable Query.
 * This function encapsulates knowledge of exactly which ones do.
 * We assume it is invoked only on already-parse-analyzed statements
 * (else the contained parse_tree isn't a Query yet).
 *
 * In some cases (currently, only EXPLAIN of CREATE TABLE AS/SELECT INTO),
 * potentially Query-containing utility statements can be nested.  This
 * function will drill down to a non-utility Query, or return NULL if none.
 */
Query* UtilityContainsQuery(Node* parse_tree)
{
    Query* qry = NULL;

    switch (nodeTag(parse_tree)) {
        case T_ExplainStmt:
            qry = (Query*)((ExplainStmt*)parse_tree)->query;
            AssertEreport(IsA(qry, Query), MOD_EXECUTOR, "node type is not query");
            if (qry->commandType == CMD_UTILITY)
                return UtilityContainsQuery(qry->utilityStmt);
            return qry;

        case T_CreateTableAsStmt:
            qry = (Query*)((CreateTableAsStmt*)parse_tree)->query;
            AssertEreport(IsA(qry, Query), MOD_EXECUTOR, "node type is not query");
            if (qry->commandType == CMD_UTILITY)
                return UtilityContainsQuery(qry->utilityStmt);
            return qry;

        default:
            return NULL;
    }
}

/*
 * AlterObjectTypeCommandTag
 *		helper function for CreateCommandTag
 *
 * This covers most cases where ALTER is used with an ObjectType enum.
 */
static const char* AlterObjectTypeCommandTag(ObjectType obj_type)
{
    const char* tag = NULL;

    switch (obj_type) {
        case OBJECT_AGGREGATE:
            tag = "ALTER AGGREGATE";
            break;
        case OBJECT_ATTRIBUTE:
            tag = "ALTER TYPE";
            break;
        case OBJECT_CAST:
            tag = "ALTER CAST";
            break;
        case OBJECT_COLLATION:
            tag = "ALTER COLLATION";
            break;
        case OBJECT_COLUMN:
            tag = "ALTER TABLE";
            break;
        case OBJECT_CONSTRAINT:
            tag = "ALTER TABLE";
            break;
        case OBJECT_CONVERSION:
            tag = "ALTER CONVERSION";
            break;
        case OBJECT_DATABASE:
            tag = "ALTER DATABASE";
            break;
        case OBJECT_DOMAIN:
            tag = "ALTER DOMAIN";
            break;
        case OBJECT_EXTENSION:
            tag = "ALTER EXTENSION";
            break;
        case OBJECT_FDW:
            tag = "ALTER FOREIGN DATA WRAPPER";
            break;
        case OBJECT_FOREIGN_SERVER:
            tag = "ALTER SERVER";
            break;
        case OBJECT_FOREIGN_TABLE:
            tag = "ALTER FOREIGN TABLE";
            break;
        case OBJECT_FUNCTION:
            tag = "ALTER FUNCTION";
            break;
        case OBJECT_INDEX:
            tag = "ALTER INDEX";
            break;
        case OBJECT_LANGUAGE:
            tag = "ALTER LANGUAGE";
            break;
        case OBJECT_LARGEOBJECT:
            tag = "ALTER LARGE OBJECT";
            break;
        case OBJECT_OPCLASS:
            tag = "ALTER OPERATOR CLASS";
            break;
        case OBJECT_OPERATOR:
            tag = "ALTER OPERATOR";
            break;
        case OBJECT_OPFAMILY:
            tag = "ALTER OPERATOR FAMILY";
            break;
        case OBJECT_RLSPOLICY:
            tag = "ALTER ROW LEVEL SECURITY POLICY";
            break;
        case OBJECT_PARTITION:
            tag = "ALTER TABLE";
            break;

        case OBJECT_PARTITION_INDEX:
            tag = "ALTER INDEX";
            break;

        case OBJECT_ROLE:
        case OBJECT_USER:
            tag = "ALTER ROLE";
            break;
        case OBJECT_RULE:
            tag = "ALTER RULE";
            break;
        case OBJECT_SCHEMA:
            tag = "ALTER SCHEMA";
            break;
        case OBJECT_SEQUENCE:
            tag = "ALTER SEQUENCE";
            break;
        case OBJECT_TABLE:
            tag = "ALTER TABLE";
            break;
        case OBJECT_TABLESPACE:
            tag = "ALTER TABLESPACE";
            break;
        case OBJECT_TRIGGER:
            tag = "ALTER TRIGGER";
            break;
        case OBJECT_TSCONFIGURATION:
            tag = "ALTER TEXT SEARCH CONFIGURATION";
            break;
        case OBJECT_TSDICTIONARY:
            tag = "ALTER TEXT SEARCH DICTIONARY";
            break;
        case OBJECT_TSPARSER:
            tag = "ALTER TEXT SEARCH PARSER";
            break;
        case OBJECT_TSTEMPLATE:
            tag = "ALTER TEXT SEARCH TEMPLATE";
            break;
        case OBJECT_TYPE:
            tag = "ALTER TYPE";
            break;
        case OBJECT_VIEW:
            tag = "ALTER VIEW";
            break;
        case OBJECT_DATA_SOURCE:
            tag = "ALTER DATA SOURCE";
            break;
        case OBJECT_DIRECTORY:
            tag = "ALTER DIRECTORY";
            break;
        case OBJECT_SYNONYM:
            tag = "ALTER SYNONYM";
            break;
        default:
            tag = "?\?\?";
            break;
    }

    return tag;
}

/*
 * CreateCommandTag
 *		utility to get a string representation of the command operation,
 *		given either a raw (un-analyzed) parse_tree or a planned query.
 *
 * This must handle all command types, but since the vast majority
 * of 'em are utility commands, it seems sensible to keep it here.
 *
 * NB: all result strings must be shorter than COMPLETION_TAG_BUFSIZE.
 * Also, the result must point at a true constant (permanent storage).
 */
const char* CreateCommandTag(Node* parse_tree)
{
    const char* tag = NULL;

    switch (nodeTag(parse_tree)) {
            /* raw plannable queries */
        case T_InsertStmt:
            tag = "INSERT";
            break;

        case T_DeleteStmt:
            tag = "DELETE";
            break;

        case T_UpdateStmt:
            tag = "UPDATE";
            break;

        case T_MergeStmt:
            tag = "MERGE";
            break;

        case T_SelectStmt:
            tag = "SELECT";
            break;

            /* utility statements --- same whether raw or cooked */
        case T_TransactionStmt: {
            TransactionStmt* stmt = (TransactionStmt*)parse_tree;

            switch (stmt->kind) {
                case TRANS_STMT_BEGIN:
                    tag = "BEGIN";
                    break;

                case TRANS_STMT_START:
                    tag = "START TRANSACTION";
                    break;

                case TRANS_STMT_COMMIT:
                    tag = "COMMIT";
                    break;

                case TRANS_STMT_ROLLBACK:
                case TRANS_STMT_ROLLBACK_TO:
                    tag = "ROLLBACK";
                    break;

                case TRANS_STMT_SAVEPOINT:
                    tag = "SAVEPOINT";
                    break;

                case TRANS_STMT_RELEASE:
                    tag = "RELEASE";
                    break;

                case TRANS_STMT_PREPARE:
                    tag = "PREPARE TRANSACTION";
                    break;

                case TRANS_STMT_COMMIT_PREPARED:
                    tag = "COMMIT PREPARED";
                    break;

                case TRANS_STMT_ROLLBACK_PREPARED:
                    tag = "ROLLBACK PREPARED";
                    break;

                default:
                    tag = "?\?\?";
                    break;
            }
        } break;

        case T_DeclareCursorStmt:
            tag = "DECLARE CURSOR";
            break;

        case T_ClosePortalStmt: {
            ClosePortalStmt* stmt = (ClosePortalStmt*)parse_tree;

            if (stmt->portalname == NULL)
                tag = "CLOSE CURSOR ALL";
            else
                tag = "CLOSE CURSOR";
        } break;

        case T_FetchStmt: {
            FetchStmt* stmt = (FetchStmt*)parse_tree;

            tag = (stmt->ismove) ? "MOVE" : "FETCH";
        } break;

        case T_CreateDomainStmt:
            tag = "CREATE DOMAIN";
            break;

        case T_CreateSchemaStmt:
            tag = "CREATE SCHEMA";
            break;

        case T_CreateStmt:
            tag = "CREATE TABLE";
            break;

        case T_CreateTableSpaceStmt:
            tag = "CREATE TABLESPACE";
            break;

        case T_DropTableSpaceStmt:
            tag = "DROP TABLESPACE";
            break;

        case T_AlterTableSpaceOptionsStmt:
            tag = "ALTER TABLESPACE";
            break;

        case T_CreateExtensionStmt:
            tag = "CREATE EXTENSION";
            break;

        case T_AlterExtensionStmt:
            tag = "ALTER EXTENSION";
            break;

        case T_AlterExtensionContentsStmt:
            tag = "ALTER EXTENSION";
            break;

        case T_CreateFdwStmt:
            tag = "CREATE FOREIGN DATA WRAPPER";
            break;

        case T_AlterFdwStmt:
            tag = "ALTER FOREIGN DATA WRAPPER";
            break;

        case T_CreateForeignServerStmt:
            tag = "CREATE SERVER";
            break;

        case T_AlterForeignServerStmt:
            tag = "ALTER SERVER";
            break;

        case T_CreateUserMappingStmt:
            tag = "CREATE USER MAPPING";
            break;

        case T_AlterUserMappingStmt:
            tag = "ALTER USER MAPPING";
            break;

        case T_DropUserMappingStmt:
            tag = "DROP USER MAPPING";
            break;

        case T_CreateSynonymStmt:
            tag = "CREATE SYNONYM";
            break;

        case T_DropSynonymStmt:
            tag = "DROP SYNONYM";
            break;

        case T_CreateDataSourceStmt:
            tag = "CREATE DATA SOURCE";
            break;

        case T_AlterDataSourceStmt:
            tag = "ALTER DATA SOURCE";
            break;

        case T_CreateRlsPolicyStmt:
            tag = "CREATE ROW LEVEL SECURITY POLICY";
            break;

        case T_AlterRlsPolicyStmt:
            tag = "ALTER ROW LEVEL SECURITY POLICY";
            break;

        case T_CreateForeignTableStmt:
            tag = "CREATE FOREIGN TABLE";
            break;

        case T_DropStmt:
            switch (((DropStmt*)parse_tree)->removeType) {
                case OBJECT_TABLE:
                    tag = "DROP TABLE";
                    break;
                case OBJECT_SEQUENCE:
                    tag = "DROP SEQUENCE";
                    break;
                case OBJECT_VIEW:
                    tag = "DROP VIEW";
                    break;
                case OBJECT_INDEX:
                    tag = "DROP INDEX";
                    break;
                case OBJECT_TYPE:
                    tag = "DROP TYPE";
                    break;
                case OBJECT_DOMAIN:
                    tag = "DROP DOMAIN";
                    break;
                case OBJECT_COLLATION:
                    tag = "DROP COLLATION";
                    break;
                case OBJECT_CONVERSION:
                    tag = "DROP CONVERSION";
                    break;
                case OBJECT_SCHEMA:
                    tag = "DROP SCHEMA";
                    break;
                case OBJECT_TSPARSER:
                    tag = "DROP TEXT SEARCH PARSER";
                    break;
                case OBJECT_TSDICTIONARY:
                    tag = "DROP TEXT SEARCH DICTIONARY";
                    break;
                case OBJECT_TSTEMPLATE:
                    tag = "DROP TEXT SEARCH TEMPLATE";
                    break;
                case OBJECT_TSCONFIGURATION:
                    tag = "DROP TEXT SEARCH CONFIGURATION";
                    break;
                case OBJECT_FOREIGN_TABLE:
                    tag = "DROP FOREIGN TABLE";
                    break;
                case OBJECT_EXTENSION:
                    tag = "DROP EXTENSION";
                    break;
                case OBJECT_FUNCTION: {
                    DropStmt* dpStmt = (DropStmt*)parse_tree;
                    tag = (dpStmt->isProcedure) ? "DROP PROCEDURE" : "DROP FUNCTION";
                    break;
                }
                case OBJECT_AGGREGATE:
                    tag = "DROP AGGREGATE";
                    break;
                case OBJECT_OPERATOR:
                    tag = "DROP OPERATOR";
                    break;
                case OBJECT_LANGUAGE:
                    tag = "DROP LANGUAGE";
                    break;
                case OBJECT_CAST:
                    tag = "DROP CAST";
                    break;
                case OBJECT_TRIGGER:
                    tag = "DROP TRIGGER";
                    break;
                case OBJECT_RULE:
                    tag = "DROP RULE";
                    break;
                case OBJECT_FDW:
                    tag = "DROP FOREIGN DATA WRAPPER";
                    break;
                case OBJECT_FOREIGN_SERVER:
                    tag = "DROP SERVER";
                    break;
                case OBJECT_OPCLASS:
                    tag = "DROP OPERATOR CLASS";
                    break;
                case OBJECT_OPFAMILY:
                    tag = "DROP OPERATOR FAMILY";
                    break;
                case OBJECT_RLSPOLICY:
                    tag = "DROP ROW LEVEL SECURITY POLICY";
                    break;
                case OBJECT_DATA_SOURCE:
                    tag = "DROP DATA SOURCE";
                    break;
                default:
                    tag = "?\?\?";
                    break;
            }
            break;

        case T_TruncateStmt:
            tag = "TRUNCATE TABLE";
            break;

        case T_CommentStmt:
            tag = "COMMENT";
            break;

        case T_SecLabelStmt:
            tag = "SECURITY LABEL";
            break;

        case T_CopyStmt:
            tag = "COPY";
            break;

        case T_RenameStmt:
            tag = AlterObjectTypeCommandTag(((RenameStmt*)parse_tree)->renameType);
            break;

        case T_AlterObjectSchemaStmt:
            tag = AlterObjectTypeCommandTag(((AlterObjectSchemaStmt*)parse_tree)->objectType);
            break;

        case T_AlterOwnerStmt:
            tag = AlterObjectTypeCommandTag(((AlterOwnerStmt*)parse_tree)->objectType);
            break;

        case T_AlterTableStmt:
            tag = AlterObjectTypeCommandTag(((AlterTableStmt*)parse_tree)->relkind);
            break;

        case T_AlterDomainStmt:
            tag = "ALTER DOMAIN";
            break;

        case T_AlterFunctionStmt:
            tag = "ALTER FUNCTION";
            break;

        case T_GrantStmt: {
            GrantStmt* stmt = (GrantStmt*)parse_tree;

            tag = (stmt->is_grant) ? "GRANT" : "REVOKE";
        } break;

        case T_GrantRoleStmt: {
            GrantRoleStmt* stmt = (GrantRoleStmt*)parse_tree;

            tag = (stmt->is_grant) ? "GRANT ROLE" : "REVOKE ROLE";
        } break;

        case T_AlterDefaultPrivilegesStmt:
            tag = "ALTER DEFAULT PRIVILEGES";
            break;

        case T_DefineStmt:
            switch (((DefineStmt*)parse_tree)->kind) {
                case OBJECT_AGGREGATE:
                    tag = "CREATE AGGREGATE";
                    break;
                case OBJECT_OPERATOR:
                    tag = "CREATE OPERATOR";
                    break;
                case OBJECT_TYPE:
                    tag = "CREATE TYPE";
                    break;
                case OBJECT_TSPARSER:
                    tag = "CREATE TEXT SEARCH PARSER";
                    break;
                case OBJECT_TSDICTIONARY:
                    tag = "CREATE TEXT SEARCH DICTIONARY";
                    break;
                case OBJECT_TSTEMPLATE:
                    tag = "CREATE TEXT SEARCH TEMPLATE";
                    break;
                case OBJECT_TSCONFIGURATION:
                    tag = "CREATE TEXT SEARCH CONFIGURATION";
                    break;
                case OBJECT_COLLATION:
                    tag = "CREATE COLLATION";
                    break;
                default:
                    tag = "?\?\?";
                    break;
            }
            break;

        case T_CompositeTypeStmt:
            tag = "CREATE TYPE";
            break;

        case T_CreateEnumStmt:
            tag = "CREATE TYPE";
            break;

        case T_CreateRangeStmt:
            tag = "CREATE TYPE";
            break;

        case T_AlterEnumStmt:
            tag = "ALTER TYPE";
            break;

        case T_ViewStmt:
            tag = "CREATE VIEW";
            break;

        case T_CreateFunctionStmt: {
            CreateFunctionStmt* cfstmt = (CreateFunctionStmt*)parse_tree;
            tag = (cfstmt->isProcedure) ? "CREATE PROCEDURE" : "CREATE FUNCTION";
            break;
        }
        case T_IndexStmt:
            tag = "CREATE INDEX";
            break;

        case T_RuleStmt:
            tag = "CREATE RULE";
            break;

        case T_CreateSeqStmt:
            tag = "CREATE SEQUENCE";
            break;

        case T_AlterSeqStmt:
            tag = "ALTER SEQUENCE";
            break;

        case T_DoStmt:
            tag = "ANONYMOUS BLOCK EXECUTE";
            break;

        case T_CreatedbStmt:
            tag = "CREATE DATABASE";
            break;

        case T_AlterDatabaseStmt:
            tag = "ALTER DATABASE";
            break;

        case T_AlterDatabaseSetStmt:
            tag = "ALTER DATABASE";
            break;

        case T_DropdbStmt:
            tag = "DROP DATABASE";
            break;

        case T_NotifyStmt:
            tag = "NOTIFY";
            break;

        case T_ListenStmt:
            tag = "LISTEN";
            break;

        case T_UnlistenStmt:
            tag = "UNLISTEN";
            break;

        case T_LoadStmt:
            tag = "LOAD";
            break;

        case T_ClusterStmt:
            tag = "CLUSTER";
            break;

        case T_VacuumStmt:
            if (((VacuumStmt*)parse_tree)->options & VACOPT_VACUUM) {
                tag = "VACUUM";
            } else if (((VacuumStmt*)parse_tree)->options & VACOPT_MERGE) {
                tag = "DELTA MERGE";
            } else if (((VacuumStmt*)parse_tree)->options & VACOPT_VERIFY) {
                tag = "ANALYZE VERIFY";
            } else {
                tag = "ANALYZE";
            }
            break;

        case T_ExplainStmt:
            tag = "EXPLAIN";
            break;

        case T_CreateTableAsStmt:
            if (((CreateTableAsStmt*)parse_tree)->is_select_into)
                tag = "SELECT INTO";
            else
                tag = "CREATE TABLE AS";
            break;

        case T_VariableSetStmt:
            switch (((VariableSetStmt*)parse_tree)->kind) {
                case VAR_SET_VALUE:
                case VAR_SET_CURRENT:
                case VAR_SET_DEFAULT:
                case VAR_SET_MULTI:
                case VAR_SET_ROLEPWD:
                    tag = "SET";
                    break;
                case VAR_RESET:
                case VAR_RESET_ALL:
                    tag = "RESET";
                    break;
                default:
                    tag = "?\?\?";
                    break;
            }
            break;

        case T_VariableShowStmt:
            tag = "SHOW";
            break;

        case T_DiscardStmt:
            switch (((DiscardStmt*)parse_tree)->target) {
                case DISCARD_ALL:
                    tag = "DISCARD ALL";
                    break;
                case DISCARD_PLANS:
                    tag = "DISCARD PLANS";
                    break;
                case DISCARD_TEMP:
                    tag = "DISCARD TEMP";
                    break;
                default:
                    tag = "?\?\?";
                    break;
            }
            break;

        case T_CreateTrigStmt:
            tag = "CREATE TRIGGER";
            break;

        case T_CreatePLangStmt:
            tag = "CREATE LANGUAGE";
            break;

        case T_CreateRoleStmt:
            tag = "CREATE ROLE";
            break;

        case T_AlterRoleStmt:
            tag = "ALTER ROLE";
            break;

        case T_AlterRoleSetStmt:
            tag = "ALTER ROLE";
            break;

        case T_DropRoleStmt:
            tag = "DROP ROLE";
            break;

        case T_DropOwnedStmt:
            tag = "DROP OWNED";
            break;

        case T_ReassignOwnedStmt:
            tag = "REASSIGN OWNED";
            break;

        case T_LockStmt:
            tag = "LOCK TABLE";
            break;

        case T_ConstraintsSetStmt:
            tag = "SET CONSTRAINTS";
            break;

        case T_CheckPointStmt:
            tag = "CHECKPOINT";
            break;

#ifdef PGXC
        case T_BarrierStmt:
            tag = "BARRIER";
            break;

        case T_AlterNodeStmt:
        case T_AlterCoordinatorStmt:
            tag = "ALTER NODE";
            break;

        case T_CreateNodeStmt:
            tag = "CREATE NODE";
            break;

        case T_DropNodeStmt:
            tag = "DROP NODE";
            break;

        case T_CreateGroupStmt:
            tag = "CREATE NODE GROUP";
            break;

        case T_AlterGroupStmt:
            tag = "ALTER NODE GROUP";
            break;

        case T_DropGroupStmt:
            tag = "DROP NODE GROUP";
            break;

        case T_CreateResourcePoolStmt:
            tag = "CREATE RESOURCE POOL";
            break;

        case T_AlterResourcePoolStmt:
            tag = "ALTER RESOURCE POOL";
            break;

        case T_DropResourcePoolStmt:
            tag = "DROP RESOURCE POOL";
            break;

        case T_CreateWorkloadGroupStmt:
            tag = "CREATE WORKLOAD GROUP";
            break;

        case T_AlterWorkloadGroupStmt:
            tag = "ALTER WORKLOAD GROUP";
            break;

        case T_DropWorkloadGroupStmt:
            tag = "DROP WORKLOAD GROUP";
            break;

        case T_CreateAppWorkloadGroupMappingStmt:
            tag = "CREATE APP WORKLOAD GROUP MAPPING";
            break;

        case T_AlterAppWorkloadGroupMappingStmt:
            tag = "ALTER APP WORKLOAD GROUP MAPPING";
            break;

        case T_DropAppWorkloadGroupMappingStmt:
            tag = "DROP APP WORKLOAD GROUP MAPPING";
            break;
#endif

        case T_ReindexStmt:
            tag = "REINDEX";
            break;

        case T_CreateConversionStmt:
            tag = "CREATE CONVERSION";
            break;

        case T_CreateCastStmt:
            tag = "CREATE CAST";
            break;

        case T_CreateOpClassStmt:
            tag = "CREATE OPERATOR CLASS";
            break;

        case T_CreateOpFamilyStmt:
            tag = "CREATE OPERATOR FAMILY";
            break;

        case T_AlterOpFamilyStmt:
            tag = "ALTER OPERATOR FAMILY";
            break;

        case T_AlterTSDictionaryStmt:
            tag = "ALTER TEXT SEARCH DICTIONARY";
            break;

        case T_AlterTSConfigurationStmt:
            tag = "ALTER TEXT SEARCH CONFIGURATION";
            break;

        case T_PrepareStmt:
            tag = "PREPARE";
            break;

        case T_ExecuteStmt:
            tag = "EXECUTE";
            break;

        case T_DeallocateStmt: {
            DeallocateStmt* stmt = (DeallocateStmt*)parse_tree;

            if (stmt->name == NULL)
                tag = "DEALLOCATE ALL";
            else
                tag = "DEALLOCATE";
        } break;

            /* already-planned queries */
        case T_PlannedStmt: {
            PlannedStmt* stmt = (PlannedStmt*)parse_tree;

            switch (stmt->commandType) {
                case CMD_SELECT:

                    /*
                     * We take a little extra care here so that the result
                     * will be useful for complaints about read-only
                     * statements
                     */
                    if (stmt->utilityStmt != NULL) {
                        AssertEreport(
                            IsA(stmt->utilityStmt, DeclareCursorStmt), MOD_EXECUTOR, "not a cursor declare stmt");
                        tag = "DECLARE CURSOR";
                    } else if (stmt->rowMarks != NIL) {
                        /* not 100% but probably close enough */
                        if (((PlanRowMark*)linitial(stmt->rowMarks))->markType == ROW_MARK_EXCLUSIVE)
                            tag = "SELECT FOR UPDATE";
                        else
                            tag = "SELECT FOR SHARE";
                    } else
                        tag = "SELECT";
                    break;
                case CMD_UPDATE:
                    tag = "UPDATE";
                    break;
                case CMD_INSERT:
                    tag = "INSERT";
                    break;
                case CMD_DELETE:
                    tag = "DELETE";
                    break;
                case CMD_MERGE:
                    tag = "MERGE";
                    break;
                default:
                    elog(WARNING, "unrecognized commandType: %d", (int)stmt->commandType);
                    tag = "?\?\?";
                    break;
            }
        } break;

            /* parsed-and-rewritten-but-not-planned queries */
        case T_Query: {
            Query* stmt = (Query*)parse_tree;

            switch (stmt->commandType) {
                case CMD_SELECT:

                    /*
                     * We take a little extra care here so that the result
                     * will be useful for complaints about read-only
                     * statements
                     */
                    if (stmt->utilityStmt != NULL) {
                        AssertEreport(
                            IsA(stmt->utilityStmt, DeclareCursorStmt), MOD_EXECUTOR, "not a cursor declare stmt");
                        tag = "DECLARE CURSOR";
                    } else if (stmt->rowMarks != NIL) {
                        /* not 100% but probably close enough */
                        if (((RowMarkClause*)linitial(stmt->rowMarks))->forUpdate)
                            tag = "SELECT FOR UPDATE";
                        else
                            tag = "SELECT FOR SHARE";
                    } else
                        tag = "SELECT";
                    break;
                case CMD_UPDATE:
                    tag = "UPDATE";
                    break;
                case CMD_INSERT:
                    tag = "INSERT";
                    break;
                case CMD_DELETE:
                    tag = "DELETE";
                    break;
                case CMD_MERGE:
                    tag = "MERGE";
                    break;
                case CMD_UTILITY:
                    tag = CreateCommandTag(stmt->utilityStmt);
                    break;
                default:
                    elog(WARNING, "unrecognized commandType: %d", (int)stmt->commandType);
                    tag = "?\?\?";
                    break;
            }
        } break;

        case T_ExecDirectStmt:
            tag = "EXECUTE DIRECT";
            break;
        case T_CleanConnStmt:
            tag = "CLEAN CONNECTION";
            break;
        case T_CreateDirectoryStmt:
            tag = "CREATE DIRECTORY";
            break;
        case T_DropDirectoryStmt:
            tag = "DROP DIRECTORY";
            break;
        case T_ShutdownStmt:
            tag = "SHUTDOWN";
            break;

        default:
            elog(WARNING, "unrecognized node type: %d", (int)nodeTag(parse_tree));
            tag = "?\?\?";
            break;
    }

    return tag;
}

/*
 * GetAlterTableCommandTag
 *		utility to get a string representation of the alter table
 *		command operation.
 */
const char* CreateAlterTableCommandTag(const AlterTableType subtype)
{
    const char* tag = NULL;

    switch (subtype) {
        case AT_AddColumn:
            tag = "ADD COLUMN";
            break;
        case AT_AddColumnRecurse:
            tag = "ADD COLUMN RECURSE";
            break;
        case AT_AddColumnToView:
            tag = "ADD COLUMN TO VIEW";
            break;
        case AT_AddPartition:
            tag = "ADD PARTITION";
            break;
        case AT_ColumnDefault:
            tag = "COLUMN DEFAULT";
            break;
        case AT_DropNotNull:
            tag = "DROP NOT NULL";
            break;
        case AT_SetNotNull:
            tag = "SET NOT NULL";
            break;
        case AT_SetStatistics:
            tag = "SET STATISTICS";
            break;
        case AT_SetOptions:
            tag = "SET OPTIONS";
            break;
        case AT_ResetOptions:
            tag = "RESET OPTIONS";
            break;
        case AT_SetStorage:
            tag = "SET STORAGE";
            break;
        case AT_DropColumn:
            tag = "DROP COLUMN";
            break;
        case AT_DropColumnRecurse:
            tag = "DROP COLUMN RECURSE";
            break;
        case AT_DropPartition:
            tag = "DROP PARTITION";
            break;
        case AT_AddIndex:
            tag = "ADD INDEX";
            break;
        case AT_ReAddIndex:
            tag = "RE ADD INDEX";
            break;
        case AT_AddConstraint:
            tag = "ADD CONSTRAINT";
            break;
        case AT_AddConstraintRecurse:
            tag = "ADD CONSTRAINT RECURSE";
            break;
        case AT_ValidateConstraint:
            tag = "VALIDATE CONSTRAINT";
            break;
        case AT_ValidateConstraintRecurse:
            tag = "VALIDATE CONSTRAINT RECURSE";
            break;
        case AT_ProcessedConstraint:
            tag = "PROCESSED CONSTRAINT";
            break;
        case AT_AddIndexConstraint:
            tag = "ADD INDEX CONSTRAINT";
            break;
        case AT_DropConstraint:
            tag = "DROP CONSTRAINT";
            break;
        case AT_DropConstraintRecurse:
            tag = "DROP CONSTRAINT RECURSE";
            break;
        case AT_AlterColumnType:
            tag = "ALTER COLUMN TYPE";
            break;
        case AT_AlterColumnGenericOptions:
            tag = "ALTER COLUMN GENERIC OPTIONS";
            break;
        case AT_ChangeOwner:
            tag = "CHANGE OWNER";
            break;
        case AT_ClusterOn:
            tag = "CLUSTER ON";
            break;
        case AT_DropCluster:
            tag = "DROP CLUSTER";
            break;
        case AT_AddOids:
            tag = "ADD OIDS";
            break;
        case AT_AddOidsRecurse:
            tag = "ADD OIDS RECURSE";
            break;
        case AT_DropOids:
            tag = "DROP OIDS";
            break;
        case AT_SetTableSpace:
            tag = "SET TABLE SPACE";
            break;
        case AT_SetPartitionTableSpace:
            tag = "SET PARTITION TABLE SPACE";
            break;
        case AT_SetRelOptions:
            tag = "SET REL OPTIONS";
            break;
        case AT_ResetRelOptions:
            tag = "RESET REL OPTIONS";
            break;
        case AT_ReplaceRelOptions:
            tag = "REPLACE REL OPTIONS";
            break;
        case AT_UnusableIndex:
            tag = "UNUSABLE INDEX";
            break;
        case AT_UnusableIndexPartition:
            tag = "UNUSABLE INDEX PARTITION";
            break;
        case AT_UnusableAllIndexOnPartition:
            tag = "UNUSABLE ALL INDEX ON PARTITION";
            break;
        case AT_RebuildIndex:
            tag = "REBUILD INDEX";
            break;
        case AT_RebuildIndexPartition:
            tag = "REBUILD INDEX PARTITION";
            break;
        case AT_RebuildAllIndexOnPartition:
            tag = "REBUILD ALL INDEX ON PARTITION";
            break;
        case AT_EnableTrig:
            tag = "ENABLE TRIGGER";
            break;
        case AT_EnableAlwaysTrig:
            tag = "ENABLE ALWAYS TRIGGER";
            break;
        case AT_EnableReplicaTrig:
            tag = "ENABLE REPLICA TRIGGER";
            break;
        case AT_DisableTrig:
            tag = "DISABLE TRIGGER";
            break;
        case AT_EnableTrigAll:
            tag = "ENABLE TRIGGER ALL";
            break;
        case AT_DisableTrigAll:
            tag = "DISABLE TRIGGER ALL";
            break;
        case AT_EnableTrigUser:
            tag = "ENABLE TRIGGER USER";
            break;
        case AT_DisableTrigUser:
            tag = "DISABLE TRIGGER USER";
            break;
        case AT_EnableRule:
            tag = "ENABLE RULE";
            break;
        case AT_EnableAlwaysRule:
            tag = "ENABLE ALWAYS RULE";
            break;
        case AT_EnableReplicaRule:
            tag = "ENABLE REPLICA RULE";
            break;
        case AT_DisableRule:
            tag = "DISABLE RULE";
            break;
        case AT_EnableRls:
            tag = "ENABLE ROW LEVEL SECURITY";
            break;
        case AT_DisableRls:
            tag = "DISABLE ROW LEVEL SECURITY";
            break;
        case AT_ForceRls:
            tag = "FORCE ROW LEVEL SECURITY";
            break;
        case AT_NoForceRls:
            tag = "NO FORCE ROW LEVEL SECURITY";
            break;
        case AT_AddInherit:
            tag = "ADD INHERIT";
            break;
        case AT_DropInherit:
            tag = "DROP INHERIT";
            break;
        case AT_AddOf:
            tag = "ADD OF";
            break;
        case AT_DropOf:
            tag = "DROP OF";
            break;
        case AT_SET_COMPRESS:
            tag = "SET COMPRESS";
            break;
#ifdef PGXC
        case AT_DistributeBy:
            tag = "DISTRIBUTE BY";
            break;
        case AT_SubCluster:
            tag = "SUB CLUSTER";
            break;
        case AT_AddNodeList:
            tag = "ADD NODE LIST";
            break;
        case AT_DeleteNodeList:
            tag = "DELETE NODE LIST";
            break;
#endif
        case AT_GenericOptions:
            tag = "GENERIC OPTIONS";
            break;
        case AT_EnableRowMoveMent:
            tag = "ENABLE ROW MOVE MENT";
            break;
        case AT_DisableRowMoveMent:
            tag = "DISABLE ROW MOVE MENT";
            break;
        case AT_TruncatePartition:
            tag = "TRUNCATE PARTITION";
            break;
        case AT_ExchangePartition:
            tag = "EXCHANGE PARTITION";
            break;
        case AT_MergePartition:
            tag = "MERGE PARTITION";
            break;
        case AT_SplitPartition:
            tag = "SPLIT PARTITION";
            break;
        case AT_ReAddConstraint:
            tag = "RE ADD CONSTRAINT";
            break;

        default:
            tag = "?\?\?";
            break;
    }

    return tag;
}

/*
 * GetCommandLogLevel
 *		utility to get the minimum log_statement level for a command,
 *		given either a raw (un-analyzed) parse_tree or a planned query.
 *
 * This must handle all command types, but since the vast majority
 * of 'em are utility commands, it seems sensible to keep it here.
 */
LogStmtLevel GetCommandLogLevel(Node* parse_tree)
{
    LogStmtLevel lev;

    switch (nodeTag(parse_tree)) {
            /* raw plannable queries */
        case T_InsertStmt:
        case T_DeleteStmt:
        case T_UpdateStmt:
        case T_MergeStmt:
            lev = LOGSTMT_MOD;
            break;

        case T_SelectStmt:
            if (((SelectStmt*)parse_tree)->intoClause)
                lev = LOGSTMT_DDL; /* SELECT INTO */
            else
                lev = LOGSTMT_ALL;
            break;

            /* utility statements --- same whether raw or cooked */
        case T_TransactionStmt:
            lev = LOGSTMT_ALL;
            break;

        case T_DeclareCursorStmt:
            lev = LOGSTMT_ALL;
            break;

        case T_ClosePortalStmt:
            lev = LOGSTMT_ALL;
            break;

        case T_FetchStmt:
            lev = LOGSTMT_ALL;
            break;

        case T_CreateSchemaStmt:
            lev = LOGSTMT_DDL;
            break;

        case T_CreateStmt:
        case T_CreateForeignTableStmt:
            lev = LOGSTMT_DDL;
            break;

        case T_CreateTableSpaceStmt:
        case T_DropTableSpaceStmt:
        case T_AlterTableSpaceOptionsStmt:
            lev = LOGSTMT_DDL;
            break;

        case T_CreateExtensionStmt:
        case T_AlterExtensionStmt:
        case T_AlterExtensionContentsStmt:
            lev = LOGSTMT_DDL;
            break;

        case T_CreateFdwStmt:
        case T_AlterFdwStmt:
        case T_CreateForeignServerStmt:
        case T_AlterForeignServerStmt:
        case T_CreateUserMappingStmt:
        case T_AlterUserMappingStmt:
        case T_DropUserMappingStmt:
            lev = LOGSTMT_DDL;
            break;

        case T_CreateDataSourceStmt:
        case T_AlterDataSourceStmt:
            lev = LOGSTMT_DDL;
            break;

        case T_CreateRlsPolicyStmt:
        case T_AlterRlsPolicyStmt:
            lev = LOGSTMT_DDL;
            break;

        case T_DropStmt:
            lev = LOGSTMT_DDL;
            break;

        case T_TruncateStmt:
            lev = LOGSTMT_MOD;
            break;

        case T_CommentStmt:
            lev = LOGSTMT_DDL;
            break;

        case T_SecLabelStmt:
            lev = LOGSTMT_DDL;
            break;

        case T_CopyStmt:
            if (((CopyStmt*)parse_tree)->is_from)
                lev = LOGSTMT_MOD;
            else
                lev = LOGSTMT_ALL;
            break;

        case T_PrepareStmt: {
            PrepareStmt* stmt = (PrepareStmt*)parse_tree;

            /* Look through a PREPARE to the contained stmt */
            lev = GetCommandLogLevel(stmt->query);
        } break;

        case T_ExecuteStmt: {
            ExecuteStmt* stmt = (ExecuteStmt*)parse_tree;
            PreparedStatement* ps = NULL;

            /* Look through an EXECUTE to the referenced stmt */
            ps = FetchPreparedStatement(stmt->name, false);
            if (ps != NULL)
                lev = GetCommandLogLevel(ps->plansource->raw_parse_tree);
            else
                lev = LOGSTMT_ALL;
        } break;

        case T_DeallocateStmt:
            lev = LOGSTMT_ALL;
            break;

        case T_RenameStmt:
            lev = LOGSTMT_DDL;
            break;

        case T_AlterObjectSchemaStmt:
            lev = LOGSTMT_DDL;
            break;

        case T_AlterOwnerStmt:
            lev = LOGSTMT_DDL;
            break;

        case T_AlterTableStmt:
            lev = LOGSTMT_DDL;
            break;

        case T_AlterDomainStmt:
            lev = LOGSTMT_DDL;
            break;

        case T_GrantStmt:
            lev = LOGSTMT_DDL;
            break;

        case T_GrantRoleStmt:
            lev = LOGSTMT_DDL;
            break;

        case T_AlterDefaultPrivilegesStmt:
            lev = LOGSTMT_DDL;
            break;

        case T_DefineStmt:
            lev = LOGSTMT_DDL;
            break;

        case T_CompositeTypeStmt:
            lev = LOGSTMT_DDL;
            break;

        case T_CreateEnumStmt:
            lev = LOGSTMT_DDL;
            break;

        case T_CreateRangeStmt:
            lev = LOGSTMT_DDL;
            break;

        case T_AlterEnumStmt:
            lev = LOGSTMT_DDL;
            break;

        case T_ViewStmt:
            lev = LOGSTMT_DDL;
            break;

        case T_CreateFunctionStmt:
            lev = LOGSTMT_DDL;
            break;

        case T_AlterFunctionStmt:
            lev = LOGSTMT_DDL;
            break;

        case T_IndexStmt:
            lev = LOGSTMT_DDL;
            break;

        case T_RuleStmt:
            lev = LOGSTMT_DDL;
            break;

        case T_CreateSeqStmt:
            lev = LOGSTMT_DDL;
            break;

        case T_AlterSeqStmt:
            lev = LOGSTMT_DDL;
            break;

        case T_DoStmt:
            lev = LOGSTMT_ALL;
            break;

        case T_CreatedbStmt:
            lev = LOGSTMT_DDL;
            break;

        case T_AlterDatabaseStmt:
            lev = LOGSTMT_DDL;
            break;

        case T_AlterDatabaseSetStmt:
            lev = LOGSTMT_DDL;
            break;

        case T_DropdbStmt:
            lev = LOGSTMT_DDL;
            break;

        case T_NotifyStmt:
            lev = LOGSTMT_ALL;
            break;

        case T_ListenStmt:
            lev = LOGSTMT_ALL;
            break;

        case T_UnlistenStmt:
            lev = LOGSTMT_ALL;
            break;

        case T_LoadStmt:
            lev = LOGSTMT_ALL;
            break;

        case T_ClusterStmt:
            lev = LOGSTMT_DDL;
            break;

        case T_VacuumStmt:
            lev = LOGSTMT_ALL;
            break;

        case T_ExplainStmt: {
            ExplainStmt* stmt = (ExplainStmt*)parse_tree;
            bool analyze = false;
            ListCell* lc = NULL;

            /* Look through an EXPLAIN ANALYZE to the contained stmt */
            foreach (lc, stmt->options) {
                DefElem* opt = (DefElem*)lfirst(lc);

                if (strcmp(opt->defname, "analyze") == 0)
                    analyze = defGetBoolean(opt);
                /* don't "break", as explain.c will use the last value */
            }
            if (analyze)
                return GetCommandLogLevel(stmt->query);

            /* Plain EXPLAIN isn't so interesting */
            lev = LOGSTMT_ALL;
        } break;

        case T_CreateTableAsStmt:
            lev = LOGSTMT_DDL;
            break;

        case T_VariableSetStmt:
            lev = LOGSTMT_ALL;
            break;

        case T_VariableShowStmt:
            lev = LOGSTMT_ALL;
            break;

        case T_DiscardStmt:
            lev = LOGSTMT_ALL;
            break;

        case T_CreateTrigStmt:
            lev = LOGSTMT_DDL;
            break;

        case T_CreatePLangStmt:
            lev = LOGSTMT_DDL;
            break;

        case T_CreateDomainStmt:
            lev = LOGSTMT_DDL;
            break;

        case T_CreateRoleStmt:
            lev = LOGSTMT_DDL;
            break;

        case T_AlterRoleStmt:
            lev = LOGSTMT_DDL;
            break;

        case T_AlterRoleSetStmt:
            lev = LOGSTMT_DDL;
            break;

        case T_DropRoleStmt:
            lev = LOGSTMT_DDL;
            break;

        case T_DropOwnedStmt:
            lev = LOGSTMT_DDL;
            break;

        case T_ReassignOwnedStmt:
            lev = LOGSTMT_DDL;
            break;

        case T_LockStmt:
            lev = LOGSTMT_ALL;
            break;

        case T_ConstraintsSetStmt:
            lev = LOGSTMT_ALL;
            break;

        case T_CheckPointStmt:
            lev = LOGSTMT_ALL;
            break;

        case T_ReindexStmt:
            lev = LOGSTMT_ALL; /* should this be DDL? */
            break;

        case T_CreateConversionStmt:
            lev = LOGSTMT_DDL;
            break;

        case T_CreateCastStmt:
            lev = LOGSTMT_DDL;
            break;

        case T_CreateOpClassStmt:
            lev = LOGSTMT_DDL;
            break;

        case T_CreateOpFamilyStmt:
            lev = LOGSTMT_DDL;
            break;

        case T_AlterOpFamilyStmt:
            lev = LOGSTMT_DDL;
            break;

        case T_AlterTSDictionaryStmt:
            lev = LOGSTMT_DDL;
            break;

        case T_AlterTSConfigurationStmt:
            lev = LOGSTMT_DDL;
            break;

            /* already-planned queries */
        case T_PlannedStmt: {
            PlannedStmt* stmt = (PlannedStmt*)parse_tree;

            switch (stmt->commandType) {
                case CMD_SELECT:
                    lev = LOGSTMT_ALL;
                    break;

                case CMD_UPDATE:
                case CMD_INSERT:
                case CMD_DELETE:
                case CMD_MERGE:
                    lev = LOGSTMT_MOD;
                    break;

                default:
                    elog(WARNING, "unrecognized commandType: %d", (int)stmt->commandType);
                    lev = LOGSTMT_ALL;
                    break;
            }
        } break;

            /* parsed-and-rewritten-but-not-planned queries */
        case T_Query: {
            Query* stmt = (Query*)parse_tree;

            switch (stmt->commandType) {
                case CMD_SELECT:
                    lev = LOGSTMT_ALL;
                    break;

                case CMD_UPDATE:
                case CMD_INSERT:
                case CMD_DELETE:
                case CMD_MERGE:
                    lev = LOGSTMT_MOD;
                    break;

                case CMD_UTILITY:
                    lev = GetCommandLogLevel(stmt->utilityStmt);
                    break;

                default:
                    elog(WARNING, "unrecognized commandType: %d", (int)stmt->commandType);
                    lev = LOGSTMT_ALL;
                    break;
            }
        } break;
        case T_BarrierStmt:
        case T_CreateNodeStmt:
        case T_AlterNodeStmt:
        case T_DropNodeStmt:
        case T_CreateGroupStmt:
        case T_AlterGroupStmt:
        case T_DropGroupStmt:
        case T_CreateResourcePoolStmt:
        case T_AlterResourcePoolStmt:
        case T_DropResourcePoolStmt:
        case T_CreateWorkloadGroupStmt:
        case T_AlterWorkloadGroupStmt:
        case T_DropWorkloadGroupStmt:
        case T_CreateAppWorkloadGroupMappingStmt:
        case T_AlterAppWorkloadGroupMappingStmt:
        case T_DropAppWorkloadGroupMappingStmt:
            lev = LOGSTMT_DDL;
            break;

        case T_ExecDirectStmt:
            lev = LOGSTMT_ALL;
            break;

#ifdef PGXC
        case T_CleanConnStmt:
            lev = LOGSTMT_DDL;
            break;
#endif
        case T_CreateDirectoryStmt:
        case T_DropDirectoryStmt:
            lev = LOGSTMT_DDL;
            break;

        case T_CreateSynonymStmt:
        case T_DropSynonymStmt:
            lev = LOGSTMT_DDL;
            break;

        case T_ShutdownStmt:
            lev = LOGSTMT_ALL;
            break;

        default:
            elog(WARNING, "unrecognized node type: %d", (int)nodeTag(parse_tree));
            lev = LOGSTMT_ALL;
            break;
    }

    return lev;
}

#ifdef PGXC
/*
 * GetCommentObjectId
 * Change to return the nodes to execute the utility on in future.
 *
 * Return Object ID of object commented
 * Note: This function uses portions of the code of CommentObject,
 * even if this code is duplicated this is done like this to facilitate
 * merges with PostgreSQL head.
 */
static RemoteQueryExecType get_nodes_4_comment_utility(CommentStmt* stmt, bool* is_temp, ExecNodes** exec_nodes)
{
    ObjectAddress address;
    Relation relation;
    RemoteQueryExecType exec_type = EXEC_ON_ALL_NODES; /* By default execute on all nodes */
    Oid object_id;

    if (exec_nodes != NULL)
        *exec_nodes = NULL;

    if (stmt->objtype == OBJECT_DATABASE && list_length(stmt->objname) == 1) {
        char* database = strVal(linitial(stmt->objname));
        if (!OidIsValid(get_database_oid(database, true)))
            ereport(WARNING, (errcode(ERRCODE_UNDEFINED_DATABASE), errmsg("database \"%s\" does not exist", database)));
        /* No clue, return the default one */
        return exec_type;
    }

    address =
        get_object_address(stmt->objtype, stmt->objname, stmt->objargs, &relation, ShareUpdateExclusiveLock, false);
    object_id = address.objectId;

    /*
     * If the object being commented is a rule, the nodes are decided by the
     * object to which rule is applicable, so get the that object's oid
     */
    if (stmt->objtype == OBJECT_RULE) {
        if (!relation || !OidIsValid(relation->rd_id)) {
            /* This should not happen, but prepare for the worst */
            char* rulename = strVal(llast(stmt->objname));
            ereport(WARNING,
                (errcode(ERRCODE_UNDEFINED_OBJECT),
                    errmsg("can not find relation for rule \"%s\" does not exist", rulename)));
            object_id = InvalidOid;
        } else {
            object_id = RelationGetRelid(relation);
            if (exec_nodes != NULL) {
                *exec_nodes = RelidGetExecNodes(object_id, false);
            }
        }
    }

    if (stmt->objtype == OBJECT_CONSTRAINT) {
        if (!relation || !OidIsValid(relation->rd_id)) {
            /* This should not happen, but prepare for the worst */
            char* constraintname = strVal(llast(stmt->objname));
            ereport(WARNING,
                (errcode(ERRCODE_UNDEFINED_OBJECT),
                    errmsg("can not find relation for constraint \"%s\" does not exist", constraintname)));
            object_id = InvalidOid;
        } else {
            object_id = RelationGetRelid(relation);
            if (exec_nodes != NULL) {
                *exec_nodes = RelidGetExecNodes(object_id, false);
            }
        }
    }

    if (relation != NULL)
        relation_close(relation, NoLock);

    /* Commented object may not have a valid object ID, so move to default */
    if (OidIsValid(object_id)) {
        exec_type = ExecUtilityFindNodes(stmt->objtype, object_id, is_temp);
        if (exec_nodes != NULL && (exec_type == EXEC_ON_DATANODES || exec_type == EXEC_ON_ALL_NODES)) {
            switch (stmt->objtype) {
                case OBJECT_TABLE:
                case OBJECT_FOREIGN_TABLE:
                case OBJECT_INDEX:
                case OBJECT_COLUMN:
                    *exec_nodes = RelidGetExecNodes(object_id, false);
                    break;
                case OBJECT_FUNCTION:
                    *exec_nodes = GetFunctionNodes(object_id);
                    break;
                default:
                    break;
            }
        }
    }
    return exec_type;
}

/*
 * get_nodes_4_rules_utility
 * Get the nodes to execute this RULE related utility statement.
 * A rule is expanded on Coordinator itself, and does not need any
 * existence on Datanode. In fact, if it were to exist on Datanode,
 * there is a possibility that it would expand again
 */
static RemoteQueryExecType get_nodes_4_rules_utility(RangeVar* relation, bool* is_temp)
{
    Oid rel_id = RangeVarGetRelid(relation, NoLock, true);
    RemoteQueryExecType exec_type;

    /* Skip if this Oid does not exist */
    if (!OidIsValid(rel_id))
        return EXEC_ON_NONE;

    /*
     * See if it's a temporary object, do we really need
     * to care about temporary objects here? What about the
     * temporary objects defined inside the rule?
     */
    exec_type = ExecUtilityFindNodes(OBJECT_RULE, rel_id, is_temp);
    return exec_type;
}

/*
 * TreatDropStmtOnCoord
 * Do a pre-treatment of Drop statement on a remote Coordinator
 */
static void drop_stmt_pre_treatment(
    DropStmt* stmt, const char* query_string, bool sent_to_remote, bool* is_temp, RemoteQueryExecType* exec_type)
{
    bool res_is_temp = false;
    RemoteQueryExecType res_exec_type = EXEC_ON_ALL_NODES;

    /* Nothing to do if not local Coordinator */
    if (IS_PGXC_DATANODE || IsConnFromCoord())
        return;

    /*
     * Check for shared-cache-inval messages before trying to access the
     * relation.  This is needed to cover the case where the name
     * identifies a rel that has been dropped and recreated since the
     * start of our transaction: if we don't flush the old syscache entry,
     * then we'll latch onto that entry and suffer an error later.
     */
    AcceptInvalidationMessages();

    switch (stmt->removeType) {
        case OBJECT_TABLE:
        case OBJECT_SEQUENCE:
        case OBJECT_VIEW:
        case OBJECT_INDEX: {
            /*
             * Check the list of objects going to be dropped.
             * XC does not allow yet to mix drop of temporary and
             * non-temporary objects because this involves to rewrite
             * query to process for tables.
             */
            ListCell* cell = NULL;
            bool is_first = true;

            foreach (cell, stmt->objects) {
                RangeVar* rel = makeRangeVarFromNameList((List*)lfirst(cell));
                Oid rel_id;

                /*
                 * Do not print result at all, error is thrown
                 * after if necessary
                 * Notice : need get lock here to forbid parallel drop
                 */
                rel_id = RangeVarGetRelid(rel, AccessShareLock, true);

                /*
                 * In case this relation ID is incorrect throw
                 * a correct DROP error.
                 */
                if (!OidIsValid(rel_id) && !stmt->missing_ok)
                    DropTableThrowErrorExternal(rel, stmt->removeType, stmt->missing_ok);

                /* In case of DROP ... IF EXISTS bypass */
                if (!OidIsValid(rel_id) && stmt->missing_ok)
                    continue;

                if (is_first) {
                    res_exec_type = ExecUtilityFindNodes(stmt->removeType, rel_id, &res_is_temp);
                    is_first = false;
                } else {
                    RemoteQueryExecType exec_type_loc;
                    bool is_temp_loc = false;
                    exec_type_loc = ExecUtilityFindNodes(stmt->removeType, rel_id, &is_temp_loc);
                    if (exec_type_loc != res_exec_type || is_temp_loc != res_is_temp)
                        ereport(ERROR,
                            (errcode(ERRCODE_FEATURE_NOT_SUPPORTED),
                                errmsg("DROP not supported for TEMP and non-TEMP objects"),
                                errdetail("You should separate TEMP and non-TEMP objects")));
                }
                UnlockRelationOid(rel_id, AccessShareLock);
            }
        } break;

        case OBJECT_SCHEMA: {
            ListCell* cell = NULL;
            bool has_temp = false;
            bool has_nontemp = false;

            foreach (cell, stmt->objects) {
                List* objname = (List*)lfirst(cell);
                char* name = NameListToString(objname);
                if (isTempNamespaceName(name) || isToastTempNamespaceName(name)) {
                    has_temp = true;
                    res_exec_type = EXEC_ON_DATANODES;
                } else {
                    has_nontemp = true;
                }

                if (has_temp && has_nontemp)
                    ereport(ERROR,
                        (errcode(ERRCODE_FEATURE_NOT_SUPPORTED),
                            errmsg("DROP not supported for TEMP and non-TEMP objects"),
                            errdetail("You should separate TEMP and non-TEMP objects")));
            }

            res_is_temp = has_temp;
            if (has_temp)
                res_exec_type = EXEC_ON_DATANODES;
            else
                res_exec_type = EXEC_ON_ALL_NODES;

            break;
        }
        /*
         * Those objects are dropped depending on the nature of the relationss
         * they are defined on. This evaluation uses the temporary behavior
         * and the relkind of the relation used.
         */
        case OBJECT_RULE:
        case OBJECT_TRIGGER: {
            List* objname = (List*)linitial(stmt->objects);
            Relation relation = NULL;

            get_object_address(stmt->removeType, objname, NIL, &relation, AccessExclusiveLock, stmt->missing_ok);

            /* Do nothing if no relation */
            if (relation && OidIsValid(relation->rd_id))
                res_exec_type = ExecUtilityFindNodes(stmt->removeType, relation->rd_id, &res_is_temp);
            else
                res_exec_type = EXEC_ON_NONE;

            /* Close relation if necessary */
            if (relation)
                relation_close(relation, NoLock);
        } break;
        /* Datanode do not have rls information */
        case OBJECT_RLSPOLICY:
            res_is_temp = false;
            res_exec_type = EXEC_ON_COORDS;
            break;
        default:
            res_is_temp = false;
            res_exec_type = EXEC_ON_ALL_NODES;
            break;
    }

    /* Save results */
    *is_temp = res_is_temp;
    *exec_type = res_exec_type;
}
#endif

char* VariableBlackList[] = {"client_encoding"};

bool IsVariableinBlackList(const char* name)
{
    if (name == NULL) {
        return false;
    }

    bool isInBlackList = false;
    int blacklistLen = sizeof(VariableBlackList) / sizeof(char*);

    for (int i = 0; i < blacklistLen; i++) {
        char* blackname = VariableBlackList[i];
        AssertEreport(blackname, MOD_EXECUTOR, "the character string is NULL");

        if (0 == pg_strncasecmp(blackname, name, strlen(blackname))) {
            isInBlackList = true;
            break;
        }
    }

    return isInBlackList;
}

/*
 * return true if the extension can be uninstall
 */
bool DropExtensionIsSupported(const char* query_string)
{
    char* lower_string = lowerstr(query_string);

    if (strstr(lower_string, "drop") && (strstr(lower_string, "postgis") || strstr(lower_string, "packages") || 
        strstr(lower_string, "mysql_fdw") || strstr(lower_string, "oracle_fdw"))) {
        pfree_ext(lower_string);
        return true;
    } else {
        pfree_ext(lower_string);
        return false;
    }
}

/*
 * Check if the object is in blacklist, if true, ALTER/DROP operation of the object is disabled.
 * Note that only prescribed extensions are able droppable.
 */
void CheckObjectInBlackList(ObjectType obj_type, const char* query_string)
{
    const char* tag = NULL;
    bool is_not_extended_feature = false;

    switch (obj_type) {
        case OBJECT_EXTENSION:
            tag = "EXTENSION";
            /* Check if the extension is provided officially */
            if (DropExtensionIsSupported(query_string))
                return;
            else
                break;
        case OBJECT_OPERATOR:
            tag = "OPERATOR";
            break;
        case OBJECT_OPCLASS:
            tag = "OPERATOR CLASS";
            break;
        case OBJECT_OPFAMILY:
            tag = "OPERATOR FAMILY";
            break;
        case OBJECT_COLLATION:
            tag = "COLLATION";
            break;
        case OBJECT_RULE:
            tag = "RULE";
            break;
        case OBJECT_TSDICTIONARY:
        case OBJECT_TSCONFIGURATION:
            ts_check_feature_disable();
            return;
        case OBJECT_TSPARSER:
            is_not_extended_feature = true;
            tag = "TEXT SEARCH PARSER";
            break;
        case OBJECT_TSTEMPLATE:
            is_not_extended_feature = true;
            tag = "TEXT SEARCH TEMPLATE";
            break;
        case OBJECT_LANGUAGE:
            tag = "LANGUAGE";
            break;
        /*Single node support domain feature.*/
        /* case OBJECT_DOMAIN:
            tag = "DOMAIN";
            break;*/
        case OBJECT_CONVERSION:
            tag = "CONVERSION";
            break;
        case OBJECT_FDW:
            tag = "FOREIGN DATA WRAPPER";
            break;
        default:
            return;
    }

    /* Enable DROP/ALTER operation of the above objects during inplace upgrade. */
    if (!u_sess->attr.attr_common.IsInplaceUpgrade) {
        if (is_not_extended_feature && !IsInitdb) {
            ereport(ERROR, (errcode(ERRCODE_FEATURE_NOT_SUPPORTED), errmsg("%s is not yet supported.", tag)));
        } else if ((!g_instance.attr.attr_common.support_extended_features) &&
                   (!(obj_type == OBJECT_RULE && u_sess->attr.attr_sql.enable_cluster_resize))) {
            ereport(ERROR, (errcode(ERRCODE_FEATURE_NOT_SUPPORTED), errmsg("%s is not yet supported.", tag)));
        }
    }
}

/*
 * CheckObjectInBlackList
 *
 * Check if the given extension is supported. If hashCheck is true,
 * the hash value of the sql script will be checked.
 */
bool CheckExtensionInWhiteList(const char* extension_name, uint32 hash_value, bool hash_check)
{
    return true;
}

#ifdef ENABLE_MULTIPLE_NODES
/*
 * @hdfs
 * notify_other_cn_get_statistics
 *
 * We send hybridMessage to each other coordinator node. These nodes get statistics from
 * predefined data node represented in hybridMessage.
 */
static void notify_other_cn_get_statistics(const char* hybrid_message, bool sent_to_remote)
{
    ExecNodes* exec_nodes = NULL;
    int node_index;
    exec_nodes = makeNode(ExecNodes);
    for (node_index = 0; node_index < u_sess->pgxc_cxt.NumCoords; node_index++) {
        if (node_index != PGXCNodeGetNodeIdFromName(g_instance.attr.attr_common.PGXCNodeName, PGXC_NODE_COORDINATOR))
            exec_nodes->nodeList = lappend_int(exec_nodes->nodeList, node_index);
    }
    ExecUtilityStmtOnNodes(hybrid_message, exec_nodes, sent_to_remote, true, EXEC_ON_COORDS, false);
    FreeExecNodes(&exec_nodes);

    /*
     * for VACUUM ANALYZE table where options=3, vacuum has set use_own_xacts
     * true and already poped ActiveSnapshot, so we don't want to pop again.
     */
    if (ActiveSnapshotSet()) {
        PopActiveSnapshot();
    }

    CommitTransactionCommand();
    StartTransactionCommand();
    PushActiveSnapshot(GetTransactionSnapshot());
}
#endif

/*
 * @hdfs
 * AssembleHybridMessage
 *
 * Assembel hybridmessage. Copy query_string and scheduling_message into query_string_with_info.
 */
void AssembleHybridMessage(char** query_string_with_info, const char* query_string, const char* scheduling_message)
{
    unsigned int query_string_len = strlen(query_string);
    unsigned int scheduling_message_len = strlen(scheduling_message);
    unsigned int pos = 0;
    unsigned int alloc_len = 0;
    errno_t errorno = EOK;

    /* make Const node and set query_string_len identify how long does the query string command. */
    Const* n = makeNode(Const);
    n->constvalue = UInt32GetDatum(query_string_len);
    n->constisnull = false;
    n->constlen = sizeof(uint32);
    n->constbyval = true;
    char* query_len_const = nodeToString(n);

    /* the query string with info include 'h'+querylenConst+query_string+scheduling_message+'\0'. */
    alloc_len = 2 + strlen(query_len_const) + strlen(query_string) + strlen(scheduling_message);
    *query_string_with_info = (char*)MemoryContextAlloc(t_thrd.mem_cxt.msg_mem_cxt, alloc_len);

    const size_t head_len = 1;
    /* write hybirdmessage head into query_string_with_info */
    errorno = memcpy_s(*query_string_with_info + pos, head_len, "h", head_len);
    securec_check(errorno, "\0", "\0");

    pos += head_len;
    /* write serialized Const identify how long does the query_string into query_string_with_info */
    errorno = memcpy_s(*query_string_with_info + pos, strlen(query_len_const), query_len_const, strlen(query_len_const));
    securec_check(errorno, "\0", "\0");

    pos += strlen(query_len_const);
    /* write query_string into query_string_with_info. query_string is a executive sql sentence. */
    errorno = memcpy_s(*query_string_with_info + pos, query_string_len, query_string, query_string_len);
    securec_check(errorno, "\0", "\0");

    pos += query_string_len;
    /* write scheduling_message into query_string_with_info. */
    errorno = memcpy_s(*query_string_with_info + pos, scheduling_message_len, scheduling_message, scheduling_message_len);
    securec_check(errorno, "\0", "\0");

    pos += scheduling_message_len;
    const size_t end_len = 1;
    /* write terminator at the end of query_string_with_info */
    errorno = memcpy_s(*query_string_with_info + pos, end_len, "\0", end_len);
    securec_check(errorno, "\0", "\0");

    pfree_ext(n);
    pfree_ext(query_len_const);
}

#ifdef ENABLE_MULTIPLE_NODES
/*
 * @hdfs
 * get_scheduling_message
 *
 * In this function we call CNSchedulingForAnalyze to get scheduling information. The exact count of file which
 * will be analyzed is stored in totalFileCnt. At the same time,  CNSchedulingForAnalyze function selects a data
 * node to execute analyze operation. The selected datanode number is stored in nodeNo.
 */
static char* get_scheduling_message(const Oid foreign_table_id, VacuumStmt* stmt)
{
    HDFSTableAnalyze* hdfs_table_analyze = makeNode(HDFSTableAnalyze);
    List* dn_task = NIL; /* Get scheduling information */

    /* get right scheduling messages for global stats. */
    dn_task = CNSchedulingForAnalyze(&stmt->totalFileCnt, &stmt->DnCnt, foreign_table_id, true);

    /* set default values.  */
    hdfs_table_analyze->DnCnt = 0;
    stmt->nodeNo = 0;
    stmt->hdfsforeignMapDnList = NIL;

    /*
     * There is a risk that dn_task can be null. We mush process this situation
     * It means that we call CNSchedulingForAnalyze failed.
     */
    if (dn_task != NIL) {
        bool first = true;
        ListCell* taskCell = NULL;

        if (!IS_OBS_CSV_TXT_FOREIGN_TABLE(foreign_table_id)) {
            SplitMap* task_map = NULL;
            foreach (taskCell, dn_task) {
                task_map = (SplitMap*)lfirst(taskCell);
                if (task_map->splits != NIL) {
                    /* we need to find the first dn which have filelist to get dndistinct for global stats. */
                    if (first) {
                        hdfs_table_analyze->DnCnt = stmt->DnCnt;
                        stmt->nodeNo = task_map->nodeId;
                        first = false;
                    }

                    /* get all nodeid which have filelist in order to get total reltuples from them later. */
                    stmt->hdfsforeignMapDnList = lappend_int(stmt->hdfsforeignMapDnList, task_map->nodeId);
                }
            }
        } else {
            DistFdwDataNodeTask* task_map = NULL;
            first = true;
            foreach (taskCell, dn_task) {
                task_map = (DistFdwDataNodeTask*)lfirst(taskCell);
                if (NIL != task_map->task) {
                    /* we need to find the first dn which have filelist to get dndistinct for global stats. */
                    if (first) {
                        hdfs_table_analyze->DnCnt = stmt->DnCnt;

                        Oid nodeOid = get_pgxc_nodeoid(task_map->dnName);
                        stmt->nodeNo = PGXCNodeGetNodeId(nodeOid, PGXC_NODE_DATANODE);
                        first = false;
                    }

                    /* get all nodeid which have filelist in order to get total reltuples from them later. */
                    stmt->hdfsforeignMapDnList = lappend_int(stmt->hdfsforeignMapDnList, stmt->nodeNo);
                }
            }
        }
    }

    /* dn_task can be null when we call CNSchedulingForAnalyze failed */
    hdfs_table_analyze->DnWorkFlow = dn_task;

    return nodeToString(hdfs_table_analyze);
}
#endif

/**
 * @Description: attatch sample rate to the querystring for global stats
 * @out query_string_with_info - the query string with analyze command and schedulingMessag
 * @in stmt - the statment for analyze or vacuum command
 * @in query_string - the query string for analyze or vacuum command
 * @in rel_id - the relation oid for analyze or vacuum
 * @in has_var - the flag identify do analyze for one relation or all database
 * @in e_analyze_mode - identify hdfs table or normal table
 * @in rel_id - the hdfs foreign table oid. others, it is invalid for other tables
 * @in foreign_tbl_schedul_message - identify the schedul info for hdfs foreign table
 *
 * @return: void
 */
static void attatch_global_info(char** query_string_with_info, VacuumStmt* stmt, const char* query_string, bool has_var,
    AnalyzeMode e_analyze_mode, Oid rel_id, char* foreign_tbl_schedul_message)
{
    SplitMap* task_map = makeNode(SplitMap);
    HDFSTableAnalyze* hdfs_table_analyze = NULL;
    char* global_info = NULL;

    if (!stmt->isForeignTables || stmt->isPgFdwForeignTables) {
        hdfs_table_analyze = makeNode(HDFSTableAnalyze);

        // stmt->sampleRate, DNs get the sample rate for sending sample rows to CN.
        if (e_analyze_mode == ANALYZENORMAL) {
            hdfs_table_analyze->isHdfsStore = false;
            hdfs_table_analyze->sampleRate[0] = stmt->pstGlobalStatEx[0].sampleRate;
        } else {
            hdfs_table_analyze->isHdfsStore = true;
            for (int i = 0; i < ANALYZE_MODE_MAX_NUM - 1; i++)
                hdfs_table_analyze->sampleRate[i] = stmt->pstGlobalStatEx[i].sampleRate;
        }

        task_map->locatorType = LOCATOR_TYPE_NONE;
        task_map->splits = NIL;
        hdfs_table_analyze->DnCnt = 0;
        hdfs_table_analyze->DnWorkFlow = lappend(hdfs_table_analyze->DnWorkFlow, task_map);
        hdfs_table_analyze->isHdfsForeignTbl = false;
    } else {
        /*
         * Call scheduler to get datanode which will execute analyze operation
         * and file list.
         */
        if (foreign_tbl_schedul_message != NULL) {
            hdfs_table_analyze = (HDFSTableAnalyze*)stringToNode(foreign_tbl_schedul_message);
        } else {
            /* make a default dn task for do analyze foreign tables. */ 
            hdfs_table_analyze = makeNode(HDFSTableAnalyze);
            task_map->locatorType = LOCATOR_TYPE_NONE;
            task_map->splits = NIL;
            hdfs_table_analyze->DnCnt = 0;
            hdfs_table_analyze->DnWorkFlow = lappend(hdfs_table_analyze->DnWorkFlow, task_map);
        }

        hdfs_table_analyze->isHdfsStore = false;
        hdfs_table_analyze->sampleRate[0] = stmt->pstGlobalStatEx[0].sampleRate;
        hdfs_table_analyze->isHdfsForeignTbl = true;
    }

    /* orgCnNodeNo is the ID of CN which do global analyze, the other CNs fetch stats from it */
    hdfs_table_analyze->orgCnNodeNo =
        PGXCNodeGetNodeIdFromName(g_instance.attr.attr_common.PGXCNodeName, PGXC_NODE_COORDINATOR);
    hdfs_table_analyze->sampleTableRequired = stmt->sampleTableRequired;
    hdfs_table_analyze->tmpSampleTblNameList = stmt->tmpSampleTblNameList;
    hdfs_table_analyze->disttype = stmt->disttype;
    hdfs_table_analyze->memUsage.work_mem = stmt->memUsage.work_mem;
    hdfs_table_analyze->memUsage.max_mem = stmt->memUsage.max_mem;
    global_info = nodeToString(hdfs_table_analyze);

    if (has_var) {
        AssembleHybridMessage(query_string_with_info, query_string, global_info);
    } else {
        AssertEreport(query_string != NULL, MOD_EXECUTOR, "Invalid NULL value");

        if (!stmt->isForeignTables || stmt->isPgFdwForeignTables) {
            StringInfo stringptr = makeStringInfo();
            /*
             * If the query comes from JDBC connecion, there is without ';'
             * at the end of query_string.
             */
            const char* position = NULL;
            position = strrchr(query_string, ';');
            if (position == NULL) {
                /* We don't find ';' at the end of query_string. copy query_string to stringptr. */
                appendBinaryStringInfo(stringptr, query_string, strlen(query_string));
            } else {
                bool hasSemicolon = true;
                position += 1;
                /* Find the char ';' is the end of query_string or not. */
                while (*position != '\0') {
                    if (!((*position == ' ') || (*position == '\n') || (*position == '\t') || (*position == '\r') ||
                            (*position == '\f') || (*position == '\v'))) {
                        /* We have find ';', but it is not the end of query_string. copy query_string to stringptr. */
                        appendBinaryStringInfo(stringptr, query_string, strlen(query_string));
                        hasSemicolon = false;
                        break;
                    }
                    ++position;
                }

                if (hasSemicolon) {
                    /* Find ';' at the end of query_string. copy query_string to stringptr except ';'. */
                    appendBinaryStringInfo(stringptr, query_string, strlen(query_string) - 1);
                }
            }

            appendStringInfoSpaces(stringptr, 1);
            appendStringInfoString(stringptr, quote_identifier(stmt->relation->schemaname));
            appendStringInfoChar(stringptr, '.');
            appendStringInfoString(stringptr, quote_identifier(stmt->relation->relname));
            appendStringInfoChar(stringptr, ';');
            AssembleHybridMessage(query_string_with_info, stringptr->data, global_info);
            pfree_ext(stringptr->data);
            pfree_ext(stringptr);
        } else {
            /*
             * Assemble ForeignTableDesc and put it into workList.
             * We will use items in workList to apply analzye operation
             */
            ForeignTableDesc* foreignTableDesc = makeNode(ForeignTableDesc);
            foreignTableDesc->tableName = (char*)quote_identifier(stmt->relation->relname);
            foreignTableDesc->tableOid = rel_id;
            foreignTableDesc->schemaName = (char*)quote_identifier(stmt->relation->schemaname);

            /* Get hybridmessage and send it to data node */
            *query_string_with_info = get_hybrid_message(foreignTableDesc, stmt, global_info);
            pfree_ext(foreignTableDesc);
        }
    }

    pfree_ext(task_map);
    pfree_ext(hdfs_table_analyze);
    pfree_ext(global_info);
}

/*
 * @hdfs
 * get_hybrid_message
 *
 * This function uses parameter table_desc generating hybridmessage which will be sent
 * to data node.
 */
static char* get_hybrid_message(ForeignTableDesc* table_desc, VacuumStmt* stmt, char* foreign_tbl_schedul_message)
{
    char* table_name = table_desc->tableName;
    char* schema_name = table_desc->schemaName;
    size_t table_len = strlen(table_name);
    size_t schema_len = strlen(schema_name);
    const char* analyze_key_words = "analyze \0";
    const char* verbose_key_words = "verbose \0";
    unsigned int analyze_key_words_len = strlen(analyze_key_words);
    unsigned int verbose_key_words_len = strlen(verbose_key_words);
    char* query_string = NULL;
    int pos = 0;
    char* scheduling_message = NULL;
    errno_t errorno = EOK;

    /* get right scheduling messages. */
    scheduling_message = foreign_tbl_schedul_message;

    /*
     * If SQL sentence includes "verbose" command, we write verbose keyword into query_string.
     */
    if (stmt->options & VACOPT_VERBOSE) {
        query_string =
            (char*)palloc(analyze_key_words_len + verbose_key_words_len + table_len + schema_len + 3);
        errorno = memcpy_s(query_string, analyze_key_words_len, analyze_key_words, analyze_key_words_len);
        securec_check(errorno, "\0", "\0");

        pos += analyze_key_words_len;
        errorno = memcpy_s(query_string + pos, verbose_key_words_len, verbose_key_words, verbose_key_words_len);
        securec_check(errorno, "\0", "\0");

        pos += verbose_key_words_len;
        errorno = memcpy_s(query_string + pos, schema_len, schema_name, schema_len);
        securec_check(errorno, "\0", "\0");

        const size_t spilt_len = 1;
        pos += schema_len;
        errorno = memcpy_s(query_string + pos, spilt_len, ".", spilt_len);
        securec_check(errorno, "\0", "\0");

        pos += spilt_len;
        errorno = memcpy_s(query_string + pos, table_len, table_name, table_len);
        securec_check(errorno, "\0", "\0");

        pos += table_len;
        errorno = memcpy_s(query_string + pos, spilt_len, ";", spilt_len);
        securec_check(errorno, "\0", "\0");

        pos += spilt_len;
        query_string[pos] = '\0';
    } else {
        query_string = (char*)palloc(analyze_key_words_len + table_len + schema_len + 3);
        errorno = memcpy_s(query_string + pos, analyze_key_words_len, analyze_key_words, analyze_key_words_len);
        securec_check(errorno, "\0", "\0");

        pos += analyze_key_words_len;
        errorno = memcpy_s(query_string + pos, schema_len, schema_name, schema_len);
        securec_check(errorno, "\0", "\0");

        const size_t spilt_len = 1;
        pos += schema_len;
        errorno = memcpy_s(query_string + pos, spilt_len, ".", spilt_len);
        securec_check(errorno, "\0", "\0");

        pos += spilt_len;
        errorno = memcpy_s(query_string + pos, table_len, table_name, table_len);
        securec_check(errorno, "\0", "\0");

        pos += table_len;
        errorno = memcpy_s(query_string + pos, spilt_len, ";", spilt_len);
        securec_check(errorno, "\0", "\0");

        pos += spilt_len;

        query_string[pos] = '\0';
    }

    /* Write query_string and schedulingMesage into query_string_with_info. */
    char* query_string_with_info = NULL;
    AssembleHybridMessage(&query_string_with_info, query_string, scheduling_message);

    /* Free memory */
    pfree_ext(query_string);

    return query_string_with_info;
}

/*
 * @hdfs
 * IsForeignTableAnalyze
 *
 * A table is foreign table or not. If it is a foreign tabel, does it support analyze operation?
 */
bool IsHDFSForeignTableAnalyzable(VacuumStmt* stmt)
{
    Oid foreign_table_id = 0;
    bool ret_value = false;

    stmt->isPgFdwForeignTables = false;
    stmt->isMOTForeignTable = false;

    if (stmt->isForeignTables == true) {
        /* "analyze foreign tables;" command. Analyze all foreign tables */
        ret_value = true;
    } else if (!stmt->isForeignTables && !stmt->relation) {
        /* "analyze [verbose]" analyze MPP local table/tables */
        ret_value = false;
    } else {
        foreign_table_id = RangeVarGetRelidExtended(stmt->relation, NoLock, false, false, false, true, NULL, NULL);

        /*
         * A MPP local table or foreign table? If it is a foreign table, support analyze or not?
         * False for MPP Local table and foreign table which does not support analyze operation.
         */
        ret_value = IsHDFSTableAnalyze(foreign_table_id);
        stmt->isForeignTables = ret_value;

        if (IsPGFDWTableAnalyze(foreign_table_id)) {
            stmt->isPgFdwForeignTables = true;
        }

        if (IsMOTForeignTable(foreign_table_id)) {
            stmt->isMOTForeignTable = true;
        }
    }

    return ret_value;
}

#ifdef ENABLE_MULTIPLE_NODES
// we degrade the lock level for VACUUM FULL statement.
// we should wait until all the current transactions finish,
// so make sure the order of executing VACUUM FULL is right.
static void cn_do_vacuum_full_mpp_table(VacuumStmt* stmt, const char* query_string, bool is_top_level, bool sent_to_remote)
{
    Oid relation_id = InvalidOid;
    ExecNodes* exec_nodes = NULL;
    RemoteQueryExecType exec_type = EXEC_ON_DATANODES;

    // step 1: the other CN nodes work;
    if (stmt->relation) {
        relation_id = RangeVarGetRelid(stmt->relation, NoLock, false);
        if (!IsTempTable(relation_id))
            ExecUtilityStmtOnNodes(query_string, NULL, sent_to_remote, true, EXEC_ON_COORDS, false);
    }

    // step 2: myself CN node works;
    // this function will commit the previous transaction:
    // 1. PopActiveSnapshot()
    // 2. CommitTransactionCommand()
    vacuum(stmt, InvalidOid, true, NULL, is_top_level);
    // 3. StartTransactionCommand()
    PushActiveSnapshot(GetTransactionSnapshot());
    // Though we have held lockForBackup in share mode before, but CommitTransaction has release lock
    // So We must hold lockForBackup in share mode in order to prevent global backup
    // during vacuum full. Because 'select pgxc_lock_for_backup' will run on all coordinator,
    // so we can only hold lockForBackup in local coordinator.
    //
    pgxc_lock_for_utility_stmt(NULL, false);
    if (!superuser() && in_logic_cluster()) {
        /*
         * In logic cluster mode, superuser and system DBA can execute Vacuum Full
         * on all nodes; logic cluster users can execute Vacuum Full on its node group;
         * other users can't execute Vacuum Full in DN nodes.
         */
        Oid curr_group_oid = get_current_lcgroup_oid();
        if (OidIsValid(curr_group_oid)) {
            exec_nodes = GetNodeGroupExecNodes(curr_group_oid);
        } else {
            exec_type = EXEC_ON_NONE;
            ereport(NOTICE,
                (errmsg("Vacuum Full do not run in DNs because User \"%s\" don't "
                        "attach to any logic cluster.",
                    GetUserNameFromId(GetUserId()))));
        }
    }

    // step 3: all the DN nodes work;
    query_string = ConstructMesageWithMemInfo(query_string, stmt->memUsage);
    ExecUtilityStmtOnNodes(query_string, exec_nodes, sent_to_remote, true, exec_type, false, (Node*)stmt);
    FreeExecNodes(&exec_nodes);
    // it's important that fetching statistic info from one datanode
    // must be with a new transaction. because if the followings,
    // step 1: CN xid1 <1000> : we notify all dn to do VACUUM FULL.
    // step 2: DN xid2 <1001> : start transaction;
    //                          Do VACUUM FULL;
    //                          commit transaction;
    // step 3: CN xid1 <1000> : query from one datanode, but xid2=1001 is the futhre event.
    //         so CN get the previous statisttic info instead of the newest.
    // we cannot accept this sutiation, because info is out of date.
    // so that start a new transaction to do fetching from one datanode.
    PopActiveSnapshot();
    CommitTransactionCommand();
    StartTransactionCommand();
}

/*
 * Code below is from ExecUtilityStmtOnNodes(), just difference
 * is step->combine_type, means that don't care any result from DN.
 */
static void send_delta_merge_req(const char* query_string)
{
    RemoteQuery* step = makeNode(RemoteQuery);

    step->combine_type = COMBINE_TYPE_NONE;
    step->exec_nodes = NULL;
    step->sql_statement = pstrdup(query_string);
    step->force_autocommit = true;
    step->exec_type = EXEC_ON_DATANODES;
    step->is_temp = false;
    ExecRemoteUtility(step);

    pfree_ext(step->sql_statement);
    pfree_ext(step);
}

/*
 * if enable_upgrade_merge_lock_mode is true, block all insert/delete/
 * update on all CNs when deltamerge the same table under ExclusiveLock.
 */
static void delta_merge_with_exclusive_lock(VacuumStmt* stmt)
{
    /* t_thrd.vacuum_cxt.vac_context is needed by get_rel_oids() */
    int i = 0;
    const int retry_times = 3;
    t_thrd.vacuum_cxt.vac_context = AllocSetContextCreate(t_thrd.mem_cxt.portal_mem_cxt,
        "Vacuum Deltamerge",
        ALLOCSET_DEFAULT_MINSIZE,
        ALLOCSET_DEFAULT_INITSIZE,
        ALLOCSET_DEFAULT_MAXSIZE);
    List* dfsRels = get_rel_oids(InvalidOid, stmt);

    PopActiveSnapshot();
    CommitTransactionCommand();

    ListCell* lc = NULL;
    foreach (lc, dfsRels) {
        vacuum_object* vo = NULL;
        Relation rel = NULL;
        StringInfo query = NULL;
        char* schema_name = NULL;

        StartTransactionCommand();
        PushActiveSnapshot(GetTransactionSnapshot());

        vo = (vacuum_object*)lfirst(lc);

        /*
         * try to lock table on local CN with no long wait for three times,
         * if the lock is unavailable, just skip the current relation.
         */
        for (i = 0; i < retry_times; i++) {
            if (ConditionalLockRelationOid(vo->tab_oid, AccessExclusiveLock)) {

                rel = try_relation_open(vo->tab_oid, NoLock);
                break;
            }

            /*
             * except the last time, we sleep for a while(30s, 60s) and then try to
             * lock the relation again.
             */
            if (i + 1 < retry_times)
                sleep((i + 1) * 30);
        }

        /* for deltamerge, if the relation is moved before or is locked, just skip without error report. */
        if (rel == NULL) {
            elog(LOG, "delta merge skip relation %d, because the relation can not be open.", vo->tab_oid);
            PopActiveSnapshot();
            CommitTransactionCommand();
            continue;
        }

        schema_name = get_namespace_name(rel->rd_rel->relnamespace);
        if (schema_name == NULL) {
            ereport(ERROR,
                (errcode(ERRCODE_INVALID_SCHEMA_NAME), errmsg("Invalid schema oid: %u", rel->rd_rel->relnamespace)));
        }

        query = makeStringInfo();
        appendStringInfo(query, "vacuum deltamerge \"%s\".\"%s\"", schema_name, rel->rd_rel->relname.data);
        elog(DEBUG1, "%s under ExclusiveLock mode.", query->data);

        /*
         * "deltamerge" on other remote CNs do nothing except locking table.
         * NOTE: deltamerge on all CNs is in ONE transaction. it will block
         *       insert/delete/update on all CNs.
         */
        ExecUtilityStmtOnNodes(query->data, NULL, false, false, EXEC_ON_COORDS, false);

        /*
         * do real job on all DNs.
         * NOTE: deltamerge on DNs is in local transaction.
         */
        send_delta_merge_req(query->data);

        relation_close(rel, NoLock);

        /*
         * Be carefull to use this function, only in the following condition:
         * 1. the relation can not be in opening state;
         * 2. the pointer of the rel cache can not be referenced by other place;
         */
        RelationForgetRelation(RelationGetRelid(rel));

        pfree_ext(query->data);
        pfree_ext(query);

        PopActiveSnapshot();
        CommitTransactionCommand();
    }

    StartTransactionCommand();
    PushActiveSnapshot(GetTransactionSnapshot());

    MemoryContextDelete(t_thrd.vacuum_cxt.vac_context);
    t_thrd.vacuum_cxt.vac_context = NULL;
}
#endif

/*
 * @Description: Check whether only one temp relation for analyze
 * @Return true if analyze one temp relation or false
 */
bool IsAnalyzeTempRel(VacuumStmt* stmt)
{
    bool is_local_tmp_table = false;

    /* in case that t_thrd.vacuum_cxt.vac_context would be invalid */
    if (!MemoryContextIsValid(t_thrd.vacuum_cxt.vac_context))
        t_thrd.vacuum_cxt.vac_context = NULL;

    if (stmt->options & VACOPT_ANALYZE) {
        if (stmt->relation) {
            Oid rel_id = RangeVarGetRelid(stmt->relation, AccessShareLock, false);
            Relation rel = relation_open(rel_id, AccessShareLock);

            if (RelationIsLocalTemp(rel)) {
                is_local_tmp_table = true;
            }

            relation_close(rel, NoLock);
        }
    }
    return is_local_tmp_table;
}

#ifdef ENABLE_MULTIPLE_NODES
static void cn_do_vacuum_mpp_table(VacuumStmt* stmt, const char* query_string, bool is_top_level, bool sent_to_remote)
{
    ExecNodes* exec_nodes = NULL;
    RemoteQueryExecType exec_type = EXEC_ON_DATANODES;
    bool is_vacuum = false;

    if (stmt->relation == NULL && !superuser() && in_logic_cluster()) {
        /*
         * In logic cluster mode, superuser and system DBA can execute Vacuum Full
         * on all nodes; logic cluster users can execute Vacuum on its node group;
         * other users can't execute Vacuum in DN nodes.
         */
        Oid curr_group_oid = get_current_lcgroup_oid();
        if (OidIsValid(curr_group_oid)) {
            exec_nodes = GetNodeGroupExecNodes(curr_group_oid);
        } else {
            exec_type = EXEC_ON_NONE;
            ereport(NOTICE,
                (errmsg("Vacuum do not run in DNs because User \"%s\" don't "
                        "attach to any logic cluster.",
                    GetUserNameFromId(GetUserId()))));
        }
    }

    // Step 0: Notify gtm if it is a vacuum
    is_vacuum = (stmt->options & VACOPT_VACUUM) && (!(stmt->options & VACOPT_FULL));
    if (is_vacuum && GTM_MODE) {
        if (SetGTMVacuumFlag(GetCurrentTransactionKeyIfAny(), is_vacuum))
            ereport(ERROR, (errcode(ERRCODE_CONNECTION_FAILURE), errmsg("GTM error, could not set vacuum flag")));
    }

    // Step 1: Execute query_string on all datanode
    ExecUtilityStmtOnNodes(query_string, exec_nodes, sent_to_remote, true, exec_type, false, (Node*)stmt);

    FreeExecNodes(&exec_nodes);

    // We don't use multi transaction for analyze local temp relation
    // But still use multip tratinsactics for andalyze normal relatheions
    //
    if (!IS_ONLY_ANALYZE_TMPTABLE) {
        PopActiveSnapshot();
        CommitTransactionCommand();
        StartTransactionCommand();
        PushActiveSnapshot(GetTransactionSnapshot());
    } else {
        CommandCounterIncrement();
    }

    // Step 2: Do local vacuum
    vacuum(stmt, InvalidOid, true, NULL, is_top_level);
}

/*
 * The SQL command is just "analyze" without table specified, so
 * we must find all the plain tables from pg_class.
 */
static List* get_analyzable_relations(bool is_foreign_tables)
{
    Relation pgclass;
    HeapScanDesc scan;
    HeapTuple tuple;
    ScanKeyData key;
    Oid rel_oid;
    List* oid_list = NIL;

    pgclass = heap_open(RelationRelationId, AccessShareLock);
    if (!is_foreign_tables) {
        /* Process all plain relations listed in pg_class */
        ScanKeyInit(&key, Anum_pg_class_relkind, BTEqualStrategyNumber, F_CHAREQ, CharGetDatum(RELKIND_RELATION));
        scan = heap_beginscan(pgclass, SnapshotNow, 1, &key);
    } else {
        ScanKeyInit(&key, Anum_pg_class_relkind, BTEqualStrategyNumber, F_CHAREQ, CharGetDatum(RELKIND_FOREIGN_TABLE));
        scan = heap_beginscan(pgclass, SnapshotNow, 1, &key);
    }

    while ((tuple = heap_getnext(scan, ForwardScanDirection)) != NULL) {
        Form_pg_class class_form = (Form_pg_class)GETSTRUCT(tuple);

        if ((!is_foreign_tables && (class_form->relkind == RELKIND_RELATION)) ||
            (is_foreign_tables && (class_form->relkind == RELKIND_FOREIGN_TABLE))) {
            rel_oid = HeapTupleGetOid(tuple);

            /* we should do some restriction for non-hdfs foreign table before do analyze. */
            if (!is_foreign_tables) {
                /* when vacuum/vacuum full/analyze the total database,
                we skip some collect of relations, for example in CSTORE namespace,
                skip other temp namespace, and our own invalid temp namespace. */
                if (class_form->relnamespace == CSTORE_NAMESPACE || IsToastNamespace(class_form->relnamespace) ||
                    isOtherTempNamespace(class_form->relnamespace) ||
                    (isAnyTempNamespace(class_form->relnamespace) && !checkGroup(rel_oid, true))) {
                    continue;
                }

                /* ignore system tables, inheritors */
                if (rel_oid < FirstNormalObjectId || IsInheritor(rel_oid))
                    continue;
            } else {
                /*
                 * we should be sure every foreign table in pg_class is hdfs foreign table
                 * if we do analyze command for hdfs foreign table.
                 */
                if (!IsHDFSTableAnalyze(rel_oid) && !IsPGFDWTableAnalyze(rel_oid))
                    continue;
            }

            if (!superuser() && in_logic_cluster()) {
                Oid curr_group_oid = get_current_lcgroup_oid();
                Oid table_group_oid = get_pgxc_class_groupoid(rel_oid);
                if (curr_group_oid != table_group_oid)
                    continue;
            }

            oid_list = lappend_oid(oid_list, rel_oid);
        }
    }
    heap_endscan(scan);
    heap_close(pgclass, AccessShareLock);
    return oid_list;
}

static void do_global_analyze_pgfdw_Rel(
    VacuumStmt* stmt, Oid rel_id, const char* query_string, bool has_var, bool sent_to_remote, bool is_top_level)
{
    Assert(!IS_PGXC_DATANODE);

    FdwRoutine* fdw_routine = GetFdwRoutineByRelId(rel_id);
    bool ret_value = false;
    PGFDWTableAnalyze* info = (PGFDWTableAnalyze*)palloc0(sizeof(PGFDWTableAnalyze));

    info->relid = rel_id;

    volatile bool use_own_xacts = true;

    if (use_own_xacts) {
        if (ActiveSnapshotSet())
            PopActiveSnapshot();

        /* matches the StartTransaction in PostgresMain() */
        CommitTransactionCommand();
    }

    if (use_own_xacts) {
        StartTransactionCommand();
        /* functions in indexes may want a snapshot set */
        PushActiveSnapshot(GetTransactionSnapshot());
    }

    if (NULL != fdw_routine->AnalyzeForeignTable) {
        ret_value = fdw_routine->AnalyzeForeignTable(NULL, NULL, NULL, (void*)info, false);
    }

    FetchGlobalPgfdwStatistics(stmt, has_var, info);

    if (use_own_xacts) {
        PopActiveSnapshot();
        CommitTransactionCommand();
    }

    if (use_own_xacts) {
        /*
         * This matches the CommitTransaction waiting for us in
         * PostgresMain().
         */
        StartTransactionCommand();
        PushActiveSnapshot(GetTransactionSnapshot());
    }

    if (has_var) {
        char* query_string_with_info = NULL;

        stmt->orgCnNodeNo = PGXCNodeGetNodeIdFromName(g_instance.attr.attr_common.PGXCNodeName, PGXC_NODE_COORDINATOR);
        attatch_global_info(&query_string_with_info, stmt, query_string, has_var, ANALYZENORMAL, rel_id, NULL);

        if (!IsConnFromCoord()) {
            notify_other_cn_get_statistics(query_string_with_info, sent_to_remote);
        }

        if (query_string_with_info != NULL) {
            pfree_ext(query_string_with_info);
            query_string_with_info = NULL;
        }
    }
}

/**
 * @global stats
 * @Description: do analyze for one hdfs rel
 * @in stmt - the statment for analyze or vacuum command
 * @in rel_id - the relation oid for analyze or vacuum
 * @in deltarelid - the relation oid for delta table
 * @in query_string - the query string for analyze or vacuum command
 * @in is_replication - the flag identify the relation which analyze or vacuum is replication or not
 * @in has_var - the flag identify do analyze for one relation or all database
 * @in attnum - how many attribute num of the relation
 * @in sent_to_remote - identify if this statement has been sent to the nodes
 * @in is_top_level - is_top_level should be passed down from ProcessUtility
 * @in global_stats_context - the global stats context which create in caller, we will switch to it when we malloc
 * stadndistinct.
 * @return: void
 *
 * step 1: get estimate total rows from DNs
 * step 2: compute sample rate
 * step 3: get sample rows from DNs
 * step 4: get real total tuples from pg_class in DNs except replication table
 * step 5: get stadndistinct from DN1
 * step 6: compute statistics and update in pg_statistics
 */
static void do_global_analyze_hdfs_rel(VacuumStmt* stmt, Oid rel_id, Oid deltarelid, const char* query_string,
    bool is_replication, bool has_var, int attnum, bool sent_to_remote, bool is_top_level,
    MemoryContext global_stats_context, int* table_num)
{
    VacuumStmt* delta_stmt = NULL;
    char* query_string_with_info = NULL;
    MemoryContext old_context = NULL;
    int one_tuple_size1 = 0;
    int one_tuple_size2 = 0;

    if (!check_analyze_permission(rel_id)) {
        (*table_num)--;
        return;
    }

    /* get one_tuple_size for analyze memory control on cn */
    if (*table_num == 1) {
        Relation rel1 = relation_open(rel_id, AccessShareLock);
        one_tuple_size1 = GetOneTupleSize(stmt, rel1);
        relation_close(rel1, AccessShareLock);

        Relation rel2 = relation_open(deltarelid, AccessShareLock);
        one_tuple_size2 = GetOneTupleSize(stmt, rel2);
        relation_close(rel2, AccessShareLock);
    }

    /*
     * get delta relation information and make new VacuumStmt for
     * get reltuples and dndistinct from dn for delta table.
     */
    Relation delta_rel = relation_open(deltarelid, AccessShareLock);
    delta_stmt = makeNode(VacuumStmt);
    delta_stmt->relation = makeNode(RangeVar);
    delta_stmt->relation->relname = pstrdup(RelationGetRelationName(delta_rel));
    delta_stmt->relation->schemaname = get_namespace_name(CSTORE_NAMESPACE, true);
    delta_stmt->options = stmt->options;
    delta_stmt->flags = stmt->flags;
    delta_stmt->va_cols = (List*)copyObject(stmt->va_cols);
    relation_close(delta_rel, AccessShareLock);

    /*
     * if it is a REPLICATION table, we set stmt->totalRowCnts = 0, then the sample rate=0, DNs send 0 rows to CN.
     * then CN do not compute stats and just fetch stats from DN1. same for System Relation
     */
    if (is_replication) {
        stmt->nodeNo = 0;
        /* set inital value of totalRowCnts, because we will get real total row count from DN1 for replication later. */
        stmt->pstGlobalStatEx[ANALYZEMAIN - 1].totalRowCnts = 0;
        stmt->pstGlobalStatEx[ANALYZEDELTA - 1].totalRowCnts = 0;
        stmt->pstGlobalStatEx[ANALYZECOMPLEX - 1].totalRowCnts = 0;
        stmt->pstGlobalStatEx[ANALYZEMAIN - 1].topRowCnts = 0;
        stmt->pstGlobalStatEx[ANALYZEDELTA - 1].topRowCnts = 0;
        stmt->pstGlobalStatEx[ANALYZECOMPLEX - 1].topRowCnts = 0;
        /* memory released after both main and delta finish */
        stmt->pstGlobalStatEx[ANALYZEMAIN - 1].topMemSize =
            DEFAULT_SAMPLE_ROWCNT * (one_tuple_size1 + one_tuple_size2) / 1024;
        stmt->pstGlobalStatEx[ANALYZEDELTA - 1].topMemSize = 0;
        stmt->pstGlobalStatEx[ANALYZECOMPLEX - 1].topMemSize = 0;
        stmt->pstGlobalStatEx[ANALYZEMAIN - 1].num_samples = 0;
        stmt->pstGlobalStatEx[ANALYZEDELTA - 1].num_samples = 0;
        stmt->pstGlobalStatEx[ANALYZECOMPLEX - 1].num_samples = 0;
        /* identify the current table is replication. */
        stmt->pstGlobalStatEx[ANALYZEMAIN - 1].isReplication = true;
        stmt->pstGlobalStatEx[ANALYZEDELTA - 1].isReplication = true;
        stmt->pstGlobalStatEx[ANALYZECOMPLEX - 1].isReplication = true;
    } else {
        /* Set inital sampleRate, it means CN get estimate total row count from DN If sampleRate is -1. */
        global_stats_set_samplerate(ANALYZEMAIN, stmt, NULL);
        stmt->pstGlobalStatEx[ANALYZEMAIN - 1].isReplication = false;
        stmt->pstGlobalStatEx[ANALYZEDELTA - 1].isReplication = false;
        stmt->pstGlobalStatEx[ANALYZECOMPLEX - 1].isReplication = false;
        stmt->pstGlobalStatEx[ANALYZEMAIN - 1].exec_query = true;
        stmt->pstGlobalStatEx[ANALYZEDELTA - 1].exec_query = true;
        stmt->pstGlobalStatEx[ANALYZECOMPLEX - 1].exec_query = true;
        stmt->sampleTableRequired = false;

        /*
         * Create temp table on coordinator for analyze with relative-estimation or
         * absolute-estimate with debuging.
         */
        analyze_tmptbl_debug_cn(rel_id, InvalidOid, stmt, false);
        analyze_tmptbl_debug_cn(deltarelid, rel_id, stmt, true);

        /* Attatch global info to the query_string for get estimate total rows. */
        attatch_global_info(&query_string_with_info, stmt, query_string, has_var, ANALYZEMAIN, InvalidOid);

        /*
         * step 1: get estimate total rows from DNs
         * we set sampleRate is -1 identify the action.
         * if sampleRate more or equal 0, it means CN should get sample rows from DN.
         */
        DEBUG_START_TIMER;
        (void)ExecRemoteVacuumStmt(stmt, query_string_with_info, sent_to_remote, ARQ_TYPE_TOTALROWCNTS, ANALYZEMAIN);
        DEBUG_STOP_TIMER(
            "Fetch estimate totalRowCount for table: %s, %s", stmt->relation->relname, delta_stmt->relation->relname);
    }

    /* workload client manager */
    if (*table_num > 0) {
        UtilityDesc desc;
        errno_t rc = memset_s(&desc, sizeof(UtilityDesc), 0, sizeof(UtilityDesc));
        securec_check(rc, "\0", "\0");
        AdaptMem* mem_usage = &stmt->memUsage;
        bool need_sort = false;

        /* cn row count, no more than DEFAULT_SAMPLE_ROWCNT */
        int cnRowCnts1 = (int)Min(DEFAULT_SAMPLE_ROWCNT, stmt->pstGlobalStatEx[ANALYZEMAIN - 1].totalRowCnts);
        int cnRowCnts2 = (int)Min(DEFAULT_SAMPLE_ROWCNT, stmt->pstGlobalStatEx[ANALYZEDELTA - 1].totalRowCnts);
        /* dn memsize (top) */
        int top_mem_size = stmt->pstGlobalStatEx[ANALYZEMAIN - 1].topMemSize;

        if (stmt->options & VACOPT_FULL) {
            Relation rel = relation_open(rel_id, AccessShareLock);
            if (rel->rd_rel->relhasclusterkey) {
                SetSortMemInfo(&desc,
                    cnRowCnts1 + cnRowCnts2,
                    Max(one_tuple_size1, one_tuple_size2),
                    true,
                    false,
                    u_sess->attr.attr_memory.work_mem);
                need_sort = true;
            }
            relation_close(rel, AccessShareLock);
        }

        /* Get top row count of cn/dn */
        top_mem_size = Max(top_mem_size, (cnRowCnts1 * one_tuple_size1 + cnRowCnts2 * one_tuple_size2) / 1024);
        desc.query_mem[0] = (int)Max(desc.query_mem[0], BIG_MEM_RATIO * top_mem_size);
        /* Adjust assigned query mem if it's too small */
        desc.assigned_mem = Max(Max(desc.query_mem[0], STATEMENT_MIN_MEM * 1024L), desc.assigned_mem);
        desc.cost = (double)(desc.query_mem[0] / PAGE_SIZE) * u_sess->attr.attr_sql.seq_page_cost;

        if (*table_num > 1) {
            desc.query_mem[0] = Max(desc.query_mem[0], STATEMENT_MIN_MEM * 1024L);
            /* Adjust assigned query mem if it's too small */
            desc.assigned_mem = Max(Max(desc.query_mem[0], STATEMENT_MIN_MEM * 1024L), desc.assigned_mem);
            desc.cost = g_instance.cost_cxt.disable_cost;
        }
        if (desc.query_mem[1] == 0)
            desc.query_mem[1] = desc.query_mem[0];

        WLMInitQueryPlan((QueryDesc*)&desc, false);
        dywlm_client_manager((QueryDesc*)&desc, false);
        if (need_sort)
            AdjustIdxMemInfo(mem_usage, &desc);

        /* set 0 for only send to wlm at first time */
        *table_num = 0;
    }

    /*
     * step 2: compute sample rate for normal table.
     * compute sample rate for HDFS table(include dfs/delta/complex table).
     */
    (void)compute_sample_size(stmt, 0, NULL, rel_id, ANALYZEMAIN - 1);
    (void)compute_sample_size(stmt, 0, NULL, deltarelid, ANALYZEDELTA - 1);
    (void)compute_sample_size(stmt, 0, NULL, rel_id, ANALYZECOMPLEX - 1);
    elog(DEBUG1,
        "Step 2: Compute sample rate[%.12f][%.12f][%.12f] for DFS table.",
        stmt->pstGlobalStatEx[ANALYZEMAIN - 1].sampleRate,
        stmt->pstGlobalStatEx[ANALYZEDELTA - 1].sampleRate,
        stmt->pstGlobalStatEx[ANALYZECOMPLEX - 1].sampleRate);

    /* Attatch global info to the query_string. for get sample. */
    attatch_global_info(&query_string_with_info, stmt, query_string, has_var, ANALYZEMAIN, InvalidOid);
    elog(DEBUG1,
        "Analyzing [%s], oid is [%d], the messege is [%s]",
        stmt->relation->relname,
        rel_id,
        query_string_with_info);

    /*
     * We only send query string to all datanodes in two cases:
     * 1. for replication table;
     * 2. there is no split map of all datanodes for hdfs foreign tables.
     */
    if (stmt->pstGlobalStatEx[ANALYZEMAIN - 1].isReplication) {
        ExecUtilityStmtOnNodes(query_string_with_info, NULL, sent_to_remote, true, EXEC_ON_DATANODES, false);
    } else {
        /* step 3: get sample rows and real total rows from DNs */
        DEBUG_START_TIMER;
        stmt->sampleRows = ExecRemoteVacuumStmt(stmt, query_string_with_info, sent_to_remote, ARQ_TYPE_SAMPLE, ANALYZEMAIN);
        DEBUG_STOP_TIMER(
            "Get sample rows from all DNs for table: %s, %s", stmt->relation->relname, delta_stmt->relation->relname);
    }

    PopActiveSnapshot();
    /*
     * It will swich CurrentMemoryContext to t_thrd.top_mem_cxt after call CommitTransactionCommand(),
     * and swich to u_sess->top_transaction_mem_cxt after call StartTransactionCommand().
     */
    CommitTransactionCommand();
    StartTransactionCommand();
    PushActiveSnapshot(GetTransactionSnapshot());

    /* step 4: get stadndistinct from DN1. */
    /* current memctx is u_sess->top_transaction_mem_cxt, we will malloc memory for stadndistinct, so we must switch to
     * global_stats_context. */
    old_context = MemoryContextSwitchTo(global_stats_context);

    DEBUG_START_TIMER;
    /* get dndistinct from dn1 for delta table. */
    delta_stmt->tableidx = ANALYZEDELTA - 1;
    /* get some statistic info which have collected for delta table. */
    delta_stmt->pstGlobalStatEx[delta_stmt->tableidx].totalRowCnts =
        stmt->pstGlobalStatEx[delta_stmt->tableidx].totalRowCnts;
    delta_stmt->pstGlobalStatEx[delta_stmt->tableidx].eAnalyzeMode = ANALYZEDELTA;
    delta_stmt->pstGlobalStatEx[delta_stmt->tableidx].isReplication =
        stmt->pstGlobalStatEx[delta_stmt->tableidx].isReplication;
    /* set inital value of dndistinct. */
    set_dndistinct_coors(delta_stmt, attnum);

    /* fetch dndistinct from dn1 and copy to stmt using for vacuum later. */
    FetchGlobalStatistics(delta_stmt, deltarelid, stmt->relation, is_replication);
    stmt->pstGlobalStatEx[ANALYZEDELTA - 1].eAnalyzeMode = ANALYZEDELTA;
    stmt->pstGlobalStatEx[delta_stmt->tableidx].totalRowCnts =
        delta_stmt->pstGlobalStatEx[delta_stmt->tableidx].totalRowCnts;
    stmt->pstGlobalStatEx[delta_stmt->tableidx].dndistinct = delta_stmt->pstGlobalStatEx[delta_stmt->tableidx].dndistinct;
    stmt->pstGlobalStatEx[delta_stmt->tableidx].correlations =
        delta_stmt->pstGlobalStatEx[delta_stmt->tableidx].correlations;
    stmt->pstGlobalStatEx[delta_stmt->tableidx].attnum = delta_stmt->pstGlobalStatEx[delta_stmt->tableidx].attnum;

    /* get dndistinct from dn1 for dfs table. */
    stmt->tableidx = ANALYZEMAIN - 1;
    stmt->pstGlobalStatEx[stmt->tableidx].eAnalyzeMode = ANALYZEMAIN;
    set_dndistinct_coors(stmt, attnum);
    /* there is no tuples, we need not go on continue. */
    FetchGlobalStatistics(stmt, rel_id, NULL, is_replication);

    /* get dndistinct from dn1 for complex table. */
    stmt->tableidx = ANALYZECOMPLEX - 1;
    stmt->pstGlobalStatEx[stmt->tableidx].eAnalyzeMode = ANALYZECOMPLEX;
    set_dndistinct_coors(stmt, attnum);
    /* there is no tuples, we need not go on continue. */
    FetchGlobalStatistics(stmt, rel_id, NULL, is_replication);
    DEBUG_STOP_TIMER(
        "Fetch statistics from DN1 for table: %s, %s", stmt->relation->relname, delta_stmt->relation->relname);

    /* malloc sample memory for complex table and copy sample rows from dfs table and delta table. */
    if (!stmt->sampleTableRequired)
        set_complex_sample(stmt);

    (void)MemoryContextSwitchTo(old_context);
    /* step 5: compute statistics and update in pg_statistics. */
    vacuum(stmt, InvalidOid, true, NULL, is_top_level);

    /*
     * for VACUUM ANALYZE table where options=3, vacuum has set use_own_xacts true and already poped ActiveSnapshot,
     * so we don't want to pop again.
     */
    if (ActiveSnapshotSet())
        PopActiveSnapshot();

    CommitTransactionCommand();
    StartTransactionCommand();
    PushActiveSnapshot(GetTransactionSnapshot());

    if (stmt->tmpSampleTblNameList && log_min_messages > DEBUG1) {
        dropSampleTable(get_sample_tblname(ANALYZEMAIN, stmt->tmpSampleTblNameList));
        dropSampleTable(get_sample_tblname(ANALYZEDELTA, stmt->tmpSampleTblNameList));

        /*
         * Drop table is twophase-transaction, if dn fault at this time,
         * current transaction don't be cleanned immadiately. So we should commit the transaction and
         * Start a new transaction.
         */
        PopActiveSnapshot();
        CommitTransactionCommand();
        StartTransactionCommand();
        PushActiveSnapshot(GetTransactionSnapshot());
    }

    /* Notify the other CN nodes if do analyze/vacuum one relation and the relation is not temporary. */
    if (has_var && !IsTempTable(rel_id)) {
        notify_other_cn_get_statistics(query_string_with_info, sent_to_remote);
    }

    if (query_string_with_info != NULL) {
        pfree_ext(query_string_with_info);
        query_string_with_info = NULL;
    }
    return;
}

/**
 * @global stats
 * @Description: do analyze for one rel
 * @in stmt - the statment for analyze or vacuum command
 * @in rel_id - the relation oid for analyze or vacuum
 * @in query_string - the query string for analyze or vacuum command
 * @in is_replication - the flag identify the relation which analyze or vacuum is replication or not
 * @in has_var - the flag identify do analyze for one relation or all database
 * @in attnum - how many attribute num of the relation
 * @in sent_to_remote - identify if this statement has been sent to the nodes
 * @in is_top_level - is_top_level should be passed down from ProcessUtility
 * @return: void
 *
 * step 1: get estimate total rows from DNs
 * step 2: compute sample rate
 * step 3: get sample rows from DNs
 * step 4: get real total tuples from pg_class in DNs except replication table
 * step 5: get stadndistinct from DN1
 * step 6: compute statistics and update in pg_statistics
 */
static void do_global_analyze_rel(VacuumStmt* stmt, Oid rel_id, const char* query_string, bool is_replication, bool has_var,
    int attnum, bool sent_to_remote, bool is_top_level, int* table_num)
{
    char* query_string_with_info = NULL;
    char* foreign_tbl_schedul_message = NULL;
    stmt->tableidx = ANALYZENORMAL;
    int one_tuple_size = 0;

    if (!check_analyze_permission(rel_id)) {
        (*table_num)--;
        return;
    }

    /* get one_tuple_size for analyze memory control on cn */
    if (*table_num == 1) {
        Relation rel = relation_open(rel_id, AccessShareLock);
        one_tuple_size = GetOneTupleSize(stmt, rel);
        relation_close(rel, AccessShareLock);
    }

    /*
     * Call scheduler to get datanode which will execute analyze operation
     * and file list.
     */
    if (stmt->isForeignTables && !stmt->isPgFdwForeignTables)
        foreign_tbl_schedul_message = get_scheduling_message(rel_id, stmt);

    /*
     * if it is a REPLICATION table, we set stmt->totalRowCnts = 0, then the sample rate=0, DNs send 0 rows to CN.
     * then CN do not compute stats and just fetch stats from DN1. same for System Relation
     */
    if (is_replication) {
        stmt->nodeNo = stmt->isForeignTables ? stmt->nodeNo : 0;
        /* set inital value of totalRowCnts, because we will get real total row count from DN1 for replication later. */
        stmt->pstGlobalStatEx[ANALYZENORMAL].totalRowCnts = 0;
        stmt->pstGlobalStatEx[ANALYZENORMAL].topRowCnts = 0;
        stmt->pstGlobalStatEx[ANALYZENORMAL].topMemSize = DEFAULT_SAMPLE_ROWCNT * one_tuple_size / 1024;
        stmt->num_samples = 0;
        /* identify the current table is replication. */
        stmt->pstGlobalStatEx[ANALYZENORMAL].isReplication = true;
    } else {
        /* Set inital sampleRate, it means CN get estimate total row count from DN If sampleRate is -1. */
        global_stats_set_samplerate(ANALYZENORMAL, stmt, NULL);
        stmt->pstGlobalStatEx[ANALYZENORMAL].isReplication = false;
        stmt->pstGlobalStatEx[ANALYZENORMAL].exec_query = true;
        stmt->sampleTableRequired = false;

        analyze_tmptbl_debug_cn(rel_id, InvalidOid, stmt, true);

        /* Attatch global info to the query_string for get estimate total rows. */
        attatch_global_info(
            &query_string_with_info, stmt, query_string, has_var, ANALYZENORMAL, rel_id, foreign_tbl_schedul_message);

        /*
         * Step 1: get estimated total rows from DNs
         *
         * We set sampleRate to -1 identify the action.
         * if sampleRate more or equal 0, it means CN should get sample rows from DN.
         */
        DEBUG_START_TIMER;
        (void)ExecRemoteVacuumStmt(stmt, query_string_with_info, sent_to_remote, ARQ_TYPE_TOTALROWCNTS, ANALYZENORMAL);
        DEBUG_STOP_TIMER("Fetch estimate totalRowCount for table: %s", stmt->relation->relname);

        elog(ES_LOGLEVEL,
            "Step 1 > table: %s, estimated total row count: [%.2lf]",
            stmt->relation->relname,
            stmt->pstGlobalStatEx[ANALYZENORMAL].totalRowCnts);

        /* The memory of query_string_with_info can be freed because it is no use. */
        if (query_string_with_info != NULL) {
            pfree_ext(query_string_with_info);
            query_string_with_info = NULL;
        }
    }

    /* workload client manager */
    if (*table_num > 0) {
        UtilityDesc desc;
        errno_t rc = memset_s(&desc, sizeof(UtilityDesc), 0, sizeof(UtilityDesc));
        securec_check(rc, "\0", "\0");
        AdaptMem* mem_usage = &stmt->memUsage;
        bool need_sort = false;
        /* cn row count, no more than DEFAULT_SAMPLE_ROWCNT */
        int cn_row_cnts = (int)Min(DEFAULT_SAMPLE_ROWCNT, stmt->pstGlobalStatEx[ANALYZENORMAL].totalRowCnts);
        /* dn mem size (top) */
        int top_mem_size = stmt->pstGlobalStatEx[ANALYZENORMAL].topMemSize;
        bool use_tenant = false;
        int available_mem = 0;
        int max_mem = 0;
        dywlm_client_get_memory_info(&max_mem, &available_mem, &use_tenant);

        if (stmt->options & VACOPT_FULL) {
            Relation rel = relation_open(rel_id, AccessShareLock);
            if (rel->rd_rel->relhasclusterkey) {
                SetSortMemInfo(&desc, cn_row_cnts, one_tuple_size, true, false, u_sess->attr.attr_memory.work_mem);
                need_sort = true;
            }
            /* when rel has index, we give a rough estimation */
            List* index_ids = RelationGetIndexList(rel);
            if (index_ids != NIL) {
                if (desc.assigned_mem == 0) {
                    desc.assigned_mem = max_mem;
                }
                desc.cost = g_instance.cost_cxt.disable_cost;
                desc.query_mem[0] = Max(STATEMENT_MIN_MEM * 1024, desc.query_mem[0]);
                need_sort = true;
                list_free_ext(index_ids);
            }
            relation_close(rel, AccessShareLock);
        }

        /* Get top row count of cn/dn */
        top_mem_size = Max(top_mem_size, cn_row_cnts * one_tuple_size / 1024);
        desc.query_mem[0] = (int)Max(BIG_MEM_RATIO * top_mem_size, desc.query_mem[0]);
        /* Adjust assigned query mem if it's too small */
        desc.assigned_mem = Max(Max(desc.query_mem[0], STATEMENT_MIN_MEM * 1024L), desc.assigned_mem);
        desc.cost = Max((double)(desc.query_mem[0] / PAGE_SIZE) * u_sess->attr.attr_sql.seq_page_cost, desc.cost);

        if (*table_num > 1) {
            desc.query_mem[0] = Max(desc.query_mem[0], STATEMENT_MIN_MEM * 1024L);
            /* Adjust assigned query mem if it's too small */
            desc.assigned_mem = Max(Max(desc.query_mem[0], STATEMENT_MIN_MEM * 1024L), desc.assigned_mem);
            desc.cost = g_instance.cost_cxt.disable_cost;
        }
        /* We use assigned variable if query_mem is set */
        if (VALID_QUERY_MEM()) {
            desc.query_mem[0] = Max(desc.query_mem[0], max_mem);
            desc.query_mem[1] = Max(desc.query_mem[1], max_mem);
        }
        if (desc.query_mem[1] == 0)
            desc.query_mem[1] = desc.query_mem[0];

        WLMInitQueryPlan((QueryDesc*)&desc, false);
        dywlm_client_manager((QueryDesc*)&desc, false);
        if (need_sort)
            AdjustIdxMemInfo(mem_usage, &desc);
        /* set 0 for only send to wlm at first time */
        *table_num = 0;
    }

    /* get memory for stadndistinct. */
    set_dndistinct_coors(stmt, attnum);

    /* step 2: compute sample rate for normal table. */
    (void)compute_sample_size(stmt, 0, NULL, rel_id, ANALYZENORMAL);
    elog(DEBUG1,
        "Step 2: Compute sample rate[%.12f] for normal table: %s.",
        stmt->pstGlobalStatEx[0].sampleRate,
        stmt->relation->relname);

    elog(ES_LOGLEVEL,
        "Step 2 > table: %s, compute sample rate [%.12f]",
        stmt->relation->relname,
        stmt->pstGlobalStatEx[ANALYZENORMAL].sampleRate);

    /* Attatch global info to the query_string. for get sample. */
    attatch_global_info(&query_string_with_info, stmt, query_string, has_var, ANALYZENORMAL, rel_id, foreign_tbl_schedul_message);
    elog(DEBUG1,
        "Analyzing [%s], oid is [%d], the messege is [%s]",
        stmt->relation->relname,
        rel_id,
        query_string_with_info);

    /*
     * We only send query string to all datanodes in two cases:
     * 1. for replication table;
     * 2. there is no split map of all datanodes for hdfs foreign tables.
     */
    if (stmt->pstGlobalStatEx[stmt->tableidx].isReplication ||
        (stmt->isForeignTables && (stmt->hdfsforeignMapDnList == NIL))) {
        bool analyze_force_autocommit = IS_ONLY_ANALYZE_TMPTABLE ? false : true;
        ExecUtilityStmtOnNodes(
            query_string_with_info, NULL, sent_to_remote, analyze_force_autocommit, EXEC_ON_DATANODES, false, (Node*)stmt);
    } else {
        DEBUG_START_TIMER;
        /* step 3: get sample rows and real total rows from DNs */
        stmt->sampleRows =
            ExecRemoteVacuumStmt(stmt, query_string_with_info, sent_to_remote, ARQ_TYPE_SAMPLE, ANALYZENORMAL);
        DEBUG_STOP_TIMER("Get sample rows from all DNs for table: %s", stmt->relation->relname);
    }

    if (stmt->isForeignTables && !stmt->isPgFdwForeignTables)
        pfree_ext(foreign_tbl_schedul_message);

    if (!IS_ONLY_ANALYZE_TMPTABLE) {
        if (ActiveSnapshotSet())
            PopActiveSnapshot();

        /*
         * It will switch CurrentMemoryContext to t_thrd.top_mem_cxt after call CommitTransactionCommand(),
         * and switch to u_sess->top_transaction_mem_cxt after call StartTransactionCommand().
         */
        CommitTransactionCommand();
        StartTransactionCommand();
        PushActiveSnapshot(GetTransactionSnapshot());
    } else
        CommandCounterIncrement();

    /* step 4: get stadndistinct from DN1. */
    stmt->pstGlobalStatEx[stmt->tableidx].eAnalyzeMode = ANALYZENORMAL;
    DEBUG_START_TIMER;
    FetchGlobalStatistics(stmt, rel_id, NULL, is_replication);
    DEBUG_STOP_TIMER("Fetch statistics from DN1 for table: %s", stmt->relation->relname);

    /* step 5: compute statistics and update in pg_statistics. */
    vacuum(stmt, InvalidOid, true, NULL, is_top_level);

    if (!IS_ONLY_ANALYZE_TMPTABLE) {
        /*
         * for VACUUM ANALYZE table where options=3, vacuum has set use_own_xacts
         * true and already poped ActiveSnapshot, so we don't want to pop again.
         */
        if (ActiveSnapshotSet())
            PopActiveSnapshot();

        CommitTransactionCommand();
        StartTransactionCommand();
        PushActiveSnapshot(GetTransactionSnapshot());
    } else
        CommandCounterIncrement();

    if (stmt->tmpSampleTblNameList && log_min_messages > DEBUG1) {
        dropSampleTable(get_sample_tblname(ANALYZENORMAL, stmt->tmpSampleTblNameList));

        /*
         * Drop table is twophase-transaction, if dn fault at this time,
         * current transaction don't be cleanned immadiately. So we should commit the transaction and
         * Start a new transaction.
         */
        PopActiveSnapshot();
        CommitTransactionCommand();
        StartTransactionCommand();
        PushActiveSnapshot(GetTransactionSnapshot());
    }

    /* Notify the other CN nodes if do analyze/vacuum one relation and the relation is not temporary. */
    if (has_var && !IsTempTable(rel_id)) {
        notify_other_cn_get_statistics(query_string_with_info, sent_to_remote);
    }

    if (query_string_with_info != NULL) {
        pfree_ext(query_string_with_info);
        query_string_with_info = NULL;
    }

    return;
}

/* Process analyze command from gsql in CN. */
static void do_global_analyze_mpp_table(VacuumStmt* stmt, const char* query_string, bool is_top_level, bool sent_to_remote)
{
    List* oid_list = NIL;
    ListCell* cur = NULL;
    Oid rel_oid = InvalidOid;
    bool has_var = false;
    char* query_string_with_info = NULL;
    MemoryContext old_context = NULL;
    MemoryContext global_stats_context = NULL;

    PgxcNodeGetOids(NULL, NULL, NULL, (int*)&stmt->DnCnt, false);

    /* Set flag has_var which identify do analyze for one relation or all database. */
    if (stmt->relation == NULL) {
        has_var = false;
        oid_list = get_analyzable_relations(stmt->isForeignTables);
    } else {
        rel_oid = RangeVarGetRelid(stmt->relation, NoLock, false);
        oid_list = lappend_oid(oid_list, rel_oid);
        has_var = true;
    }

    /* Create new memcontext for analyze/vacuum. */
    global_stats_context = AllocSetContextCreate(t_thrd.mem_cxt.msg_mem_cxt,
        "global_stats_context",
        ALLOCSET_DEFAULT_MINSIZE,
        ALLOCSET_DEFAULT_INITSIZE,
        ALLOCSET_DEFAULT_MAXSIZE);
    /*
     * Switch to global_stats_context because it only used to get sample from all datanodes
     * and we want to put this memory into this memory context.
     */
    old_context = MemoryContextSwitchTo(global_stats_context);

    /* set table_num for wlm */
    int table_num = 0;
    if (IS_PGXC_COORDINATOR && ENABLE_WORKLOAD_CONTROL && !IsAnyAutoVacuumProcess())
        table_num = list_length(oid_list);

    /* Loop to process each selected relation. */
    foreach (cur, oid_list) {
        /*
         * Check if the table is REPLICATION for global analyze,
         * if it is a REPLICATION table, just fetch stats from DN1
         */
        int attnum = 0;
        bool is_replication = false;
        Oid rel_id = lfirst_oid(cur);
        DistributeBy* distributeby = NULL;
        Relation rel = try_relation_open(rel_id, AccessShareLock);
        if (!rel) {
            table_num--;
            elog(DEBUG1, "Skip analyze table for cannot get AccessShareLock");
            continue;
        }

        if (RelationIsView(rel)) {
            elog(LOG, "View is an unanalyzable object");
            relation_close(rel, AccessShareLock);
            continue;
        }

        if (RelationIsSequnce(rel)) {
            elog(LOG, "Sequnce is an unanalyzable object");
            relation_close(rel, AccessShareLock);
            continue;
        }

        attnum = rel->rd_att->natts;
        /* No need to send analyze/vacuum command to dn for non-ordinary table and non-toast table. */
        if (rel_id < FirstNormalObjectId ||
            (rel->rd_rel->relkind != RELKIND_RELATION && rel->rd_rel->relkind != RELKIND_TOASTVALUE &&
                rel->rd_rel->relkind != RELKIND_FOREIGN_TABLE)) {
            /* workload client manager */
            if (table_num > 0) {
                UtilityDesc desc;
                errno_t rc = memset_s(&desc, sizeof(UtilityDesc), 0, sizeof(UtilityDesc));
                securec_check(rc, "\0", "\0");

                if (table_num == 1) {
                    int one_tuple_size = GetOneTupleSize(stmt, rel);
                    desc.query_mem[0] = (int)(BIG_MEM_RATIO * DEFAULT_SAMPLE_ROWCNT * one_tuple_size / 1024L);
                    desc.cost = (double)(desc.query_mem[0] / PAGE_SIZE) * u_sess->attr.attr_sql.seq_page_cost;
                } else {
                    /* not use work_mem for analyze all database, because it may be different in cn/dn */
                    desc.query_mem[0] = STATEMENT_MIN_MEM * 1024L;
                    desc.cost = g_instance.cost_cxt.disable_cost;
                }

                relation_close(rel, AccessShareLock);
                desc.query_mem[1] = desc.query_mem[0];
                WLMInitQueryPlan((QueryDesc*)&desc, false);
                dywlm_client_manager((QueryDesc*)&desc, false);
                /* set 0 for only send to wlm at first time */
                table_num = 0;
            } else
                relation_close(rel, AccessShareLock);

            stmt->tableidx = ANALYZENORMAL;
            set_dndistinct_coors(stmt, attnum);

            /* All the coordinator and datanodes work */
            ExecUtilityStmtOnNodes(query_string, NULL, sent_to_remote, true, EXEC_ON_ALL_NODES, false, (Node*)stmt);

            vacuum(stmt, InvalidOid, true, NULL, is_top_level);
            continue;
        }

        /* Check the relation which analyze or vacuum is replication or not.  */
        if (!IsSystemRelation(rel)) {
            distributeby = getTableDistribution(rel_id);
            stmt->disttype = distributeby->disttype;
            is_replication = (distributeby->disttype == DISTTYPE_REPLICATION);
        }

        /* It should get relname and schemaname for every relation if do analyze for all database */
        if (!has_var) {
            stmt->relation = makeNode(RangeVar);
            stmt->relation->relname = pstrdup(RelationGetRelationName(rel));
        }

        PG_TRY();
        {
            stmt->relation->schemaname = get_namespace_name(RelationGetNamespace(rel), true);

            /* do analyze for HDFS table. */
            if (!(stmt->isForeignTables && IsHDFSTableAnalyze(rel_id)) && RelationIsDfsStore(rel)) {
                Oid deltaRelId = rel->rd_rel->reldeltarelid;

                relation_close(rel, AccessShareLock);
                do_global_analyze_hdfs_rel(stmt,
                    rel_id,
                    deltaRelId,
                    query_string,
                    is_replication,
                    has_var,
                    attnum,
                    sent_to_remote,
                    is_top_level,
                    global_stats_context,
                    &table_num);
            } else if (IsPGFDWTableAnalyze(rel_id)) {
                relation_close(rel, AccessShareLock);
                /* do analyze for postgres foreign table. */
                do_global_analyze_pgfdw_Rel(stmt, rel_id, query_string, has_var, sent_to_remote, is_top_level);
            } else {
                /* do analyze for one relation of normal or hdfs foreign table. */
                relation_close(rel, AccessShareLock);
                do_global_analyze_rel(
                    stmt, rel_id, query_string, is_replication, has_var, attnum, sent_to_remote, is_top_level, &table_num);
            }

            stmt->relation->schemaname = NULL;
        }
        PG_CATCH();
        {
            stmt->relation->schemaname = NULL;
            PG_RE_THROW();
        }
        PG_END_TRY();

        /*
         * Analyzing a big table or analyzing database may consume a lot of memeory,
         * so we reset the memory after analyze each relation in order to avoid memory increase.
         */
        MemoryContextReset(global_stats_context);

        /*
         * We have finished analyze for one relation, so we should switch to global_stats_context
         * in order to do analyze for next relation.
         */
        (void)MemoryContextSwitchTo(global_stats_context);
        stmt->tmpSampleTblNameList = NIL;
    }

    /* Notify the other CN get statistic if analyze for all database. */
    if (!has_var) {
        /*
         * We should construct the new query string include the PGXCNodeId of the current CN,
         * in order to tell other CN get statistic, because other CN need to know which CN is orignal.
         * the AnalyzeMode is no use because it will send analyze command with no table name to other CN.
         */
        attatch_global_info(&query_string_with_info, stmt, query_string, true, ANALYZENORMAL, InvalidOid);
        notify_other_cn_get_statistics(query_string_with_info, sent_to_remote);

        if (query_string_with_info != NULL) {
            pfree_ext(query_string_with_info);
            query_string_with_info = NULL;
        }
    }

    (void)MemoryContextSwitchTo(old_context);
    MemoryContextDelete(global_stats_context);
}

/*
 * do_vacuum_mpp_table_local_cn
 *
 * @Description: do vacuum/analyze where come from client in local coordinator.
 * @in stmt - the statment for analyze or vacuum command
 * @in query_string - the query string for analyze or vacuum command
 * @in is_top_level - true if executing a "top level" (interactively issued) command
 * @in sent_to_remote - identify if this statement has been sent to the nodes
 */
static void do_vacuum_mpp_table_local_cn(VacuumStmt* stmt, const char* query_string, bool is_top_level, bool sent_to_remote)
{
    /* clean empty hdfs directories of value partition just on main CN */
    if (stmt->options & VACOPT_HDFSDIRECTORY) {
        vacuum(stmt, InvalidOid, true, NULL, is_top_level);
        return;
    }

    /*
     * Now VACUUM FULL statement has different executing order from
     * normal VACUUM statement. Degrading lock level results in this different.
     */
    if (stmt->options & VACOPT_VERIFY) {
        if (stmt->relation != NULL) {
            DoGlobalVerifyMppTable(stmt, query_string, sent_to_remote);
        } else {
            DoGlobalVerifyDatabase(stmt, query_string, sent_to_remote);
        }
    } else if (stmt->options & VACOPT_ANALYZE)
        do_global_analyze_mpp_table(stmt, query_string, is_top_level, sent_to_remote);
    else if (stmt->options & VACOPT_FULL)
        cn_do_vacuum_full_mpp_table(stmt, query_string, is_top_level, sent_to_remote);
    else if (stmt->options & VACOPT_MERGE)
        delta_merge_with_exclusive_lock(stmt);
    else
        cn_do_vacuum_mpp_table(stmt, query_string, is_top_level, sent_to_remote);
}
#endif

/*
 * DoVacuumMppTableOtherCN
 *
 * @Description: do vacuum/analyze where come from original cn in other coordinator.
 * @in stmt - the statment for analyze or vacuum command
 * @in query_string - the query string for analyze or vacuum command
 * @in is_top_level - true if executing a "top level" (interactively issued) command
 * @in sent_to_remote - identify if this statement has been sent to the nodes
 */
static void do_vacuum_mpp_table_other_node(VacuumStmt* stmt, const char* query_string, bool is_top_level, bool sent_to_remote)
{
    /* clean empty hdfs directories of value partition just on "main" CN */
    if (stmt->options & VACOPT_HDFSDIRECTORY)
        return;

    /* Do deltamerge on other remote CNs. */
    if (stmt->options & VACOPT_MERGE) {
        begin_delta_merge(stmt);
        return;
    }
    if (stmt->options & VACOPT_VERIFY) {
        DoVerifyTableOtherNode(stmt, sent_to_remote);
        return;
    }

    /* Some coordinator node told me to fetch local table/tables statistics information. */
    if (IS_PGXC_COORDINATOR && (stmt->options & VACOPT_ANALYZE))
        FetchGlobalStatistics(stmt, InvalidOid, NULL);

    /* If we only need to estimate rows, vacuum operation should be skipped */
    if (NEED_EST_TOTAL_ROWS_DN(stmt))
        stmt->options &= ~(VACOPT_VACUUM | VACOPT_FULL | VACOPT_FREEZE);

    if (!stmt->isPgFdwForeignTables) {
        vacuum(stmt, InvalidOid, true, NULL, is_top_level);
    }
}

void ClearVacuumStmt(VacuumStmt* stmt)
{
    if (stmt->relation && (stmt->options & VACOPT_ANALYZE)) {
        // The memory context of schemaname has been reset,
        // so there is no memory leak here
        //
        stmt->relation->schemaname = NULL;
    }
}

void ClearCreateSeqStmtUUID(CreateSeqStmt* stmt)
{
    stmt->uuid = INVALIDSEQUUID;
}

void ClearCreateStmtUUIDS(CreateStmt* stmt)
{
    stmt->uuids = NIL;
}

/*
 * @hdfs
 * DoVacuumMappTable
 *
 * We capsule orignal VacuumStmt processing code in this function.
 * Processe MPP local table/tables here.
 */
void DoVacuumMppTable(VacuumStmt* stmt, const char* query_string, bool is_top_level, bool sent_to_remote)
{
    elog_node_display(ES_LOGLEVEL, "[DoVacuumMppTable]", stmt->va_cols, true);

    char* cmdname = NULL;

    if (stmt->options & VACOPT_MERGE) {
        cmdname = "DELTA MERGE";
    } else if (stmt->options & VACOPT_VACUUM) {
        cmdname = "VACUUM";
    } else if (stmt->options & VACOPT_VERIFY) {
        cmdname = "VERIFY";
    } else {
        cmdname = "ANALYZE";
    }

    /* It is no means to vacuum a foreign table */
    if ((stmt->isForeignTables || stmt->isPgFdwForeignTables) && (stmt->options & VACOPT_VACUUM)) {
        ereport(WARNING, (errmsg("skipping \"%s\" --- cannot vacuum a foreign table", stmt->relation->relname)));
        return;
    }

    /* we choose to allow this during "read only" transactions */
    PreventCommandDuringRecovery(cmdname);

#ifdef PGXC
    /*
     * We have to run the command on nodes before Coordinator
     * because vacuum() pops active snapshot and we can not
     * send it to nodes.
     */
    if (IS_PGXC_COORDINATOR && !IsConnFromCoord()) {
#ifdef ENABLE_MULTIPLE_NODES
        // Analyze only temp relation can run inside a transaction block
        // other commands can't be allowed in DoVacuumMppTable
        stmt->isAnalyzeTmpTable = IsAnalyzeTempRel(stmt);
        if (!IS_ONLY_ANALYZE_TMPTABLE) {
            PreventTransactionChain(is_top_level, cmdname);
            /*
             * With jdbc terminal, the cid of vacuum statement should be zero;
             * Cause CN will set the vacuum statement blockstate to TBLOCK_STARTED(running single-query transaction)
             */
            if (GetCurrentCommandId(false) > 0 && ((stmt)->options & VACOPT_VACUUM))
                ereport(ERROR,
                    (errcode(ERRCODE_ACTIVE_SQL_TRANSACTION),
                        errmsg("%s can not run inside a transaction block", cmdname)));
        }

        /* Do vacuum/analyze in local CN. */
        do_vacuum_mpp_table_local_cn(stmt, query_string, is_top_level, sent_to_remote);
#endif
    } else {
        /* For single node case, need to judge temp rel as it never did before */
        if (IS_SINGLE_NODE) {
            stmt->isAnalyzeTmpTable = IsAnalyzeTempRel(stmt);
        }
        /* For single node case, keep the same behavior as PGXC */
        if (IS_SINGLE_NODE && !IS_ONLY_ANALYZE_TMPTABLE) {
            PreventTransactionChain(is_top_level, cmdname);
            if (GetCurrentCommandId(false) > 0 && ((stmt)->options & VACOPT_VACUUM))
                ereport(ERROR,
                    (errcode(ERRCODE_ACTIVE_SQL_TRANSACTION),
                        errmsg("%s can not run inside a transaction block", cmdname)));
        }

        /* Do vacuum/analyze on other node include CN and DN. */
        do_vacuum_mpp_table_other_node(stmt, query_string, is_top_level, sent_to_remote);

        /*
         * There is plan cache in store procedure, some data structure
         * must be rest, because memcontext has been reset. We can't use
         * those pointer when get stmt from plan cache.
         */
        ClearVacuumStmt(stmt);
    }
#endif
}

/*
 * @hdfs
 * IsSupportForeignTableAnalyze
 *
 * Use foreign_table_id to judge if a foreign table support analysis operation.
 */
bool IsHDFSTableAnalyze(Oid foreign_table_id)
{
    HeapTuple tuple = NULL;
    Form_pg_class class_form = NULL;
    bool ret_value = false;
    /*
     * Find the tuple in pg_class, using syscache for the lookup.
     */
    tuple = SearchSysCacheCopyWithLogLevel(RELOID, ObjectIdGetDatum(foreign_table_id), LOG);
    if (!HeapTupleIsValid(tuple)) {
        ereport(ERROR,
            (errcode(ERRCODE_CACHE_LOOKUP_FAILED), errmsg("cache lookup failed for relation %u", foreign_table_id)));
    }
    class_form = (Form_pg_class)GETSTRUCT(tuple);

    /*
     * Judge if the relation is a foreign table
     */
    if (RELKIND_FOREIGN_TABLE != class_form->relkind) {
        ret_value = false;
    } else {
        /*
         * Judge if a foreign supports analysis opertation. If a foreign table
         * implements AnalyzeForeignTable, we think it supports foreign table
         * analyze operation.
         */
        FdwRoutine* table_fdw_routine = GetFdwRoutineByRelId(foreign_table_id);
        if (table_fdw_routine->AnalyzeForeignTable == NULL) {
            /*
             * Foreign table does not support analyze operation.
             */
            ereport(WARNING, (errmsg("The operation foreign table doesn't support analyze command.")));
            ret_value = false;
        } else {
            if (isObsOrHdfsTableFormTblOid(foreign_table_id) || IS_OBS_CSV_TXT_FOREIGN_TABLE(foreign_table_id))
                ret_value = true;
            else if (IS_LOGFDW_FOREIGN_TABLE(foreign_table_id)) {
                ret_value = true;
            } else
                ret_value = false;
        }
    }

    return ret_value;
}

/*
 * @pgfdw
 * IsPGFDWTableAnalyze
 *
 * Use foreign_table_id to judge if is a gc_fdw foreign table support analysis operation.
 */
bool IsPGFDWTableAnalyze(Oid foreign_table_id)
{
    HeapTuple tuple = NULL;
    Form_pg_class class_form = NULL;

    /*
     * Find the tuple in pg_class, using syscache for the lookup.
     */
    tuple = SearchSysCacheCopy1(RELOID, ObjectIdGetDatum(foreign_table_id));
    if (!HeapTupleIsValid(tuple)) {
        ereport(ERROR,
            (errcode(ERRCODE_CACHE_LOOKUP_FAILED), errmsg("cache lookup failed for relation %u", foreign_table_id)));
    }
    class_form = (Form_pg_class)GETSTRUCT(tuple);

    /*
     * Judge if the relation is a foreign table
     */
    if (class_form->relkind == RELKIND_FOREIGN_TABLE&& IS_POSTGRESFDW_FOREIGN_TABLE(foreign_table_id)) {
        return true;
    }

    return false;
}

bool IsMOTForeignTable(Oid foreignTableId)
{
    HeapTuple tuple = NULL;
    Form_pg_class classForm = NULL;

    /*
     * Find the tuple in pg_class, using syscache for the lookup.
     */
    tuple = SearchSysCacheCopy1(RELOID, ObjectIdGetDatum(foreignTableId));
    if (!HeapTupleIsValid(tuple)) {
        ereport(ERROR,
                (errcode(ERRCODE_CACHE_LOOKUP_FAILED),
                 errmsg("cache lookup failed for relation %u", foreignTableId)));
    }

    classForm = (Form_pg_class) GETSTRUCT(tuple);

    /*
     * Judge if the relation is a foreign table
     */
    if (RELKIND_FOREIGN_TABLE == classForm->relkind && isMOTFromTblOid(foreignTableId)) {
        return true;
    }

    return false;
}

/*
 * @global stats
 * @Description: set sample rate in local which compute by total row count.
 * @in e_analyze_mode - identify which type the table, normal talbe/dfs table/delta table
 * @in stmt - the statment for analyze or vacuum command
 * @in newSampleRate - the estimate total row count which get from dn
 * @return: void
 */
void global_stats_set_samplerate(AnalyzeMode e_analyze_mode, VacuumStmt* stmt, const double* newSampleRate)
{
    /* Set inital sampleRate, it means CN get estimate total row count from DN If sampleRate is -1. */
    if (e_analyze_mode == ANALYZENORMAL) {
        stmt->pstGlobalStatEx[0].sampleRate = ((NULL == newSampleRate) ? GET_ESTTOTALROWCNTS_FLAG : newSampleRate[0]);
    } else {
        for (int i = 0; i < ANALYZE_MODE_MAX_NUM - 1; i++) {
            stmt->pstGlobalStatEx[i].sampleRate =
                ((NULL == newSampleRate) ? GET_ESTTOTALROWCNTS_FLAG : newSampleRate[i]);
        }
    }
}

#ifdef ENABLE_MULTIPLE_NODES
/*
 * @global stats
 * @Description: initial stadndistinct and coorelations which using for get the value from dn1 and set in local's
 * pg_statistic.
 * @in stmt - the statment for analyze or vacuum command
 * @in attnum - the num of attribute for current table which do analyze
 * @return: void
 */
static void set_dndistinct_coors(VacuumStmt* stmt, int attnum)
{
    stmt->pstGlobalStatEx[stmt->tableidx].attnum = attnum;
    stmt->pstGlobalStatEx[stmt->tableidx].dndistinct = (double*)palloc0(sizeof(double) * attnum);
    stmt->pstGlobalStatEx[stmt->tableidx].correlations = (double*)palloc0(sizeof(double) * attnum);

    for (int i = 0; i < attnum; i++) {
        stmt->pstGlobalStatEx[stmt->tableidx].dndistinct[i] = 1;
        stmt->pstGlobalStatEx[stmt->tableidx].correlations[i] = 1;
    }
}
#endif

/*
 * @global stats
 * @Description: for a relation to be analyzed, check the permission. If no permisision, skip it.
 * @in rel_id - oid of the relation to be checked
 * @return: whether has permission
 */
bool check_analyze_permission(Oid rel_id)
{

    Relation rel = try_relation_open(rel_id, ShareUpdateExclusiveLock);

    /* if the rel is invalid, just return false and outter level will skip it */
    if (!rel) {
        elog(DEBUG1, "Skip analyze table for cannot get ShareUpdateExclusiveLock");
        return false;
    }

    /*
     * If rel is in read only mode(none redistribution scenario), we skip analyze
     * the relation.
     */
    if (!u_sess->attr.attr_sql.enable_cluster_resize && RelationInClusterResizingReadOnly(rel)) {
        ereport(WARNING,
            (errmsg(
                "skipping \"%s\" --- only none read-only mode can do analyze command", RelationGetRelationName(rel))));
        relation_close(rel, ShareUpdateExclusiveLock);
        return false;
    }

    if (!(pg_class_ownercheck(RelationGetRelid(rel), GetUserId()) ||
            (pg_database_ownercheck(u_sess->proc_cxt.MyDatabaseId, GetUserId()) && !rel->rd_rel->relisshared))) {
        /*
         * we may have checked the first two situations before, just double check to
         * make sure no miss in every cases.
         */
        if (rel->rd_rel->relisshared)
            ereport(WARNING,
                (errmsg("skipping \"%s\" --- only system admin can analyze it", RelationGetRelationName(rel))));
        else if (rel->rd_rel->relnamespace == PG_CATALOG_NAMESPACE)
            ereport(WARNING,
                (errmsg("skipping \"%s\" --- only system admin or database owner can analyze it",
                    RelationGetRelationName(rel))));
        else
            ereport(WARNING,
                (errmsg(
                    "skipping \"%s\" --- only table or database owner can analyze it", RelationGetRelationName(rel))));

        relation_close(rel, ShareUpdateExclusiveLock);
        return false;
    }

    relation_close(rel, ShareUpdateExclusiveLock);
    return true;
}

/*
 * @NodeGroup Support
 * @Description: Find ExecNodes for given rel_id(for index case) we return the base
 *		table's execnodes
 *
 * @Return: return the rel_id's execnodes
 */
ExecNodes* RelidGetExecNodes(Oid rel_id, bool isutility)
{
    ExecNodes* exec_nodes = makeNode(ExecNodes);
    int nmembers = 0;
    Oid* members = NULL;
    char relkind = get_rel_relkind(rel_id);
    Oid group_oid = InvalidOid;

    if (rel_id > FirstNormalObjectId) {
        if (relkind == RELKIND_RELATION) {
            /* For relation, go to pgxc_class to fetch group list directly */
            nmembers = get_pgxc_classnodes(rel_id, &members);

            /* Binding group_oid for none system table */
            group_oid = get_pgxc_class_groupoid(rel_id);
        } else if (relkind == RELKIND_INDEX) {
            /*
             * For index, there is enry in pgxc_class, so we first get index's
             * base rel_id and then fetch group list from pgxc_class
             */
            Oid base_relid = IndexGetRelation(rel_id, false);
            nmembers = get_pgxc_classnodes(base_relid, &members);

            /* Binding group_oid for none system table */
            group_oid = get_pgxc_class_groupoid(base_relid);
        } else if (relkind == RELKIND_FOREIGN_TABLE) {
            if (in_logic_cluster() && is_pgxc_class_table(rel_id)) {
                /* For relation, go to pgxc_class to fetch group list directly */
                nmembers = get_pgxc_classnodes(rel_id, &members);

                /* Binding group_oid for none system table */
                group_oid = get_pgxc_class_groupoid(rel_id);
            }
        }
    } else {
        group_oid = ng_get_installation_group_oid();
        nmembers = get_pgxc_groupmembers(group_oid, &members);
        AssertEreport(nmembers > 0 && members != NULL, MOD_EXECUTOR, "Invalid group member value");
    }

    /*
     * Notice!!
     * In cluster resizing stage we need special processing logics in utility statement.
     *
     * So, as normal, when target node group's status is marked as 'installation' or
     * 'redistribution', we have to issue a full-DN request.
     */
    if (isutility && OidIsValid(group_oid)) {
        char* group_name = get_pgxc_groupname(group_oid);
        if (need_full_dn_execution(group_name)) {
            exec_nodes->nodeList = GetAllDataNodes();
        } else {
            if (IsLogicClusterRedistributed(group_name) &&
                (relkind == RELKIND_FOREIGN_TABLE || !RelationIsDeleteDeltaTable(get_rel_name(rel_id)))) {
                int dst_nmembers = 0;
                Oid* dst_members = NULL;

                Oid destgroup_oid = PgxcGroupGetRedistDestGroupOid();
                if (OidIsValid(destgroup_oid))
                    dst_nmembers = get_pgxc_groupmembers(destgroup_oid, &dst_members);
                if (dst_nmembers > nmembers) {
                    nmembers = dst_nmembers;
                    if (members != NULL)
                        pfree_ext(members);
                    members = dst_members;
                } else if (dst_members != NULL) {
                    pfree_ext(dst_members);
                }
            }

            /* Creating executing-node list */
            exec_nodes->nodeList = GetNodeGroupNodeList(members, nmembers);
        }
    } else {
        /* Creating executing-node list */
        exec_nodes->nodeList = GetNodeGroupNodeList(members, nmembers);
    }

    Distribution* distribution = ng_convert_to_distribution(exec_nodes->nodeList);
    distribution->group_oid = group_oid;
    ng_set_distribution(&exec_nodes->distribution, distribution);

    if (members != NULL)
        pfree_ext(members);

    return exec_nodes;
}

/*
 * @NodeGroup Support
 * @Description: Determine the list objects is in same node group
 *
 * @Return: 'true' in same group, 'false' in different group
 */
bool ObjectsInSameNodeGroup(List* objects, NodeTag stmttype)
{
    ListCell* cell = NULL;
    Oid first_ngroup_oid = InvalidOid;
    Oid table_oid = InvalidOid;
    Oid group_oid = InvalidOid;

    if (objects == NIL || list_length(objects) == 1) {
        return true;
    }

    /* Scanning dropping list to error-out un-allowed cases */
    foreach (cell, objects) {
        RangeVar* rel = NULL;
        if (stmttype == T_DropStmt) {
            /* In DROP Table statements, we dereference list as name list */
            rel = makeRangeVarFromNameList((List*)lfirst(cell));
        } else if (stmttype == T_TruncateStmt) {
            /* In TRUNCATE table statements, we dereference list as range var */
            rel = (RangeVar*)lfirst(cell);
        }

        table_oid = RangeVarGetRelid(rel, NoLock, true);
        /* table_oid is InvalidOid means it is dropping a none-exists table */
        if (table_oid == InvalidOid) {
            continue;
        }

        /*
         * Only check relation, for index, view is not associated with
         * nodegroup they belongs to its base table
         */
        if (get_rel_relkind(table_oid) != RELKIND_RELATION) {
            continue;
        }

        /* Fetching group_oid for given relation */
        group_oid = get_pgxc_class_groupoid(table_oid);
        AssertEreport(group_oid != InvalidOid, MOD_EXECUTOR, "group OID is invalid");

        if (first_ngroup_oid == InvalidOid) {
            first_ngroup_oid = group_oid;

            /*
             * In 1st round of dropping list iteration we don't have
             * to process following verification.
             */
            continue;
        }

        if (first_ngroup_oid != group_oid) {
            return false;
        }
    }

    return true;
}

/*
 * @NodeGroup Support
 * @Description: Return correct ExecNodes with given parser node
 *
 * @Return: execnodes of target table in ReIndex, Grant, Lock statements
 */
static ExecNodes* assign_utility_stmt_exec_nodes(Node* parse_tree)
{
    ExecNodes* nodes = NULL;
    Oid rel_id = InvalidOid;

    AssertEreport(parse_tree, MOD_EXECUTOR, "parser tree is NULL");
    AssertEreport(IS_PGXC_COORDINATOR && !IsConnFromCoord(), MOD_EXECUTOR, "the node is not a CN node");

    /* Do special processing for nodegroup support */
    switch (nodeTag(parse_tree)) {
        case T_ReindexStmt: {
            ReindexStmt* stmt = (ReindexStmt*)parse_tree;
            if (stmt->relation) {
                rel_id = RangeVarGetRelid(stmt->relation, NoLock, false);
                nodes = RelidGetExecNodes(rel_id);
            }
            break;
        }
        case T_GrantStmt: {
            GrantStmt* stmt = (GrantStmt*)parse_tree;
            if (stmt->objects && stmt->objtype == ACL_OBJECT_RELATION && stmt->targtype == ACL_TARGET_OBJECT) {
                RangeVar* relvar = (RangeVar*)list_nth(stmt->objects, 0);
                Oid relation_id = RangeVarGetRelid(relvar, NoLock, false);
                nodes = RelidGetExecNodes(relation_id);
            }
            break;
        }
        case T_ClusterStmt: {
            ClusterStmt* stmt = (ClusterStmt*)parse_tree;
            if (stmt->relation) {
                Oid relation_id = RangeVarGetRelid(stmt->relation, NoLock, false);
                nodes = RelidGetExecNodes(relation_id);
            }
            break;
        }
        case T_LockStmt: {
            LockStmt* stmt = (LockStmt*)parse_tree;
            if (stmt->relations) {
                RangeVar* relvar = (RangeVar*)list_nth(stmt->relations, 0);
                Oid relation_id = RangeVarGetRelid(relvar, NoLock, false);
                nodes = RelidGetExecNodes(relation_id);
            }
            break;
        }
        case T_VacuumStmt: {
            VacuumStmt* stmt = (VacuumStmt*)parse_tree;
            if (stmt->relation) {
                Oid relation_id = RangeVarGetRelid(stmt->relation, NoLock, false);
                nodes = RelidGetExecNodes(relation_id);
            } else if (stmt->options & VACOPT_VERIFY) {
                nodes = RelidGetExecNodes(stmt->curVerifyRel);
            }
            break;
        }
        case T_RenameStmt: {
            RenameStmt* stmt = (RenameStmt*)parse_tree;
            if (stmt->relation) {
                Oid relation_id = RangeVarGetRelid(stmt->relation, NoLock, stmt->missing_ok);
                nodes = RelidGetExecNodes(relation_id);
            } else if (stmt->renameType == OBJECT_FUNCTION) {
                Oid funcid = LookupFuncNameTypeNames(stmt->object, stmt->objarg, false);

                nodes = GetFunctionNodes(funcid);
            }
            break;
        }
        case T_AlterObjectSchemaStmt: {
            AlterObjectSchemaStmt* stmt = (AlterObjectSchemaStmt*)parse_tree;
            if (stmt->relation) {
                rel_id = RangeVarGetRelid(stmt->relation, NoLock, true);
                nodes = RelidGetExecNodes(rel_id);
            } else if (stmt->objectType == OBJECT_FUNCTION) {
                Oid funcid = LookupFuncNameTypeNames(stmt->object, stmt->objarg, false);

                nodes = GetFunctionNodes(funcid);
            }

            break;
        }
        case T_CreateTrigStmt: {
            CreateTrigStmt* stmt = (CreateTrigStmt*)parse_tree;
            if (stmt->relation) {
                /*
                 * Notice : When support create or replace trigger in future,
                 * we may need adjust the missing_ok parameter here.
                 */
                rel_id = RangeVarGetRelidExtended(stmt->relation, NoLock, false, false, false, true, NULL, NULL);
                nodes = RelidGetExecNodes(rel_id);
            }
            break;
        }
        default: {
            ereport(ERROR,
                (errcode(ERRCODE_UNRECOGNIZED_NODE_TYPE),
                    errmsg("unrecognized nodes %s in node group utility execution", nodeTagToString(parse_tree->type))));
        }
    }

    return nodes;
}

#ifdef ENABLE_MULTIPLE_NODES
/*
 * Description: Create temp table on coordinator for analyze with relative-estimation or
 *			absolute-estimate with debuging.
 *
 * Parameters:
 * 	@in rel_id: relation oid
 * 	@in stmt: the statment for analyze or vacuum command
 *	@in iscommit: commit and start a new transaction if non-temp table or delta table.
 *
 * Returns: void
 */
static void analyze_tmptbl_debug_cn(Oid rel_id, Oid main_relid, VacuumStmt* stmt, bool iscommit)
{
    /*
     * Don't create temp sample table for u_sess->cmd_cxt.default_statistics_target is absolute-estimate
     * or analyze for hdfs foreign table or temp table.
     */
    if (stmt == NULL || stmt->isAnalyzeTmpTable || stmt->disttype != DISTTYPE_HASH ||
        (default_statistics_target >= 0 && log_min_messages > DEBUG1)) {
        return;
    }

    MemoryContext oldcontext = CurrentMemoryContext;
    char* table_name = buildTempSampleTable(rel_id, main_relid, TempSmpleTblType_Table);

    if (table_name != NULL) {
        stmt->tmpSampleTblNameList = lappend(stmt->tmpSampleTblNameList, makeString(table_name));
    }

    if (iscommit) {
        /* Create temp table using a single transaction seperate with VACUUM ANALYZE. */
        PopActiveSnapshot();
        CommitTransactionCommand();
        StartTransactionCommand();
        PushActiveSnapshot(GetTransactionSnapshot());
    } else {
        CommandCounterIncrement();
    }

    (void)MemoryContextSwitchTo(oldcontext);
}
#endif

/*
 * Return if we need a full_datanodes execution with given group,
 * for example group_name is installation group or redistribution group
 * in cluster resizing stage.
 */
static bool need_full_dn_execution(const char* group_name)
{
#ifdef ENABLE_MULTIPLE_NODES
    BumpPGXCGlobalVersion();    /* force re-fetch of redistribution and installation groups */
#endif
    if (in_logic_cluster()) {
        return false;
    }
    const char* redistribution_group_name = PgxcGroupGetInRedistributionGroup();
    const char* installation_group_name = PgxcGroupGetInstallationGroup();

    if ((installation_group_name && strcmp(group_name, installation_group_name) == 0) ||
        (redistribution_group_name && strcmp(group_name, redistribution_group_name) == 0)) {
        return true;
    }
    return false;
}

/*
 * EstIdxMemInfo
 *	According to resource usage and cardinality estimation, assign query
 *	max/min mem, assigned statement mem in utilityDesc struct
 *
 * We use this function to evaluate mem in three cases:
 *	1. index case: create index/ reindex
 *	2. cluster case: now only btree is needed for sort
 *	3. vacuum full case: now only cstore table with pck is needed for sort
 *
 * Parameters:
 *	@in rel: input relation
 *	@in relation: parser struct of relation, containing nspname and relname
 *	@out desc: set meminfo in this struct
 *	@in info: index info, or NULL when we do cluster operation
 *	@in access_method: access method of index, or NULL when we do cluster operation
 *
 * Returns: void
 */
void EstIdxMemInfo(Relation rel, RangeVar* relation, UtilityDesc* desc, IndexInfo* info, const char* access_method)
{
    VacuumStmt* stmt = makeNode(VacuumStmt);
    char* query_string_with_info = NULL;
    StringInfoData s;
    bool vectorized = false;
    AnalyzeMode mode = ANALYZENORMAL;

    /* skip system table */
    if (rel->rd_id < FirstNormalObjectId)
        return;

    /* Only the following 4 kinds of indices may have sort op to consume memory */
    if (info != NULL && access_method && strncmp(access_method, "btree", strlen("btree")) &&
        strncmp(access_method, "cbtree", strlen("cbtree")) && strncmp(access_method, "hash", strlen("hash")) &&
        strncmp(access_method, "psort", strlen("psort")))
        return;

    /* for hdfs table, we should set to get estimated rows from complex table */
    if (RelationIsPAXFormat(rel))
        mode = ANALYZEMAIN;

    /* Set inital sampleRate, it means CN get estimate total row count from DN If sampleRate is -1. */
    global_stats_set_samplerate(mode, stmt, NULL);
    if (mode == ANALYZENORMAL) {
        stmt->pstGlobalStatEx[ANALYZENORMAL].isReplication = false;
        stmt->pstGlobalStatEx[ANALYZENORMAL].exec_query = true;
    } else {
        stmt->pstGlobalStatEx[ANALYZEMAIN - 1].isReplication = false;
        stmt->pstGlobalStatEx[ANALYZEDELTA - 1].isReplication = false;
        stmt->pstGlobalStatEx[ANALYZECOMPLEX - 1].isReplication = false;
        stmt->pstGlobalStatEx[ANALYZEMAIN - 1].exec_query = true;
        stmt->pstGlobalStatEx[ANALYZEDELTA - 1].exec_query = true;
        stmt->pstGlobalStatEx[ANALYZECOMPLEX - 1].exec_query = true;
    }
    stmt->sampleTableRequired = false;

    const char* schemaname = NULL;
    const char* relname = NULL;
    if (relation != NULL) {
        if (relation->schemaname != NULL)
            schemaname = quote_identifier((const char*)relation->schemaname);
        else
            schemaname = quote_identifier((const char*)get_namespace_name(get_rel_namespace(rel->rd_id), true));
        relname = quote_identifier((const char*)relation->relname);
    } else {
        schemaname = quote_identifier((const char*)get_namespace_name(get_rel_namespace(rel->rd_id), true));
        relname = quote_identifier((const char*)get_rel_name(rel->rd_id));
    }

    initStringInfo(&s);
    appendStringInfo(&s, "analyze %s.%s;", schemaname, relname);

    /* Attatch global info to the query_string for get estimate total rows. */
    attatch_global_info(&query_string_with_info, stmt, s.data, true, mode, rel->rd_id, NULL);

    (void)ExecRemoteVacuumStmt(stmt, query_string_with_info, false, ARQ_TYPE_TOTALROWCNTS, mode, rel->rd_id);

    /* For hdfs table, we only create index on main table */
    double maxRowCnt = (mode == ANALYZENORMAL) ? stmt->pstGlobalStatEx[ANALYZENORMAL].topRowCnts :
        stmt->pstGlobalStatEx[ANALYZEMAIN - 1].topRowCnts;
    double sortRowCnt = maxRowCnt;
    int32 width = 0;

    /* For partition table, we assume each partition is the same size */
    if (RELATION_IS_PARTITIONED(rel)) {
        if (rel->partMap && rel->partMap->type == PART_TYPE_RANGE) {
            int sumtotal = getPartitionNumber(rel->partMap);
            if (sumtotal > 0) {
                sortRowCnt /= sumtotal;
            }
        }
    }

    /* only psort index use partial vectorized sort */
    if ((access_method != NULL && strncmp(access_method, "psort", strlen("psort")) == 0) ||
        rel->rd_rel->relhasclusterkey) {
        sortRowCnt = Min(sortRowCnt, RelationGetPartialClusterRows(rel));
        vectorized = true;
    }

    if (info != NULL) {
        if (access_method != NULL && strncmp(access_method, "hash", strlen("hash")) == 0)
            width = sizeof(Datum);
        else
            width = getIdxDataWidth(rel, info, vectorized);
    } else
        width = get_relation_data_width(rel->rd_id, InvalidOid, NULL, rel->rd_rel->relhasclusterkey);

    SetSortMemInfo(
        desc, (int)sortRowCnt, width, vectorized, (info != NULL), u_sess->attr.attr_memory.maintenance_work_mem);
}

/*
 * SetSortMemInfo
 *	According to resource usage and cardinality estimation, assign query
 *	max/min mem, assigned statement mem in utilityDesc struct
 *
 * Parameters:
 *	@out desc: set meminfo in this struct
 *	@in row_count: estimated sort row count
 *	@in width: estimated tuple width
 *	@in vectorized: whether vertorized sort will be used for sort
 *	@in index_sort: if sort tuple is from index
 *	@in default_size: default size used when resource management is unavailable
 *	@in copy_rel: input relation for copy, or NULL for non-copy case
 *
 * Returns: void
 */
void SetSortMemInfo(
    UtilityDesc* desc, int row_count, int width, bool vectorized, bool index_sort, Size default_size, Relation copy_rel)
{
    Path sort_path; /* dummy for result of cost_sort */
    OpMemInfo mem_info;
    bool use_tenant = false;
    int max_mem = 0;
    int available_mem = 0;

    dywlm_client_get_memory_info(&max_mem, &available_mem, &use_tenant);

    /*
     * When database is startup, the require of resource mem will be deferred,
     * so give a default size in case no resource info available
     */
    if (max_mem == 0)
        max_mem = available_mem = default_size;

    if (copy_rel != NULL) {
        bool is_dfs_table = RelationIsPAXFormat(copy_rel);
        Oid rel_oid = copy_rel->rd_id;
        cost_insert(&sort_path, vectorized, 0.0, row_count, width, 0.0, available_mem, 1, rel_oid, is_dfs_table, &mem_info);
    } else {
        cost_sort(&sort_path, NIL, 0.0, row_count, width, 0.0, available_mem, -1.0, vectorized, 1, &mem_info, index_sort);
    }

    desc->cost = sort_path.total_cost + u_sess->attr.attr_sql.seq_page_cost * cost_page_size(row_count, width);
    desc->query_mem[0] = (int)ceil(Min(mem_info.maxMem, MAX_OP_MEM * 2));
    if (desc->query_mem[0] > STATEMENT_MIN_MEM * 1024L) {
        desc->query_mem[1] = (int)Max(STATEMENT_MIN_MEM * 1024L, desc->query_mem[0] * DECREASED_MIN_CMP_GAP);
    } else
        desc->query_mem[1] = desc->query_mem[0];
    /* We use assigned variable if query_mem is set */
    if (VALID_QUERY_MEM()) {
        desc->query_mem[0] = Max(desc->query_mem[0], max_mem);
        desc->query_mem[1] = Max(desc->query_mem[1], max_mem);
    }
    desc->min_mem = (int)(mem_info.minMem);
    desc->assigned_mem = max_mem;

    /* cut query_mem if exceeds max mem */
    if (desc->query_mem[0] > desc->assigned_mem)
        desc->query_mem[0] = desc->assigned_mem;
    if (desc->query_mem[1] > desc->assigned_mem)
        desc->query_mem[1] = desc->assigned_mem;
}

/*
 * AdjustIdxMemInfo
 *	Assign the final decided mem info into IndexStmt, so it can then pass
 *	down to datanode for memory control
 *
 * Parameters:
 *	@out mem_info: adaptive mem struct to assign mem info
 *	@in desc: Utility desc struct that has mem info to assign
 *
 * Returns: void
 */
void AdjustIdxMemInfo(AdaptMem* mem_info, UtilityDesc* desc)
{
    mem_info->work_mem = Min(desc->query_mem[0], desc->assigned_mem);
    mem_info->max_mem = desc->assigned_mem;

    /* Adjust operator mem if it's close to max or min mem */
    if (mem_info->work_mem < MIN_OP_MEM)
        mem_info->work_mem = MIN_OP_MEM;
    else if (mem_info->work_mem < mem_info->max_mem)
        mem_info->work_mem = (int)Min(mem_info->work_mem * BIG_MEM_RATIO, mem_info->max_mem);
    else if (mem_info->work_mem == desc->min_mem)
        mem_info->work_mem = (int)(mem_info->work_mem * SMALL_MEM_RATIO);

    /* reset mem info for CN execution */
    desc->query_mem[0] = 0;
    desc->query_mem[1] = 0;
}

/*
 * constructMesageWithMemInfo
 *	if index mem info is adaptive, we should pass it down to datanode.
 *	This function is used to combine mem info to the message.
 *
 * Parameters:
 *	@in query_string: original query string
 *	@in mem_info: adapt mem struct that contains mem info
 *
 * Returns: combined message
 */
char* ConstructMesageWithMemInfo(const char* query_string, AdaptMem mem_info)
{
    char* final_string = (char*)query_string;

    /* if index build mem is adaptive, we should pass it to datanode */
    if (mem_info.work_mem > 0) {
        List* l = NIL;
        l = lappend_int(l, mem_info.work_mem);
        l = lappend_int(l, mem_info.max_mem);
        char* op_string = nodeToString(l);

        AssembleHybridMessage(&final_string, query_string, op_string);
        pfree_ext(op_string);
        list_free_ext(l);
        query_string = final_string;
    }

    return final_string;
}
<|MERGE_RESOLUTION|>--- conflicted
+++ resolved
@@ -3586,13 +3586,6 @@
         } break;
 
         case T_AlterDomainStmt:
-<<<<<<< HEAD
-#ifdef PGXC
-            /*Single node support domain feature.*/
-            /* ereport(ERROR, (errcode(ERRCODE_FEATURE_NOT_SUPPORTED), errmsg("domain is not yet supported.")));*/
-#endif /* PGXC */
-=======
->>>>>>> bc7e4b2d
             {
                 AlterDomainStmt* stmt = (AlterDomainStmt*)parse_tree;
 
@@ -4927,14 +4920,6 @@
              * ******************************** DOMAIN statements ****
              */
         case T_CreateDomainStmt:
-<<<<<<< HEAD
-#ifdef PGXC
-            /*Single node support domain feature.*/
-            /* if (!IsInitdb && !u_sess->attr.attr_common.IsInplaceUpgrade)
-                ereport(ERROR, (errcode(ERRCODE_FEATURE_NOT_SUPPORTED), errmsg("domain is not yet supported.")));*/
-#endif /* PGXC */
-=======
->>>>>>> bc7e4b2d
             DefineDomain((CreateDomainStmt*)parse_tree);
 #ifdef PGXC
             if (IS_PGXC_COORDINATOR)
