/*
 * Copyright (c) 2020 Huawei Technologies Co.,Ltd.
 *
 * openGauss is licensed under Mulan PSL v2.
 * You can use this software according to the terms and conditions of the Mulan PSL v2.
 * You may obtain a copy of Mulan PSL v2 at:
 *
 *          http://license.coscl.org.cn/MulanPSL2
 *
 * THIS SOFTWARE IS PROVIDED ON AN "AS IS" BASIS, WITHOUT WARRANTIES OF ANY KIND,
 * EITHER EXPRESS OR IMPLIED, INCLUDING BUT NOT LIMITED TO NON-INFRINGEMENT,
 * MERCHANTABILITY OR FIT FOR A PARTICULAR PURPOSE.
 * See the Mulan PSL v2 for more details.
 * ---------------------------------------------------------------------------------------
 *
 * ss_dms_recovery.cpp
 *        Provide common interface for recovery within DMS reform process.
 *
 * IDENTIFICATION
 *        src/gausskernel/ddes/adapter/ss_dms_recovery.cpp
 *
 * ---------------------------------------------------------------------------------------
 */
#include "postgres.h"
#include "access/xlog.h"
#include "access/xact.h"
#include "access/multi_redo_api.h"
#include "storage/standby.h"
#include "storage/pmsignal.h"
#include "storage/buf/bufmgr.h"
#include "storage/dss/fio_dss.h"
#include "storage/smgr/fd.h"
#include "storage/smgr/segment.h"
#include "postmaster/postmaster.h"
#include "storage/file/fio_device.h"
#include "replication/ss_disaster_cluster.h"
#include "ddes/dms/ss_dms_bufmgr.h"
#include "ddes/dms/ss_dms_recovery.h"
#include "ddes/dms/ss_reform_common.h"
#include "ddes/dms/ss_transaction.h"
#include "access/double_write.h"
#include "access/twophase.h"
#include <sys/types.h>
#include <dirent.h>
#include <string.h>
#include <stdio.h>
#include <unistd.h>
#include "access/xlogproc.h"

int SSGetPrimaryInstId()
{
    return g_instance.dms_cxt.SSReformerControl.primaryInstId;
}

void SSSavePrimaryInstId(int id)
{
    LWLockAcquire(ControlFileLock, LW_EXCLUSIVE);
    g_instance.dms_cxt.SSReformerControl.primaryInstId = id;
    SSUpdateReformerCtrl();
    LWLockRelease(ControlFileLock);
}

void SSWaitStartupExit()
{
    if (g_instance.pid_cxt.StartupPID == 0) {
        return;
    }

    if (SS_STANDBY_FAILOVER && !g_instance.dms_cxt.SSRecoveryInfo.restart_failover_flag) {
        g_instance.dms_cxt.SSRecoveryInfo.startup_need_exit_normally = true;
    }
    SendPostmasterSignal(PMSIGNAL_DMS_TERM_STARTUP);
    int err_level = g_instance.dms_cxt.SSRecoveryInfo.startup_need_exit_normally ? LOG : WARNING;
    ereport(err_level, (errmodule(MOD_DMS), errmsg("[SS reform] reform failed, startup thread need exit")));

    while (true) {
        if (g_instance.pid_cxt.StartupPID == 0) {
            break;
        }

        if (g_instance.dms_cxt.SSRecoveryInfo.recovery_trapped_in_page_request) {
            ereport(WARNING, (errmodule(MOD_DMS), errmsg("[SS reform] pageredo or startup thread are trapped "
                "in page request during recovery phase, need exit")));
            _exit(0);
        }
        pg_usleep(5000L);
    }
}

/**
 * find reform failed in recovery phase, maybe other node restart
 * pageredo or startup thread may trapped in LockBuffer for page request
 * to solve this: reform_proc thread need exit process
 * 
 * reform failed during recovery phase has three situation
 * 1) primary restart 2) restart failover 3) alive failover
 *  
 * 1) primary restart 2) restart failover:
 *      gaussdb will restart
 * 3) alive failover:
 *      try to exit startup thread, 
 *      if success, gaussdb still alive and prepare next reform
 *      if not, gaussdb need exit cause pageredo or startup may trapped in LockBuffer
*/
bool SSRecoveryNodes()
{
    bool result = false;
    while (true) {
        /** why use lock:
         * time1 startup thread: update IsRecoveryDone, not finish UpdateControlFile
         * time2 reform_proc: finish reform, think ControlFile is ok
         * time3 DB crash
         * time4 read the checkpoint which created before failover. oops, it is wrong
         */
        LWLockAcquire(ControlFileLock, LW_SHARED);
        if (t_thrd.shemem_ptr_cxt.XLogCtl->IsRecoveryDone &&
            t_thrd.shemem_ptr_cxt.ControlFile->state == DB_IN_PRODUCTION) {
            LWLockRelease(ControlFileLock);
            result = true;
            break;
        }
        LWLockRelease(ControlFileLock);

        /* do not wait when on-demand HashMap build done */
        if (SS_ONDEMAND_BUILD_DONE) {
            result = true;
            break;
        }

        /* If main standby is set hot standby to on, when it reach consistency or recovery all xlogs in disk,
         * recovery phase could be regarded successful in hot_standby thus set pmState = PM_HOT_STANDBY, which
         * indicate database systerm is ready to accept read only connections.
         */
        if (SS_DISASTER_MAIN_STANDBY_NODE && pmState == PM_HOT_STANDBY) {
            result = true;
            break;
        }

        if (dms_reform_failed()) {
            SSWaitStartupExit();
            result = false;
            break;
        }
        pg_usleep(REFORM_WAIT_TIME);
    }
    return result;
}

bool SSRecoveryApplyDelay()
{
    if (!ENABLE_REFORM) {
        return false;
    }
    
    if (SS_DISASTER_STANDBY_CLUSTER) {
        return true;
    }

    while (g_instance.dms_cxt.SSRecoveryInfo.recovery_pause_flag || SS_ONDEMAND_RECOVERY_PAUSE) {
        /* might change the trigger file's location */
        RedoInterruptCallBack();

        pg_usleep(REFORM_WAIT_TIME);
    }

    return true;
}

/* initialize reformer ctrl parameter when initdb */
void SSInitReformerControlPages(void)
{
    /*
     * If already exists control file, reformer page must have been initialized
     */
    struct stat st;
    if (stat(XLOG_CONTROL_FILE, &st) == 0 && S_ISREG(st.st_mode)) {
        SSReadControlFile(REFORM_CTRL_PAGE);
        if (g_instance.dms_cxt.SSReformerControl.list_stable != 0 ||
            g_instance.dms_cxt.SSReformerControl.primaryInstId == SS_MY_INST_ID) {
            (void)printf("[SS] ERROR: files from last install must be cleared.\n");
            ereport(ERROR, (errmsg("Files from last initdb not cleared")));
        }
        (void)printf("[SS] Current node:%d acknowledges cluster PRIMARY node:%d.\n",
            SS_MY_INST_ID, g_instance.dms_cxt.SSReformerControl.primaryInstId);
        return;
    }

    int fd = -1;
    char buffer[PG_CONTROL_SIZE] __attribute__((__aligned__(ALIGNOF_BUFFER))); /* need to be aligned */
    errno_t errorno = EOK;

    /*
     * Initialize list_stable and primaryInstId
     * First node to initdb is chosen as primary for now, and for first-time cluster startup.
     */
    Assert(stat(XLOG_CONTROL_FILE, &st) != 0 || !S_ISREG(st.st_mode));
    g_instance.dms_cxt.SSReformerControl.list_stable = 0;
    g_instance.dms_cxt.SSReformerControl.primaryInstId = SS_MY_INST_ID;
    g_instance.dms_cxt.SSReformerControl.recoveryInstId = INVALID_INSTANCEID;
    g_instance.dms_cxt.SSReformerControl.version = REFORM_CTRL_VERSION;
    g_instance.dms_cxt.SSReformerControl.clusterStatus = CLUSTER_NORMAL;
    g_instance.dms_cxt.SSReformerControl.clusterRunMode = RUN_MODE_PRIMARY;
    (void)printf("[SS] Current node:%d initdb first, will become PRIMARY for first-time SS cluster startup.\n",
        SS_MY_INST_ID);

    /* Contents are protected with a CRC */
    INIT_CRC32C(g_instance.dms_cxt.SSReformerControl.crc);
    COMP_CRC32C(g_instance.dms_cxt.SSReformerControl.crc, (char *)&g_instance.dms_cxt.SSReformerControl,
                offsetof(ss_reformer_ctrl_t, crc));
    FIN_CRC32C(g_instance.dms_cxt.SSReformerControl.crc);

    if (sizeof(ss_reformer_ctrl_t) > PG_CONTROL_SIZE) {
        ereport(PANIC, (errmsg("sizeof(ControlFileData) is larger than PG_CONTROL_SIZE; fix either one")));
    }

    errorno = memset_s(buffer, PG_CONTROL_SIZE, 0, PG_CONTROL_SIZE);
    securec_check(errorno, "", "");

    errorno = memcpy_s(buffer, PG_CONTROL_SIZE, &g_instance.dms_cxt.SSReformerControl, sizeof(ss_reformer_ctrl_t));
    securec_check(errorno, "", "");

    fd = BasicOpenFile(XLOG_CONTROL_FILE, O_RDWR | O_CREAT | O_EXCL | PG_BINARY, S_IRUSR | S_IWUSR);
    if (fd < 0) {
        ereport(PANIC,
                (errcode_for_file_access(), errmsg("could not create control file \"%s\": %m", XLOG_CONTROL_FILE)));
    }

    SSWriteInstanceControlFile(fd, buffer, REFORM_CTRL_PAGE, PG_CONTROL_SIZE);
    if (close(fd)) {
        ereport(PANIC, (errcode_for_file_access(), errmsg("could not close control file: %m")));
    }
}

void SShandle_promote_signal()
{
    if (pmState == PM_WAIT_BACKENDS) {
        if (SS_ONDEMAND_REALTIME_BUILD_DISABLED) {
            g_instance.pid_cxt.StartupPID = initialize_util_thread(STARTUP);
        }
        Assert(g_instance.pid_cxt.StartupPID != 0);
        pmState = PM_STARTUP;
    }

    ereport(LOG, (errmodule(MOD_DMS), errmsg("[SS failover] begin startup.")));
}


void ss_failover_dw_init_internal()
{
    /*
     * step 1: remove self dw file dw_exit close self dw
     * step 2: load old primary dw ,and finish dw recovery, exit
     * step 3: rebuild dw file and init self dw
     */

    char *dssdir = g_instance.attr.attr_storage.dss_attr.ss_dss_vg_name;
    int old_primary_id = g_instance.dms_cxt.SSReformerControl.primaryInstId;
    int self_id = g_instance.attr.attr_storage.dms_attr.instance_id;
    if (!g_instance.dms_cxt.SSRecoveryInfo.startup_reform) {
        dw_exit(true);
        dw_exit(false);
    }

    dw_exit(true);
    dw_exit(false);
    ss_initdwsubdir(dssdir, old_primary_id);
    dw_ext_init();
    dw_init();
    g_instance.dms_cxt.finishedRecoverOldPrimaryDWFile = true;
    dw_exit(true);
    dw_exit(false);
    ss_initdwsubdir(dssdir, self_id);
    dw_ext_init();
    dw_init();
    g_instance.dms_cxt.finishedRecoverOldPrimaryDWFile = false;
    ereport(LOG, (errmodule(MOD_DMS), errmsg("[SS failover] dw init finish")));
}

void ss_failover_dw_init()
{
    for (int i = 0; i < g_instance.ckpt_cxt_ctl->pgwr_procs.num; i++) {
        if (g_instance.pid_cxt.PageWriterPID[i] != 0) {
            signal_child(g_instance.pid_cxt.PageWriterPID[i], SIGTERM, -1);
        }
    }
    ckpt_shutdown_pagewriter();
    ss_failover_dw_init_internal();
    g_instance.dms_cxt.dw_init = true;
}

/* In serial switchover scenario, prevent this promoting node from reinitializing dw. */
void ss_switchover_promoting_dw_init()
{
    for (int i = 0; i < g_instance.ckpt_cxt_ctl->pgwr_procs.num; i++) {
        if (g_instance.pid_cxt.PageWriterPID[i] != 0) {
            signal_child(g_instance.pid_cxt.PageWriterPID[i], SIGTERM, -1);
        }
    }
    ckpt_shutdown_pagewriter();
    
    dw_exit(true);
    dw_exit(false);
    dw_ext_init();
    dw_init();
    g_instance.dms_cxt.dw_init = true;
    ereport(LOG, (errmodule(MOD_DMS), errmsg("[SS switchover] dw init finished")));
}

XLogRecPtr SSOndemandRequestPrimaryCkptAndGetRedoLsn()
{
    XLogRecPtr primaryRedoLsn = InvalidXLogRecPtr;

    ereport(DEBUG1, (errmodule(MOD_DMS),
        errmsg("[On-demand] start request primary node %d do checkpoint", SS_PRIMARY_ID)));
    if (SS_ONDEMAND_REALTIME_BUILD_NORMAL) {
        dms_context_t dms_ctx;
        InitDmsContext(&dms_ctx);
        dms_ctx.xmap_ctx.dest_id = (unsigned int)SS_PRIMARY_ID;
        if (dms_req_opengauss_immediate_checkpoint(&dms_ctx, (unsigned long long *)&primaryRedoLsn) == GS_SUCCESS) {
            ereport(DEBUG1, (errmodule(MOD_DMS),
                errmsg("[On-demand] request primary node %d checkpoint success, redoLoc %X/%X", SS_PRIMARY_ID,
                    (uint32)(primaryRedoLsn << 32), (uint32)primaryRedoLsn)));
            return primaryRedoLsn;
        }
        ereport(DEBUG1, (errmodule(MOD_DMS),
            errmsg("[On-demand] request primary node %d checkpoint failed", SS_PRIMARY_ID)));
    }

    // read from DMS failed, so read from DSS
    SSReadControlFile(SS_PRIMARY_ID, true);
    primaryRedoLsn = g_instance.dms_cxt.ckptRedo;
    ereport(DEBUG1, (errmodule(MOD_DMS),
        errmsg("[On-demand] read primary node %d checkpoint loc in control file, redoLoc %X/%X", SS_PRIMARY_ID,
            (uint32)(primaryRedoLsn << 32), (uint32)primaryRedoLsn)));
    return primaryRedoLsn;
}

void StartupOndemandRecovery()
{
    g_instance.dms_cxt.SSRecoveryInfo.in_ondemand_recovery = true;
    g_instance.dms_cxt.SSRecoveryInfo.cluster_ondemand_status = CLUSTER_IN_ONDEMAND_BUILD;
    /* for other nodes in cluster and ondeamnd recovery failed */
    LWLockAcquire(ControlFileLock, LW_EXCLUSIVE);
    g_instance.dms_cxt.SSReformerControl.clusterStatus = CLUSTER_IN_ONDEMAND_BUILD;
    g_instance.dms_cxt.SSReformerControl.recoveryInstId = g_instance.dms_cxt.SSRecoveryInfo.recovery_inst_id;
    SSUpdateReformerCtrl();
    LWLockRelease(ControlFileLock);
    SSRequestAllStandbyReloadReformCtrlPage();
    SetOndemandExtremeRtoMode();
}

void OndemandRealtimeBuildHandleFailover()
{
    Assert(SS_ONDEMAND_REALTIME_BUILD_NORMAL);

    SSReadControlFile(SSGetPrimaryInstId());
    ss_failover_dw_init();
    StartupOndemandRecovery();
    StartupReplicationSlots();
    restoreTwoPhaseData();
    OnDemandUpdateRealtimeBuildPrunePtr();
    SendPostmasterSignal(PMSIGNAL_RECOVERY_STARTED);
    while (g_instance.dms_cxt.SSRecoveryInfo.recovery_pause_flag) {
        pg_usleep(REFORM_WAIT_TIME);
    }
    g_instance.dms_cxt.SSRecoveryInfo.ondemand_realtime_build_status = BUILD_TO_REDO;
    ereport(LOG, (errmodule(MOD_DMS), errmsg("[On-demand] Node:%d receive failover signal, "
<<<<<<< HEAD
        "close realtime build and start ondemand build, set status to BUILD_TO_REDO.", SS_MY_INST_ID)));
=======
        "close realtime build and start ondemand build, set state to BUILD_TO_REDO.", SS_MY_INST_ID)));
}

XLogRedoAction SSCheckInitPageXLog(XLogReaderState *record, uint8 block_id, RedoBufferInfo *redo_buf)
{
    if (!ENABLE_DMS) {
        return BLK_NEEDS_REDO;
    }

    XLogRedoAction action = BLK_NEEDS_REDO;
    RedoBufferTag blockinfo;
    if (!XLogRecGetBlockTag(record, block_id, &(blockinfo.rnode), &(blockinfo.forknum), &(blockinfo.blkno),
        &(blockinfo.pblk))) {
            ereport(PANIC, (errmsg("[SS redo] failed to locate backup block with ID %d", block_id)));
    }
    bool skip = false;
    char pageid[DMS_PAGEID_SIZE] = {0};
    errno_t rc = memcpy_s(pageid, DMS_PAGEID_SIZE, &blockinfo, sizeof(BufferTag));
    securec_check(rc, "\0", "\0");
    dms_recovery_page_need_skip(pageid, (unsigned char*)&skip, (unsigned int)false);

    if (skip) {
        XLogPhyBlock *pblk = (blockinfo.pblk.relNode != InvalidOid) ? &blockinfo.pblk : NULL;
        bool tde = false;
        if (record->isTde) {
            tde = InsertTdeInfoToCache(blockinfo.rnode, record->blocks[block_id].tdeinfo);
        }
        Buffer buf = XLogReadBufferExtended(blockinfo.rnode, blockinfo.forknum, blockinfo.blkno,
            RBM_NORMAL, pblk, tde);
        if (BufferIsInvalid(buf)) {
            ereport(PANIC, (errmsg("[SS redo][%u/%u/%u/%d %d-%u] buffer should be found",
                blockinfo.rnode.spcNode, blockinfo.rnode.dbNode, blockinfo.rnode.relNode,
                blockinfo.rnode.bucketNode, blockinfo.forknum, blockinfo.blkno))); 
        }
        redo_buf->buf = buf;
        LockBuffer(buf, BUFFER_LOCK_SHARE);
        SSCheckBufferIfNeedMarkDirty(redo_buf->buf);
        action = BLK_DONE;
    }
    return action;
}

XLogRedoAction SSCheckInitPageXLogSimple(XLogReaderState *record, uint8 block_id, RedoBufferInfo *redo_buf)
{
    XLogRedoAction action = SSCheckInitPageXLog(record, block_id, redo_buf);
    if (action == BLK_DONE) {
        if (IsSegmentBufferID(redo_buf->buf - 1)) {
            SegUnlockReleaseBuffer(redo_buf->buf);
        } else {
            UnlockReleaseBuffer(redo_buf->buf);
        }
    }
    return action;
}

// used for extreme recovery and on-demand recovery
bool SSPageReplayNeedSkip(RedoBufferInfo *bufferinfo, XLogRecPtr xlogLsn)
{
    RedoBufferTag *blockinfo = &bufferinfo->blockinfo;
    XLogPhyBlock *pblk = (blockinfo->pblk.relNode != InvalidOid) ? &blockinfo->pblk : NULL;
    Buffer buf = XLogReadBufferExtended(blockinfo->rnode, blockinfo->forknum, blockinfo->blkno,
        RBM_NORMAL, pblk, false);
    if (BufferIsValid(buf)) {
        Page page = BufferGetPage(buf);
        LockBuffer(buf, BUFFER_LOCK_SHARE);
        if (XLByteLE(xlogLsn, PageGetLSN(page))) {
            bufferinfo->buf = buf;
            bufferinfo->lsn = xlogLsn;
            bufferinfo->pageinfo.page = page;
            bufferinfo->pageinfo.pagesize = BufferGetPageSize(buf);
            ereport(LOG, (errmsg("[SS redo][%u/%u/%u/%d %d-%u] page skip replay",
                blockinfo->rnode.spcNode, blockinfo->rnode.dbNode, blockinfo->rnode.relNode,
                blockinfo->rnode.bucketNode, blockinfo->forknum, blockinfo->blkno)));
            return true;
        } else {
            if (IsSegmentBufferID(buf - 1)) {
                SegUnlockReleaseBuffer(buf);
            } else {
                UnlockReleaseBuffer(buf);
            }
        }
    }
    return false;
>>>>>>> 8426470e
}<|MERGE_RESOLUTION|>--- conflicted
+++ resolved
@@ -365,10 +365,7 @@
     }
     g_instance.dms_cxt.SSRecoveryInfo.ondemand_realtime_build_status = BUILD_TO_REDO;
     ereport(LOG, (errmodule(MOD_DMS), errmsg("[On-demand] Node:%d receive failover signal, "
-<<<<<<< HEAD
         "close realtime build and start ondemand build, set status to BUILD_TO_REDO.", SS_MY_INST_ID)));
-=======
-        "close realtime build and start ondemand build, set state to BUILD_TO_REDO.", SS_MY_INST_ID)));
 }
 
 XLogRedoAction SSCheckInitPageXLog(XLogReaderState *record, uint8 block_id, RedoBufferInfo *redo_buf)
@@ -451,5 +448,4 @@
         }
     }
     return false;
->>>>>>> 8426470e
 }