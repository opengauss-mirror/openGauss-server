/* -------------------------------------------------------------------------
 *
 * nodeModifyTable.cpp
 *	  routines to handle ModifyTable nodes.
 *
 * Portions Copyright (c) 2020 Huawei Technologies Co.,Ltd.
 * Portions Copyright (c) 1996-2012, PostgreSQL Global Development Group
 * Portions Copyright (c) 1994, Regents of the University of California
 *
 *
 * IDENTIFICATION
 *	  src/gausskernel/runtime/executor/nodeModifyTable.cpp
 *
 * -------------------------------------------------------------------------
 *
 * INTERFACE ROUTINES
 *		ExecInitModifyTable - initialize the ModifyTable node
 *		ExecModifyTable		- retrieve the next tuple from the node
 *		ExecEndModifyTable	- shut down the ModifyTable node
 *		ExecReScanModifyTable - rescan the ModifyTable node
 *
 *	 NOTES
 *		Each ModifyTable node contains a list of one or more subplans,
 *		much like an Append node.  There is one subplan per result relation.
 *		The key reason for this is that in an inherited UPDATE command, each
 *		result relation could have a different schema (more or different
 *		columns) requiring a different plan tree to produce it.  In an
 *		inherited DELETE, all the subplans should produce the same output
 *		rowtype, but we might still find that different plans are appropriate
 *		for different child relations.
 *
 *		If the query specifies RETURNING, then the ModifyTable returns a
 *		RETURNING tuple after completing each row insert, update, or delete.
 *		It must be called again to continue the operation.	Without RETURNING,
 *		we just loop within the node until all the work is done, then
 *		return NULL.  This avoids useless call/return overhead.
 */

#include "postgres.h"
#include "knl/knl_variable.h"
#include "access/dfs/dfs_insert.h"
#include "access/xact.h"
#include "access/tableam.h"
#include "catalog/heap.h"
#include "catalog/pg_attrdef.h"
#include "catalog/pg_namespace.h"
#include "catalog/pg_partition_fn.h"
#include "catalog/storage_gtt.h"
#include "commands/defrem.h"
#include "commands/tablecmds.h"
#include "commands/matview.h"
#ifdef PGXC
#include "access/sysattr.h"
#endif
#include "commands/trigger.h"
#include "executor/executor.h"
#include "executor/exec/execMerge.h"
#include "executor/node/nodeModifyTable.h"
#include "executor/tuptable.h"
#include "foreign/fdwapi.h"
#include "miscadmin.h"
#include "nodes/execnodes.h"
#include "nodes/nodeFuncs.h"
#include "rewrite/rewriteHandler.h"
#ifdef PGXC
#include "parser/parsetree.h"
#include "pgxc/execRemote.h"
#include "pgxc/pgxc.h"
#include "pgxc/redistrib.h"
#endif
#include "replication/dataqueue.h"
#include "storage/buf/bufmgr.h"
#include "storage/lmgr.h"
#include "utils/builtins.h"
#include "utils/memutils.h"
#include "utils/rel.h"
#include "utils/rel_gs.h"
#include "utils/syscache.h"
#include "utils/partitionmap.h"
#include "utils/partitionmap_gs.h"
#include "commands/copy.h"
#include "commands/copypartition.h"
#include "utils/portal.h"
#include "utils/snapmgr.h"
#include "vecexecutor/vecmergeinto.h"
#include "access/dfs/dfs_insert.h"
#include "access/heapam.h"
#include "access/ustore/knl_uheap.h"
#include "access/ustore/knl_whitebox_test.h"
#include "gs_ledger/ledger_utils.h"
#include "gs_ledger/userchain.h"

#ifdef PGXC
static TupleTableSlot* fill_slot_with_oldvals(TupleTableSlot* slot, HeapTupleHeader oldtuphd, Bitmapset* modifiedCols);
static void RecoredGeneratedExpr(ResultRelInfo *resultRelInfo, EState *estate, CmdType cmdtype);

/* Copied from trigger.c */
#define GetUpdatedColumns(relinfo, estate) \
    (rt_fetch((relinfo)->ri_RangeTableIndex, (estate)->es_range_table)->updatedCols)

/* Copied from tid.c */
#define DatumGetItemPointer(X) ((ItemPointer)DatumGetPointer(X))
#endif

extern CopyFromManager initCopyFromManager(MemoryContext parent, Relation heapRel, bool isInsertSelect);
extern void deinitCopyFromManager(CopyFromManager mgr);
extern void FlushInsertSelectBulk(
    DistInsertSelectState* node, EState* estate, bool canSetTag, int hi_options, List** partitionList);
extern void FlushErrorInfo(Relation rel, EState* estate, ErrorCacheEntry* cache);
extern void HeapInsertCStore(Relation relation, ResultRelInfo* resultRelInfo, HeapTuple tup, int option);
extern void HeapDeleteCStore(Relation relation, ItemPointer tid, Oid tableOid, Snapshot snapshot);
#ifdef ENABLE_MULTIPLE_NODES
extern void HeapInsertTsStore(Relation relation, ResultRelInfo* resultRelInfo, HeapTuple tup, int option);
#endif   /* ENABLE_MULTIPLE_NODES */

/* check if set_dummy_tlist_references has set the dummy targetlist */
static bool has_dummy_targetlist(Plan* plan)
{
    bool is_dummy = false;

    switch (nodeTag(plan)) {
        case T_VecToRow:
        case T_RowToVec:
        case T_Stream:
        case T_VecStream:
            is_dummy = true;
            break;
        default:
            is_dummy = false;
            break;
    }

    return is_dummy;
}
/**
 * @Description: Handle plan output.
 * @in subPlan, the subplan of modify node.
 * @in resultRel, the relation to be modified.
 */
static void CheckPlanOutput(Plan* subPlan, Relation resultRel)
{
    /*
     * Compared to pgxc, we have increased the stream plan,
     * this destroy the logic of the function ExecCheckPlanOutput.
     * Modify to use targetlist of stream(VecToRow/RowToVec/PartIterator)->subplan as
     * parameter of ExecCheckPlanOutput.
     */
    switch (nodeTag(subPlan)) {
        case T_Stream:
        case T_VecStream:
        case T_VecToRow:
        case T_RowToVec:
        case T_PartIterator:
        case T_VecPartIterator: {
#ifdef ENABLE_MULTIPLE_NODES
            if (!IS_PGXC_COORDINATOR) {
                break;
            }
#endif
            /*
             * dummy target list cannot pass ExecCheckPlanOutput,
             * so we desend until we found a non-dummy plan
             */
            do {
                /* should not be null, or we have something real bad */
                Assert(subPlan->lefttree != NULL);
                /* let's dig deeper */
                subPlan = subPlan->lefttree;
            } while (has_dummy_targetlist(subPlan));

            CheckPlanOutput(subPlan, resultRel);

            break;
        }
        default: {
            ExecCheckPlanOutput(resultRel, subPlan->targetlist);
            break;
        }
    }
}

/*
 * Verify that the tuples to be produced by INSERT or UPDATE match the
 * target relation's rowtype
 *
 * We do this to guard against stale plans.  If plan invalidation is
 * functioning properly then we should never get a failure here, but better
 * safe than sorry.  Note that this is called after we have obtained lock
 * on the target rel, so the rowtype can't change underneath us.
 *
 * The plan output is represented by its targetlist, because that makes
 * handling the dropped-column case easier.
 */
void ExecCheckPlanOutput(Relation resultRel, List* targetList)
{
    TupleDesc result_desc = RelationGetDescr(resultRel);
    int attno = 0;
    ListCell* lc = NULL;

    foreach (lc, targetList) {
        TargetEntry* tle = (TargetEntry*)lfirst(lc);
        Form_pg_attribute attr;

        if (tle->resjunk)
            continue; /* ignore junk tlist items */

        if (attno >= result_desc->natts)
            ereport(ERROR,
                (errcode(ERRCODE_DATATYPE_MISMATCH),
                    errmodule(MOD_EXECUTOR),
                    errmsg("table row type and query-specified row type do not match"),
                    errdetail("Query has too many columns.")));
        attr = result_desc->attrs[attno++];

        if (!attr->attisdropped) {
            /* Normal case: demand type match */
            if (exprType((Node*)tle->expr) != attr->atttypid)
                ereport(ERROR,
                    (errcode(ERRCODE_DATATYPE_MISMATCH),
                        errmodule(MOD_EXECUTOR),
                        errmsg("table row type and query-specified row type do not match"),
                        errdetail("Table has type %s at ordinal position %d, but query expects %s.",
                            format_type_be(attr->atttypid),
                            attno,
                            format_type_be(exprType((Node*)tle->expr)))));
        } else {
            /*
             * For a dropped column, we can't check atttypid (it's likely 0).
             * In any case the planner has most likely inserted an INT4 null.
             * What we insist on is just *some* NULL constant.
             */
            if (!IsA(tle->expr, Const) || !((Const*)tle->expr)->constisnull)
                ereport(ERROR,
                    (errcode(ERRCODE_DATATYPE_MISMATCH),
                        errmodule(MOD_EXECUTOR),
                        errmsg("table row type and query-specified row type do not match"),
                        errdetail("Query provides a value for a dropped column at ordinal position %d.", attno)));
        }
    }
    attno = resultRel->rd_isblockchain ? (attno + 1) : attno;
    if (attno != result_desc->natts)
        ereport(ERROR,
            (errcode(ERRCODE_DATATYPE_MISMATCH),
                errmodule(MOD_EXECUTOR),
                errmsg("table row type and query-specified row type do not match"),
                errdetail("Query has too few columns.")));
}

/*
 * ExecProcessReturning --- evaluate a RETURNING list
 *
 * projectReturning: RETURNING projection info for current result rel
 * tupleSlot: slot holding tuple actually inserted/updated/deleted
 * planSlot: slot holding tuple returned by top subplan node
 *
 * Returns a slot holding the result tuple
 */
static TupleTableSlot* ExecProcessReturning(
    ProjectionInfo* projectReturning, TupleTableSlot* tupleSlot, TupleTableSlot* planSlot)
{
    ExprContext* econtext = projectReturning->pi_exprContext;

    /*
     * Reset per-tuple memory context to free any expression evaluation
     * storage allocated in the previous cycle.
     */
    ResetExprContext(econtext);

    /* Make tuple and any needed join variables available to ExecProject */
    econtext->ecxt_scantuple = tupleSlot;
    econtext->ecxt_outertuple = planSlot;

    /* Compute the RETURNING expressions */
    return ExecProject(projectReturning, NULL);
}

static void ExecCheckTIDVisible(Relation        targetrel, EState* estate, Relation rel, ItemPointer tid)
{
    /* check isolation level to tell if tuple visibility check is needed */
    if (!IsolationUsesXactSnapshot()) {
        return;
    }

    Tuple tuple = tableam_tops_new_tuple(targetrel, tid);

    Buffer      buffer = InvalidBuffer;
    if (!tableam_tuple_fetch(rel, SnapshotAny, (HeapTuple)tuple, &buffer, false, NULL)) {
        ereport(ERROR, (errcode(ERRCODE_T_R_SERIALIZATION_FAILURE),
            errmsg("failed to fetch conflicting tuple for DUPLICATE KEY UPDATE")));
    }

    tableam_tuple_check_visible(targetrel, estate->es_snapshot, &tuple, buffer);
    tableam_tops_destroy_tuple(targetrel, tuple);
    ReleaseBuffer(buffer);
}

static void RecoredGeneratedExpr(ResultRelInfo *resultRelInfo, EState *estate, CmdType cmdtype)
{
    Relation rel = resultRelInfo->ri_RelationDesc;
    TupleDesc tupdesc = RelationGetDescr(rel);
    int natts = tupdesc->natts;
    MemoryContext oldContext;

    Assert(tupdesc->constr && tupdesc->constr->has_generated_stored);

    /*
     * If first time through for this result relation, build expression
     * nodetrees for rel's stored generation expressions.  Keep them in the
     * per-query memory context so they'll survive throughout the query.
     */
    if (resultRelInfo->ri_GeneratedExprs == NULL) {
        oldContext = MemoryContextSwitchTo(estate->es_query_cxt);

        resultRelInfo->ri_GeneratedExprs = (ExprState **)palloc(natts * sizeof(ExprState *));
        resultRelInfo->ri_NumGeneratedNeeded = 0;

        for (int i = 0; i < natts; i++) {
            if (GetGeneratedCol(tupdesc, i) == ATTRIBUTE_GENERATED_STORED) {
                Expr *expr;

                /*
                 * If it's an update and the current column was not marked as
                 * being updated, then we can skip the computation.  But if
                 * there is a BEFORE ROW UPDATE trigger, we cannot skip
                 * because the trigger might affect additional columns.
                 */
                if (cmdtype == CMD_UPDATE && !(rel->trigdesc && rel->trigdesc->trig_update_before_row) &&
                    !bms_is_member(i + 1 - FirstLowInvalidHeapAttributeNumber,
                    exec_rt_fetch(resultRelInfo->ri_RangeTableIndex, estate)->extraUpdatedCols)) {
                    resultRelInfo->ri_GeneratedExprs[i] = NULL;
                    continue;
                }

                expr = (Expr *)build_column_default(rel, i + 1);
                if (expr == NULL)
                    elog(ERROR, "no generation expression found for column number %d of table \"%s\"", i + 1,
                        RelationGetRelationName(rel));

                resultRelInfo->ri_GeneratedExprs[i] = ExecPrepareExpr(expr, estate);
                resultRelInfo->ri_NumGeneratedNeeded++;
            }
        }

        (void)MemoryContextSwitchTo(oldContext);
    }
}

/*
 * Compute stored generated columns for a tuple
 */
void ExecComputeStoredGenerated(ResultRelInfo *resultRelInfo, EState *estate, TupleTableSlot *slot, Tuple oldtuple,
    CmdType cmdtype)
{
    Relation rel = resultRelInfo->ri_RelationDesc;
    TupleDesc tupdesc = RelationGetDescr(rel);
    uint32 natts = (uint32)tupdesc->natts;
    MemoryContext oldContext;
    Datum *values;
    bool *nulls;
    bool *replaces;
    Tuple newtuple;
    errno_t rc = EOK;

    RecoredGeneratedExpr(resultRelInfo, estate, cmdtype);

    /*
     * If no generated columns have been affected by this change, then skip
     * the rest.
     */
    if (resultRelInfo->ri_NumGeneratedNeeded == 0)
        return;

    oldContext = MemoryContextSwitchTo(GetPerTupleMemoryContext(estate));
    values = (Datum *)palloc(sizeof(*values) * natts);
    nulls = (bool *)palloc(sizeof(*nulls) * natts);
    replaces = (bool *)palloc0(sizeof(*replaces) * natts);
    rc = memset_s(replaces, sizeof(bool) * natts, 0, sizeof(bool) * natts);
    securec_check(rc, "\0", "\0");

    for (uint32 i = 0; i < natts; i++) {
        Form_pg_attribute attr = TupleDescAttr(tupdesc, i);

        if (GetGeneratedCol(tupdesc, i) == ATTRIBUTE_GENERATED_STORED && resultRelInfo->ri_GeneratedExprs[i]) {
            ExprContext *econtext;
            Datum val;
            bool isnull;

            econtext = GetPerTupleExprContext(estate);
            econtext->ecxt_scantuple = slot;

            val = ExecEvalExpr(resultRelInfo->ri_GeneratedExprs[i], econtext, &isnull, NULL);

            /*
             * We must make a copy of val as we have no guarantees about where
             * memory for a pass-by-reference Datum is located.
             */
            if (!isnull)
                val = datumCopy(val, attr->attbyval, attr->attlen);

            values[i] = val;
            nulls[i] = isnull;
            replaces[i] = true;
        }
    }

    newtuple = tableam_tops_modify_tuple(oldtuple, tupdesc, values, nulls, replaces);
    (void)ExecStoreTuple(newtuple, slot, InvalidBuffer, false);

    (void)MemoryContextSwitchTo(oldContext);
}

static bool GetUpdateExprCol(TupleDesc tupdesc, int atti)
{
    if (!tupdesc->constr)
        return false;

    if (tupdesc->constr->num_defval == 0)
        return false;

    return tupdesc->constr->has_on_update[atti];
}

static void RecoredUpdateExpr(ResultRelInfo *resultRelInfo, EState *estate, CmdType cmdtype)
{
<<<<<<< HEAD
    TupleDesc tupdesc = RelationGetDescr(resultRelInfo->ri_RelationDesc);
=======
    Relation rel = resultRelInfo->ri_RelationDesc;
    TupleDesc tupdesc = RelationGetDescr(rel);
>>>>>>> 0b447523
    int natts = tupdesc->natts;
    MemoryContext oldContext;

    Assert(tupdesc->constr && tupdesc->constr->has_on_update);

    /*
     * If first time through for this result relation, build expression
     * nodetrees for rel's stored generation expressions.  Keep them in the
     * per-query memory context so they'll survive throughout the query.
     */
    if (resultRelInfo->ri_UpdatedExprs == NULL) {
        oldContext = MemoryContextSwitchTo(estate->es_query_cxt);

        resultRelInfo->ri_UpdatedExprs = (ExprState **)palloc(natts * sizeof(ExprState *));
        resultRelInfo->ri_NumUpdatedNeeded = 0;

        for (int i = 0; i < natts; i++) {
            if (GetUpdateExprCol(tupdesc, i)) {
                Expr *expr;

                expr = (Expr *)build_column_default(rel, i + 1, false, true);
                if (expr == NULL)
<<<<<<< HEAD
                    ereport(ERROR, (errcode(ERRCODE_FEATURE_NOT_SUPPORTED), errmsg("no update expression found for column number %d of table \"%s\"", i + 1,
                        RelationGetRelationName(rel))));
=======
                    elog(ERROR, "no update expression found for column number %d of table \"%s\"", i + 1,
                        RelationGetRelationName(rel));
>>>>>>> 0b447523

                resultRelInfo->ri_UpdatedExprs[i] = ExecPrepareExpr(expr, estate);
                resultRelInfo->ri_NumUpdatedNeeded++;
            }
        }

        (void)MemoryContextSwitchTo(oldContext);
    }
}

/*
 * Compute stored updated columns for a tuple
 */
bool ExecComputeStoredUpdateExpr(ResultRelInfo *resultRelInfo, EState *estate, TupleTableSlot *slot, Tuple tuple,
    CmdType cmdtype, ModifyTableState* node, ItemPointer otid, Oid oldPartitionOid, int2 bucketid)
{
    Relation rel = resultRelInfo->ri_RelationDesc;
    TupleDesc tupdesc = RelationGetDescr(rel);
    uint32 natts = (uint32)tupdesc->natts;
    MemoryContext oldContext;
    Datum *values;
    bool *nulls;
    bool *replaces;
    Tuple newtuple;
    errno_t rc = EOK;
    FmgrInfo eqproc;
    Oid opfuncoid = InvalidOid;
    bool match = false;
    bool update_fix_result = true;
    int temp_id = -1;
    int attnum;
    uint32 updated_colnum_resno;
    Bitmapset* updatedCols = GetUpdatedColumns(node->resultRelInfo, node->ps.state);
<<<<<<< HEAD
=======
    HeapTuple oldtup = GetTupleForTrigger(estate, NULL, resultRelInfo, oldPartitionOid, bucketid, otid, LockTupleShared, NULL);

    RecoredUpdateExpr(resultRelInfo, estate, cmdtype);

>>>>>>> 0b447523
    /*
     * If no generated columns have been affected by this change, then skip
     * the rest.
     */
    if (resultRelInfo->ri_NumUpdatedNeeded == 0)
        return true;

<<<<<<< HEAD
    HeapTuple oldtup = GetTupleForTrigger(estate, NULL, resultRelInfo, oldPartitionOid, bucketid, otid, LockTupleShared, NULL);

    RecoredUpdateExpr(resultRelInfo, estate, cmdtype);

=======
>>>>>>> 0b447523
    /* compare update operator whether the newtuple is equal to the oldtuple, 
     * if equal, so update don't fix the default column value  */
    Datum* oldvalues = (Datum*)palloc(natts * sizeof(Datum));
    bool* oldnulls = (bool*)palloc(natts * sizeof(bool));
    heap_deform_tuple(oldtup, tupdesc, oldvalues, oldnulls);
    temp_id = -1;
    attnum = bms_next_member(updatedCols, temp_id);
    updated_colnum_resno = attnum + FirstLowInvalidHeapAttributeNumber;
    temp_id = attnum;
    for (int32 i = 0; i < (int32)natts; i++) {
        if (updated_colnum_resno  == (i + 1)) {
<<<<<<< HEAD
=======
            Form_pg_attribute attr = TupleDescAttr(tupdesc, i);
            opfuncoid = OpernameGetOprid(list_make1(makeString("=")), attr->atttypid, attr->atttypid);
            RegProcedure oprcode = get_opcode(opfuncoid);
            fmgr_info(oprcode, &eqproc);
>>>>>>> 0b447523
            if (slot->tts_isnull[i] && oldnulls[i]) {
                match = true;
            } else if (slot->tts_isnull[i] && !oldnulls[i]) {
                match = false;
            } else if (!slot->tts_isnull[i] && oldnulls[i]) {
                match = false;
            } else {
<<<<<<< HEAD
                Form_pg_attribute attr = TupleDescAttr(tupdesc, i);
                opfuncoid = OpernameGetOprid(list_make1(makeString("=")), attr->atttypid, attr->atttypid);
                RegProcedure oprcode = get_opcode(opfuncoid);
                fmgr_info(oprcode, &eqproc);
=======
>>>>>>> 0b447523
                match = DatumGetBool(FunctionCall2Coll(&eqproc, DEFAULT_COLLATION_OID, slot->tts_values[i], oldvalues[i]));
            }
            update_fix_result = update_fix_result && match;
            attnum = bms_next_member(updatedCols, temp_id);
            if (attnum >= 0) {
                updated_colnum_resno = attnum + FirstLowInvalidHeapAttributeNumber;
                temp_id = attnum;
            }
        }
    }
    pfree_ext(oldvalues);
    pfree_ext(oldnulls);

    if (update_fix_result)
        return true;

    oldContext = MemoryContextSwitchTo(GetPerTupleMemoryContext(estate));
    values = (Datum *)palloc(sizeof(*values) * natts);
    nulls = (bool *)palloc(sizeof(*nulls) * natts);
    replaces = (bool *)palloc0(sizeof(*replaces) * natts);
<<<<<<< HEAD
=======
    rc = memset_s(replaces, sizeof(bool) * natts, 0, sizeof(bool) * natts);
    securec_check(rc, "\0", "\0");
>>>>>>> 0b447523
    temp_id = -1;
    attnum = bms_next_member(updatedCols, temp_id);
    updated_colnum_resno = attnum + FirstLowInvalidHeapAttributeNumber;
    temp_id = attnum;
    for (uint32 i = 0; i < natts; i++) {
        Form_pg_attribute attr = TupleDescAttr(tupdesc, i);
        if (updated_colnum_resno == (i + 1)) {
            attnum = bms_next_member(updatedCols, temp_id);
            if (attnum >= 0) {
                updated_colnum_resno = attnum + FirstLowInvalidHeapAttributeNumber;
                temp_id = attnum;
            }
            continue;
        }
        if (GetUpdateExprCol(tupdesc, i) && resultRelInfo->ri_UpdatedExprs[i]) {
            ExprContext *econtext;
            Datum val;
<<<<<<< HEAD
            bool isnull = false;
=======
            bool isnull;
>>>>>>> 0b447523

            econtext = GetPerTupleExprContext(estate);
            econtext->ecxt_scantuple = slot;

            val = ExecEvalExpr(resultRelInfo->ri_UpdatedExprs[i], econtext, &isnull, NULL);

            /*
            * We must make a copy of val as we have no guarantees about where
            * memory for a pass-by-reference Datum is located.
            */
            if (!isnull)
                val = datumCopy(val, attr->attbyval, attr->attlen);

            values[i] = val;
            nulls[i] = isnull;
            replaces[i] = true;
        }
    }

    newtuple = tableam_tops_modify_tuple(tuple, tupdesc, values, nulls, replaces);
    (void)ExecStoreTuple(newtuple, slot, InvalidBuffer, false);
    (void)MemoryContextSwitchTo(oldContext);
    return false;
}

static bool ExecConflictUpdate(ModifyTableState* mtstate, ResultRelInfo* resultRelInfo, ConflictInfoData* conflictInfo,
    TupleTableSlot* planSlot, TupleTableSlot* excludedSlot, EState* estate, Relation targetRel,
    Oid oldPartitionOid, int2 bucketid, bool canSetTag, TupleTableSlot** returning)
{
    ExprContext* econtext = mtstate->ps.ps_ExprContext;
    Relation    relation = targetRel;
    UpsertState* upsertState = mtstate->mt_upsert;
    TM_Result test;
    TM_FailureData tmfd;
    Buffer      buffer;
    ItemPointer conflictTid = &conflictInfo->conflictTid;
    Tuple tuple = tableam_tops_new_tuple(targetRel, conflictTid);
    test = tableam_tuple_lock(relation, tuple, &buffer,
                              estate->es_output_cid, LockTupleExclusive, false, &tmfd,
                              false, false, false, GetActiveSnapshot(), &conflictInfo->conflictTid, 
                              false, true, conflictInfo->conflictXid);

    WHITEBOX_TEST_STUB("ExecConflictUpdate_Begin", WhiteboxDefaultErrorEmit);

checktest:
    switch (test) {
        case TM_Ok:
            /* success */
            break;
        case TM_SelfUpdated:
            Assert(RelationIsUstoreFormat(relation));
        case TM_SelfCreated:
            /*
             * This can occur when a just inserted tuple is updated again in
             * the same command. E.g. because multiple rows with the same
             * conflicting key values are inserted using STREAM:
             * INSERT INTO t VALUES(1),(1) ON DUPLICATE KEY UPDATE ...
             *
             * This is somewhat similar to the ExecUpdate()
             * HeapTupleSelfUpdated case.  We do not want to proceed because
             * it would lead to the same row being updated a second time in
             * some unspecified order, and in contrast to plain UPDATEs
             * there's no historical behavior to break.
             *
             * It is the user's responsibility to prevent this situation from
             * occurring.  These problems are why SQL-2003 similarly specifies
             * that for SQL MERGE, an exception must be raised in the event of
             * an attempt to update the same row twice.
             *
             * However, in order by be compatible with SQL, we have to break the
             * rule and update the same row which is created within the command.
             */
            ReleaseBuffer(buffer);
#ifdef ENABLE_MULTIPLE_NODES
            if (u_sess->attr.attr_sql.sql_compatibility != B_FORMAT) {
                ereport(ERROR, (errcode(ERRCODE_T_R_SERIALIZATION_FAILURE),
                    errmsg("ON DUPLICATE KEY UPDATE command cannot affect row a second time"),
                    errhint("Ensure that no rows proposed for insertion within"
                        "the same command have duplicate constrained values.")));
            }
#endif
            test = tableam_tuple_lock(relation, tuple, &buffer,
                                      estate->es_output_cid, LockTupleExclusive, false, &tmfd, 
                                      true, false, false, estate->es_snapshot, &conflictInfo->conflictTid, 
                                      false, true, conflictInfo->conflictXid);

            Assert(test != TM_SelfCreated && test != TM_SelfUpdated);
            goto checktest;
            break;
        case TM_Deleted:
        case TM_Updated:
            ReleaseBuffer(buffer);
            if (IsolationUsesXactSnapshot()) {
                ereport(ERROR, (errcode(ERRCODE_T_R_SERIALIZATION_FAILURE),
                    errmsg("could not serialize access due to concurrent update")));
            }
            /*
             * Tell caller to try again from the very start.
             * It does not make sense to use the usual EvalPlanQual() style
             * loop here, as the new version of the row might not conflict
             * anymore, or the conflicting tuple has actually been deleted.
             */
            tableam_tops_destroy_tuple(relation, tuple);
            return false;
        case TM_BeingModified:
            ReleaseBuffer(buffer);
            ereport(ERROR, (errcode(ERRCODE_T_R_SERIALIZATION_FAILURE),
                    errmsg("unexpected concurrent update tuple")));
            break;
        default:
            ReleaseBuffer(buffer);
            elog(ERROR, "unrecognized heap_lock_tuple status: %u", test);
            break;
    }

    /*
     * Success, the tuple is locked.
     *
     * Reset per-tuple memory context to free any expression evaluation
     * storage allocated in the previous cycle.
     */
    ResetExprContext(econtext);

    /* NOTE: we rely on ExecUpdate() to do MVCC snapshot check, thus projection is
     * done here although the final ExecUpdate might be failed.
     */
    tableam_tuple_check_visible(relation, estate->es_snapshot, tuple, buffer);

    /* Store target's existing tuple in the state's dedicated slot */
    ExecStoreTuple(tuple, upsertState->us_existing, buffer, false);

    /*
     * Make tuple and any needed join variables available to ExecQual and
     * ExecProject.  The EXCLUDED tuple is installed in ecxt_innertuple, while
     * the target's existing tuple is installed in the scantuple.  EXCLUDED has
     * been made to reference INNER_VAR in setrefs.c, but there is no other redirection.
     */
    econtext->ecxt_scantuple = upsertState->us_existing;
    econtext->ecxt_innertuple = excludedSlot;
    econtext->ecxt_outertuple = NULL;

    ExecProject(resultRelInfo->ri_updateProj, NULL);
    /* Evaluate where qual if exists, add to count if filtered */
    if (ExecQual(upsertState->us_updateWhere, econtext, false)) {
        *returning = ExecUpdate(conflictTid, oldPartitionOid, bucketid, NULL,
            upsertState->us_updateproj, planSlot, &mtstate->mt_epqstate,
            mtstate, canSetTag, ((ModifyTable*)mtstate->ps.plan)->partKeyUpdated);
    } else {
        InstrCountFiltered1(&mtstate->ps, 1);
    }
    tableam_tops_destroy_tuple(relation, tuple);
    ReleaseBuffer(buffer);
    return true;
}

static inline void ReleaseResourcesForUpsertGPI(bool isgpi, Relation parentRel, Relation bucketRel, Relation *partRel,
                                                Partition part)
{
    if (isgpi) {
        if (RELATION_OWN_BUCKET(parentRel)) {
            bucketCloseRelation(bucketRel);
        } else {
            releaseDummyRelation(partRel);
        }
        partitionClose(parentRel, part, RowExclusiveLock);
    }
}

bool CheckPartitionOidForSpecifiedPartition(RangeTblEntry *rte, Oid partitionid, bool canIgnore = false)
{
    int level = canIgnore ? WARNING : ERROR;
    if (rte->isContainPartition && rte->partitionOid != partitionid) {
        ereport(level, (errcode(ERRCODE_NO_DATA_FOUND),
                        (errmsg("inserted partition key does not map to the table partition"), errdetail("N/A."),
                         errcause("The value is incorrect."), erraction("Use the correct value."))));
        return false;
    }
    return true;
}

bool CheckSubpartitionOidForSpecifiedSubpartition(RangeTblEntry *rte, Oid partitionid, Oid subPartitionId,
                                                  bool canIgnore = false)
{
    int level = canIgnore ? WARNING : ERROR;
    if (rte->isContainSubPartition && (rte->partitionOid != partitionid || rte->subpartitionOid != subPartitionId)) {
        ereport(level, (errcode(ERRCODE_NO_DATA_FOUND),
                        (errmsg("inserted subpartition key does not map to the table subpartition"), errdetail("N/A."),
                         errcause("The value is incorrect."), erraction("Use the correct value."))));
        return false;
    }
    return true;
}

static void ReportErrorForSpecifiedPartitionOfUpsert(char *partition, char *table)
{
    ereport(ERROR,
            (errcode(ERRCODE_NO_DATA_FOUND),
             (errmsg("The update target %s of upsert is inconsistent with the specified %s in "
                     "%s table.",
                     partition, partition, table),
              errdetail("N/A."),
              errcause("Specifies that the %s syntax does not allow updating inconsistent %s.", partition, partition),
              erraction("Modify the SQL statement."))));
}

static void CheckPartitionOidForUpsertSpecifiedPartition(RangeTblEntry *rte, Relation resultRelationDesc,
                                                         Oid targetPartOid)
{
    if (RelationIsSubPartitioned(resultRelationDesc)) {
        Oid parentOid = partid_get_parentid(targetPartOid);
        if (rte->isContainPartition && rte->partitionOid != parentOid) {
            char *partition = "partition";
            char *table = "subpartition";
            ReportErrorForSpecifiedPartitionOfUpsert(partition, table);
        }
        if (rte->isContainSubPartition && (rte->partitionOid != parentOid || rte->subpartitionOid != targetPartOid)) {
            char *partition = "subpartition";
            char *table = "subpartition";
            ReportErrorForSpecifiedPartitionOfUpsert(partition, table);
        }
    } else {
        if (rte->isContainPartition && rte->partitionOid != targetPartOid) {
            char *partition = "partition";
            char *table = "partition";
            ReportErrorForSpecifiedPartitionOfUpsert(partition, table);
        }
    }
}

static void ConstraintsForExecUpsert(Relation resultRelationDesc)
{
    if (resultRelationDesc == NULL) {
        ereport(ERROR, (errcode(ERRCODE_INVALID_PARAMETER_VALUE),
                        (errmsg("The result relation is null"), errdetail("N/A."), errcause("System error."),
                         erraction("Contact engineer to support."))));
    }
    if (unlikely(RelationIsCUFormat(resultRelationDesc))) {
        ereport(ERROR,
                (errmodule(MOD_EXECUTOR),
                 (errcode(ERRCODE_FEATURE_NOT_SUPPORTED),
                  errmsg("ON DUPLICATE KEY UPDATE is not supported on column orientated table"), errdetail("N/A."),
                  errcause("The function is not supported."), erraction("Contact engineer to support."))));
    }

    if (unlikely(RelationIsPAXFormat(resultRelationDesc))) {
        ereport(ERROR, (errmodule(MOD_EXECUTOR),
                        (errcode(ERRCODE_FEATURE_NOT_SUPPORTED),
                         errmsg("ON DUPLICATE KEY UPDATE is not supported on DFS table"), errdetail("N/A."),
                         errcause("The function is not supported."), erraction("Contact engineer to support."))));
    }
}

static Oid ExecUpsert(ModifyTableState* state, TupleTableSlot* slot, TupleTableSlot* planSlot, EState* estate,
    bool canSetTag, Tuple tuple, TupleTableSlot** returning, bool* updated, Oid* targetPartOid)
{
    Oid newid = InvalidOid;
    bool        specConflict = false;
    List* recheckIndexes = NIL;
    ResultRelInfo* resultRelInfo = NULL;
    Relation    resultRelationDesc = NULL;
    Relation    heaprel = NULL; /* actual relation to upsert index */
    Relation    targetrel = NULL; /* actual relation to upsert tuple */
    Oid         partitionid = InvalidOid;
    Partition   partition = NULL; /* partition info for partition table */
    Oid subPartitionId = InvalidOid;
    Relation subPartRel = NULL;
    Partition subPart = NULL;
    int2 bucketid = InvalidBktId;
    ConflictInfoData conflictInfo;
    UpsertState* upsertState = state->mt_upsert;
    *updated = false;

    /*
     * get information on the (current) result relation
     */
    resultRelInfo = estate->es_result_relation_info;
    resultRelationDesc = resultRelInfo->ri_RelationDesc;
    heaprel = resultRelationDesc;

    ConstraintsForExecUpsert(resultRelationDesc);

    RangeTblEntry *rte = exec_rt_fetch(resultRelInfo->ri_RangeTableIndex, estate);
    if (RelationIsPartitioned(resultRelationDesc)) {
        partitionid = heapTupleGetPartitionId(resultRelationDesc, tuple);
        searchFakeReationForPartitionOid(estate->esfRelations,
            estate->es_query_cxt,
            resultRelationDesc,
            partitionid,
            heaprel,
            partition,
            RowExclusiveLock);
        CheckPartitionOidForSpecifiedPartition(rte, partitionid);

        if (RelationIsSubPartitioned(resultRelationDesc)) {
            subPartitionId = heapTupleGetPartitionId(heaprel, tuple);
            searchFakeReationForPartitionOid(estate->esfRelations,
                estate->es_query_cxt,
                heaprel,
                subPartitionId,
                subPartRel,
                subPart,
                RowExclusiveLock);
            CheckSubpartitionOidForSpecifiedSubpartition(rte, partitionid, subPartitionId);

            partitionid = subPartitionId;
            heaprel = subPartRel;
            partition = subPart;
        }

        *targetPartOid = partitionid;
    }

    vlock:
    targetrel = heaprel;
    if (RELATION_OWN_BUCKET(resultRelationDesc)) {
        bucketid = computeTupleBucketId(resultRelationDesc, (HeapTuple)tuple);
        if (unlikely(bucketid != InvalidBktId)) {
            searchHBucketFakeRelation(estate->esfRelations, estate->es_query_cxt, heaprel, bucketid, targetrel);
        }
    }

    specConflict = false;
    bool isgpi = false;
    Oid conflictPartOid = InvalidOid;
    int2 conflictBucketid = InvalidBktId;
    if (!ExecCheckIndexConstraints(slot, estate, targetrel, partition, &isgpi, bucketid, &conflictInfo,
                                   &conflictPartOid, &conflictBucketid)) {
        Partition part = NULL;
        Relation partition_relation = NULL;
        Relation bucketRel = NULL;
        if (isgpi) {
            part = partitionOpen(resultRelationDesc, conflictPartOid, RowExclusiveLock);
            if (RELATION_OWN_BUCKET(resultRelationDesc)) {
                bucketRel = bucketGetRelation(resultRelationDesc, part, conflictBucketid);
                targetrel = bucketRel;
            } else {
                partition_relation = partitionGetRelation(resultRelationDesc, part);
                targetrel = partition_relation;
            }
            *targetPartOid = conflictPartOid;
            bucketid = conflictBucketid;
        }
        /* committed conflict tuple found */
        if (upsertState->us_action == UPSERT_UPDATE) {
            CheckPartitionOidForUpsertSpecifiedPartition(rte, resultRelationDesc, *targetPartOid);
            /*
             * In case of DUPLICATE KEY UPDATE, execute the UPDATE part.
             * Be prepared to retry if the UPDATE fails because
             * of another concurrent UPDATE/DELETE to the conflict tuple.
             */
            *returning = NULL;

            if (ExecConflictUpdate(state, resultRelInfo, &conflictInfo, planSlot, slot,
                    estate, targetrel, *targetPartOid, bucketid, canSetTag, returning)) {
                InstrCountFiltered2(&state->ps, 1);
                *updated = true;
                ReleaseResourcesForUpsertGPI(isgpi, resultRelationDesc, bucketRel, &partition_relation, part);
                return InvalidOid;
            } else {
                ReleaseResourcesForUpsertGPI(isgpi, resultRelationDesc, bucketRel, &partition_relation, part);
                goto vlock;
            }
        } else {
            /*
             * In case of DUPLICATE UPDATE NOTHING, do nothing.
             * However, verify that the tuple is visible to the
             * executor's MVCC snapshot at higher isolation levels.
             */
            Assert(upsertState->us_action == UPSERT_NOTHING);
            ExecCheckTIDVisible(targetrel, estate, targetrel, &conflictInfo.conflictTid);
            InstrCountFiltered2(&state->ps, 1);
            *updated = true;
            ReleaseResourcesForUpsertGPI(isgpi, resultRelationDesc, bucketRel, &partition_relation, part);
            return InvalidOid;
        }
    }

    /* insert the tuple */
    newid = tableam_tuple_insert(targetrel, tuple, estate->es_output_cid, 0, NULL);

    /* insert index entries for tuple */
    ItemPointerData item = TUPLE_IS_UHEAP_TUPLE(tuple) ? ((UHeapTuple)tuple)->ctid : ((HeapTuple)tuple)->t_self;
    recheckIndexes = ExecInsertIndexTuples(slot, &item, estate, heaprel,
        partition, bucketid, &specConflict, NULL);

    /* other transaction commit index insertion before us,
     * then abort the tuple and try to find the conflict tuple again
     */
    if (specConflict) {
        tableam_tuple_abort_speculative(targetrel, tuple);

        list_free(recheckIndexes);
        goto vlock;
    }

    /* try to insert tuple into mlog-table. */
    if (targetrel != NULL && targetrel->rd_mlogoid != InvalidOid) {
        /* judge whether need to insert into mlog-table */
        if (targetrel->rd_tam_type == TAM_USTORE) {
            tuple = (Tuple)UHeapToHeap(targetrel->rd_att, (UHeapTuple)tuple);
        }
        insert_into_mlog_table(targetrel, targetrel->rd_mlogoid, (HeapTuple)tuple,
                    &((HeapTuple)tuple)->t_self, GetCurrentTransactionId(), 'I');
    }

    return newid;
}

/* ----------------------------------------------------------------
 *		ExecInsert
 *
 *		For INSERT, we have to insert the tuple into the target relation
 *		and insert appropriate tuples into the index relations.
 *
 *		Returns RETURNING result if any, otherwise NULL.
 * ----------------------------------------------------------------
 */
template <bool useHeapMultiInsert>
TupleTableSlot* ExecInsertT(ModifyTableState* state, TupleTableSlot* slot, TupleTableSlot* planSlot, EState* estate,
    bool canSetTag, int options, List** partitionList)
{
    Tuple tuple = NULL;
    ResultRelInfo* result_rel_info = NULL;
    Relation result_relation_desc;
    Oid new_id = InvalidOid;
    List* recheck_indexes = NIL;
    Oid partition_id = InvalidOid;
    Partition partition = NULL;
    Relation heap_rel = NULL;
    Relation target_rel = NULL;
    CopyFromBulk bulk = NULL;
    ItemPointer pTSelf = NULL;
    uint64 res_hash = 0;
    bool rel_isblockchain = false;
    bool is_record = false;
    bool to_flush = false;
    int2 bucket_id = InvalidBktId;
    bool need_flush = enable_heap_bcm_data_replication();
#ifdef PGXC
    RemoteQueryState* result_remote_rel = NULL;
#endif

    /*
     * get information on the (current) result relation
     */
    result_rel_info = estate->es_result_relation_info;
    result_relation_desc = result_rel_info->ri_RelationDesc;
    rel_isblockchain = result_relation_desc->rd_isblockchain;
    /*
     * get the heap tuple out of the tuple table slot, making sure we have a
     * writable copy
     */
    tuple = tableam_tslot_get_tuple_from_slot(result_rel_info->ri_RelationDesc, slot);    

#ifdef PGXC
    result_remote_rel = (RemoteQueryState*)estate->es_result_remoterel;
#endif
    /*
     * If the result relation has OIDs, force the tuple's OID to zero so that
     * heap_insert will assign a fresh OID.  Usually the OID already will be
     * zero at this point, but there are corner cases where the plan tree can
     * return a tuple extracted literally from some table with the same
     * rowtype.
     *
     * XXX if we ever wanted to allow users to assign their own OIDs to new
     * rows, this'd be the place to do it.  For the moment, we make a point of
     * doing this before calling triggers, so that a user-supplied trigger
     * could hack the OID if desired.
     */
    if (result_relation_desc->rd_rel->relhasoids)
        HeapTupleSetOid((HeapTuple)tuple, InvalidOid);

    /*
     * if relation is in ledger scheam, add hash column for tuple.
     */
    if (rel_isblockchain) {
        MemoryContext old_context = MemoryContextSwitchTo(GetPerTupleMemoryContext(estate));
        tuple = set_user_tuple_hash((HeapTuple)tuple, result_relation_desc);
        (void)MemoryContextSwitchTo(old_context);
    }

    /* BEFORE ROW INSERT Triggers
     * Note: We fire BEFORE ROW TRIGGERS for every attempted insertion in an except
     * for a MERGE or INSERT ... ON DUPLICATE KEY UPDATE statement.
     */
    if (
#ifdef ENABLE_MULTIPLE_NODES	
        state->operation != CMD_MERGE && state->mt_upsert->us_action == UPSERT_NONE &&
#endif		
        result_rel_info->ri_TrigDesc && result_rel_info->ri_TrigDesc->trig_insert_before_row) {
        slot = ExecBRInsertTriggers(estate, result_rel_info, slot);
        if (slot == NULL) /* "do nothing" */
            return NULL;

        /* trigger might have changed tuple */
        tuple = tableam_tslot_get_tuple_from_slot(result_rel_info->ri_RelationDesc, slot);
    }

    /* INSTEAD OF ROW INSERT Triggers
     * Note: We fire INSREAD OF ROW TRIGGERS for every attempted insertion except
     * for a MERGE or INSERT ... ON DUPLICATE KEY UPDATE statement.
     */
    if (
#ifdef ENABLE_MULTIPLE_NODES	
        state->operation != CMD_MERGE && state->mt_upsert->us_action == UPSERT_NONE &&
#endif		
        result_rel_info->ri_TrigDesc && result_rel_info->ri_TrigDesc->trig_insert_instead_row) {
        slot = ExecIRInsertTriggers(estate, result_rel_info, slot);
        if (slot == NULL) /* "do nothing" */
            return NULL;

        /* trigger might have changed tuple */
        tuple = tableam_tslot_get_tuple_from_slot(result_rel_info->ri_RelationDesc, slot);

        new_id = InvalidOid;
    } else if (result_rel_info->ri_FdwRoutine) {
        /*
         * Compute stored generated columns
         */
        if (result_relation_desc->rd_att->constr && result_relation_desc->rd_att->constr->has_generated_stored) {
            ExecComputeStoredGenerated(result_rel_info, estate, slot, tuple, CMD_INSERT);
            tuple = slot->tts_tuple;
        }

#ifdef ENABLE_MOT
        if (result_rel_info->ri_FdwRoutine->GetFdwType && result_rel_info->ri_FdwRoutine->GetFdwType() == MOT_ORC) {
            if (result_relation_desc->rd_att->constr) {
                TupleTableSlot *tmp_slot = state->mt_insert_constr_slot == NULL ? slot : state->mt_insert_constr_slot;
                if (!ExecConstraints(result_rel_info, tmp_slot, estate)) {
                    if (u_sess->utils_cxt.sql_ignore_strategy_val == SQL_OVERWRITE_NULL) {
                        tuple = ReplaceTupleNullCol(RelationGetDescr(result_relation_desc), tmp_slot);
                        /* Double check constraints in case that new val in column with not null constraints
                         * violated check constraints */
                        ExecConstraints(result_rel_info, tmp_slot, estate);
                    } else {
                        return NULL;
                    }
                }
            }
        }
#endif
        /*
         * insert into foreign table: let the FDW do it
         */
        slot = result_rel_info->ri_FdwRoutine->ExecForeignInsert(estate, result_rel_info, slot, planSlot);

        if (slot == NULL) {
            /* "do nothing" */
            return NULL;
        }

        /* FDW might have changed tuple */
        tuple = tableam_tslot_get_tuple_from_slot(result_rel_info->ri_RelationDesc, slot);

        new_id = InvalidOid;
    } else {
        /*
         * Compute stored generated columns
         */
        if (result_relation_desc->rd_att->constr && result_relation_desc->rd_att->constr->has_generated_stored) {
            ExecComputeStoredGenerated(result_rel_info, estate, slot, tuple, CMD_INSERT);
            tuple = slot->tts_tuple;
        }
        /*
         * Check the constraints of the tuple
         */
        bool has_bucket = RELATION_OWN_BUCKET(result_relation_desc);
        if (has_bucket) {
            bucket_id = computeTupleBucketId(result_relation_desc, (HeapTuple)tuple);
        }
        if (result_relation_desc->rd_att->constr) {
            TupleTableSlot *tmp_slot = state->mt_insert_constr_slot == NULL ? slot : state->mt_insert_constr_slot;
            if (!ExecConstraints(result_rel_info, tmp_slot, estate)) {
                if (u_sess->utils_cxt.sql_ignore_strategy_val == SQL_OVERWRITE_NULL) {
                    tuple = ReplaceTupleNullCol(RelationGetDescr(result_relation_desc), tmp_slot);
                    /* Double check constraints in case that new val in column with not null constraints
                     * violated check constraints */
                    ExecConstraints(result_rel_info, tmp_slot, estate);
                } else {
                    return NULL;
                }
            }
        }

#ifdef PGXC
        if (IS_PGXC_COORDINATOR && result_remote_rel) {
            slot = ExecProcNodeDMLInXC(estate, planSlot, slot);
            /*
             * If target table uses WITH OIDS, this should be set to the Oid inserted
             * but Oids are not consistent among nodes in openGauss, so this is set to the
             * default value InvalidOid for the time being. It corrects at least tags for all
             * the other INSERT commands.
             */
            new_id = InvalidOid;
        } else
#endif
            if (useHeapMultiInsert) {
                TupleTableSlot* tmp_slot = MakeSingleTupleTableSlot(slot->tts_tupleDescriptor, false, result_relation_desc->rd_tam_type);

                bool is_partition_rel = result_relation_desc->rd_rel->parttype == PARTTYPE_PARTITIONED_RELATION;
                Oid targetOid = InvalidOid;
                if (is_partition_rel) {
                    if (RelationIsSubPartitioned(result_relation_desc)) {
                        targetOid = heapTupleGetSubPartitionId(result_relation_desc, tuple);
                    } else {
                        targetOid = heapTupleGetPartitionId(result_relation_desc, tuple);
                    }
                } else {
                    targetOid = RelationGetRelid(result_relation_desc);
                }
                bulk = findBulk(((DistInsertSelectState *)state)->mgr, targetOid, bucket_id, &to_flush);

                if (to_flush) {
                    if (is_partition_rel && need_flush) {
                        /* partition oid for sync */
                        CopyFromMemCxt tmpCopyFromMemCxt = bulk->memCxt;
                        for (int16 i = 0; i < tmpCopyFromMemCxt->nextBulk; i++) {
                            *partitionList = list_append_unique_oid(*partitionList, 
                                                                    tmpCopyFromMemCxt->chunk[i]->partOid);
                        }
                    }
                    CopyFromChunkInsert<true>(NULL, estate, bulk, ((DistInsertSelectState*)state)->mgr,
                        ((DistInsertSelectState*)state)->pcState, estate->es_output_cid,
                        options, result_rel_info, tmp_slot, ((DistInsertSelectState*)state)->bistate);
                }

                /* check and record insertion into user chain table */
                if (rel_isblockchain) {
                    MemoryContext old_context = MemoryContextSwitchTo(GetPerTupleMemoryContext(estate));
                    is_record = hist_table_record_insert(result_relation_desc, (HeapTuple)tuple, &res_hash);
                    (void)MemoryContextSwitchTo(old_context);
                }

                tableam_tops_add_to_bulk_insert_select(result_relation_desc, bulk, tuple, true);

                if (isBulkFull(bulk)) {
                    if (is_partition_rel && need_flush) {
                        /* partition oid for sync */
                        CopyFromMemCxt tmpCopyFromMemCxt = bulk->memCxt;
                        for (int16 i = 0; i < tmpCopyFromMemCxt->nextBulk; i++) {
                            *partitionList = list_append_unique_oid(*partitionList, 
                                                                    tmpCopyFromMemCxt->chunk[i]->partOid);
                        }
                    }
                    CopyFromChunkInsert<true>(NULL, estate, bulk, ((DistInsertSelectState*)state)->mgr,
                        ((DistInsertSelectState*)state)->pcState, estate->es_output_cid, options,
                        result_rel_info, tmp_slot, ((DistInsertSelectState*)state)->bistate);
                }

                ExecDropSingleTupleTableSlot(tmp_slot);
            } else if (state->mt_upsert->us_action != UPSERT_NONE && result_rel_info->ri_NumIndices > 0) {
                TupleTableSlot* returning = NULL;
                bool updated = false;
                new_id = InvalidOid;
                tableam_tslot_getallattrs(slot);

                tuple = tableam_tops_form_tuple(slot->tts_tupleDescriptor,
                                                slot->tts_values, 
                                                slot->tts_isnull, 
                                                RelationGetTupleType(result_relation_desc));
                if (rel_isblockchain) {
                    MemoryContext old_context = MemoryContextSwitchTo(GetPerTupleMemoryContext(estate));
                    tuple = set_user_tuple_hash((HeapTuple)tuple, result_relation_desc);
                    (void)MemoryContextSwitchTo(old_context);
                }
                if (tuple != NULL) {
                    /*
                     * If the tuple is modified by set_user_tuple_hash, the tuple was
                     * allocated in per-tuple memory context, and therefore will be
                     * freed by ResetPerTupleExprContext with estate. The tuple table
                     * slot should not try to clear it.
                     */
                    ExecStoreTuple((Tuple)tuple, slot, InvalidBuffer, !rel_isblockchain);
                } else {
                    ereport(ERROR, (errcode(ERRCODE_FEATURE_NOT_SUPPORTED), 
                                errmsg("The tuple to be inserted into the table cannot be NULL")));
                }
                new_id =
                    ExecUpsert(state, slot, planSlot, estate, canSetTag, tuple, &returning, &updated, &partition_id);
                if (updated) {
                    return returning;
                }

                if (rel_isblockchain) {
                    is_record = hist_table_record_insert(result_relation_desc, (HeapTuple)tuple, &res_hash);
                }
            } else {
                /*
                 * insert the tuple
                 *
                 * Note: heap_insert returns the tid (location) of the new tuple in
                 * the t_self field.
                 */
                new_id = InvalidOid;
                RangeTblEntry *rte = exec_rt_fetch(result_rel_info->ri_RangeTableIndex, estate);
                bool isgpi = false;
                ConflictInfoData conflictInfo;
                Oid conflictPartOid = InvalidOid;
                int2 conflictBucketid = InvalidBktId;

                switch (result_relation_desc->rd_rel->parttype) {
                    case PARTTYPE_NON_PARTITIONED_RELATION:
                    case PARTTYPE_VALUE_PARTITIONED_RELATION: {
                        if (RelationIsCUFormat(result_relation_desc)) {
                            HeapInsertCStore(result_relation_desc, estate->es_result_relation_info, (HeapTuple)tuple,
                                0);
                        } else if (RelationIsPAXFormat(result_relation_desc)) {
                            /* here the insert including both none-partitioned and value-partitioned relations */
                            DfsInsertInter* insert = CreateDfsInsert(result_relation_desc, false);
                            insert->BeginBatchInsert(TUPLE_SORT, estate->es_result_relation_info);
                            insert->TupleInsert(slot->tts_values, slot->tts_isnull, 0);
                            insert->SetEndFlag();
                            insert->TupleInsert(NULL, NULL, 0);
                            insert->Destroy();
                            delete insert;
                        } else {
                            target_rel = result_relation_desc;
                            if (bucket_id != InvalidBktId) {
                                searchHBucketFakeRelation(estate->esfRelations, estate->es_query_cxt,
                                    result_relation_desc, bucket_id, target_rel);
                            }
                            // check unique constraints first if SQL has keyword IGNORE
                            if (estate->es_plannedstmt && estate->es_plannedstmt->hasIgnore &&
                                !ExecCheckIndexConstraints(slot, estate, target_rel, partition, &isgpi,
                                                           bucket_id, &conflictInfo, &conflictPartOid,
                                                           &conflictBucketid)) {
                                ereport(WARNING,
                                        (errmsg("duplicate key value violates unique constraint in table \"%s\"",
                                                RelationGetRelationName(target_rel))));
                                return NULL;
                            }
                            new_id = tableam_tuple_insert(target_rel, tuple, estate->es_output_cid, 0, NULL);

                            if (rel_isblockchain) {
                                MemoryContext old_context = MemoryContextSwitchTo(GetPerTupleMemoryContext(estate));
                                is_record = hist_table_record_insert(result_relation_desc, (HeapTuple)tuple, &res_hash);
                                (void)MemoryContextSwitchTo(old_context);
                            }
                        }
                    } break;

                    case PARTTYPE_PARTITIONED_RELATION: {
                        /* get partititon oid for insert the record */
                        partition_id =
                            heapTupleGetPartitionId(result_relation_desc, tuple, false, estate->es_plannedstmt->hasIgnore);
                        /* if cannot find valid partition oid and sql has keyword ignore, return and don't insert */
                        if (estate->es_plannedstmt->hasIgnore && partition_id == InvalidOid) {
                            return NULL;
                        }
                        bool partitionCheckPassed = CheckPartitionOidForSpecifiedPartition(
                            rte, partition_id, estate->es_plannedstmt->hasIgnore);
                        if (!partitionCheckPassed) {
                            return NULL;
                        }

                        searchFakeReationForPartitionOid(estate->esfRelations, estate->es_query_cxt,
                            result_relation_desc, partition_id, heap_rel, partition, RowExclusiveLock);
                        if (RelationIsColStore(result_relation_desc)) {
                            HeapInsertCStore(heap_rel, estate->es_result_relation_info, (HeapTuple)tuple, 0);
#ifdef ENABLE_MULTIPLE_NODES
                        } else if (RelationIsTsStore(result_relation_desc)) {
                            HeapInsertTsStore(result_relation_desc,
                                estate->es_result_relation_info,
                                (HeapTuple)tuple, 0);
#endif   /* ENABLE_MULTIPLE_NODES */
                        } else {
                            target_rel = heap_rel;
                            /* check unique constraints first if SQL has keyword IGNORE */
                            if (estate->es_plannedstmt && estate->es_plannedstmt->hasIgnore &&
                                !ExecCheckIndexConstraints(slot, estate, target_rel, partition, &isgpi, bucket_id,
                                                           &conflictInfo, &conflictPartOid, &conflictBucketid)) {
                                ereport(WARNING,
                                        (errmsg("duplicate key value violates unique constraint in table \"%s\"",
                                                RelationGetRelationName(target_rel))));
                                return NULL;
                            }
                            tableam_tops_update_tuple_with_oid(heap_rel, tuple, slot);
                                if (bucket_id != InvalidBktId) {
                                    searchHBucketFakeRelation(
                                        estate->esfRelations, estate->es_query_cxt, heap_rel, bucket_id, target_rel);
                                }
                            new_id = tableam_tuple_insert(target_rel, tuple, estate->es_output_cid, 0, NULL);
                            if (rel_isblockchain) {
                                MemoryContext old_context = MemoryContextSwitchTo(GetPerTupleMemoryContext(estate));
                                is_record = hist_table_record_insert(target_rel, (HeapTuple)tuple, &res_hash);
                                (void)MemoryContextSwitchTo(old_context);
                            }
                        }
                    } break;
                    case PARTTYPE_SUBPARTITIONED_RELATION: {
                        Oid partitionId = InvalidOid;
                        Oid subPartitionId = InvalidOid;
                        Relation partRel = NULL;
                        Partition part = NULL;
                        Relation subPartRel = NULL;
                        Partition subPart = NULL;

                        /* get partititon oid for insert the record */
                        partitionId = heapTupleGetPartitionId(result_relation_desc, tuple, false,
                                                              estate->es_plannedstmt->hasIgnore);
                        if (estate->es_plannedstmt->hasIgnore && partitionId == InvalidOid) {
                            return NULL;
                        }
                        bool partitionCheckPassed =
                            CheckPartitionOidForSpecifiedPartition(rte, partitionId, estate->es_plannedstmt->hasIgnore);
                        if (!partitionCheckPassed) {
                            return NULL;
                        }

                        searchFakeReationForPartitionOid(estate->esfRelations, estate->es_query_cxt,
                                                         result_relation_desc, partitionId, partRel, part,
                                                         RowExclusiveLock);

                        /* get subpartititon oid for insert the record */
                        subPartitionId = heapTupleGetPartitionId(partRel, tuple, false, estate->es_plannedstmt->hasIgnore);
                        if (estate->es_plannedstmt->hasIgnore && subPartitionId == InvalidOid) {
                            return NULL;
                        }
                        bool subpartitionCheckPassed = CheckSubpartitionOidForSpecifiedSubpartition(
                            rte, partitionId, subPartitionId, estate->es_plannedstmt->hasIgnore);
                        if (!subpartitionCheckPassed) {
                            return NULL;
                        }

                        searchFakeReationForPartitionOid(estate->esfRelations, estate->es_query_cxt, partRel,
                                                         subPartitionId, subPartRel, subPart, RowExclusiveLock);

                        partition_id = subPartitionId;
                        heap_rel = subPartRel;
                        partition = subPart;

                        target_rel = heap_rel;
                        // check unique constraints first if SQL has keyword IGNORE
                        if (estate->es_plannedstmt && estate->es_plannedstmt->hasIgnore &&
                            !ExecCheckIndexConstraints(slot, estate, target_rel, partition, &isgpi, bucket_id,
                                                       &conflictInfo, &conflictPartOid, &conflictBucketid)) {
                            ereport(WARNING,
                                    (errmsg("duplicate key value violates unique constraint in table \"%s\"",
                                            RelationGetRelationName(result_relation_desc))));
                            return NULL;
                        }
                        tableam_tops_update_tuple_with_oid(heap_rel, tuple, slot);
                        if (bucket_id != InvalidBktId) {
                            searchHBucketFakeRelation(estate->esfRelations, estate->es_query_cxt, heap_rel, bucket_id,
                                                      target_rel);
                        }
                        new_id = tableam_tuple_insert(target_rel, tuple, estate->es_output_cid, 0, NULL);
                        if (rel_isblockchain) {
                            MemoryContext old_context = MemoryContextSwitchTo(GetPerTupleMemoryContext(estate));
                            is_record = hist_table_record_insert(target_rel, (HeapTuple)tuple, &res_hash);
                            (void)MemoryContextSwitchTo(old_context);
                        }
                    } break;

                    default: {
                        /* never happen; just to be self-contained */
                        ereport(ERROR, (errmodule(MOD_EXECUTOR), (errcode(ERRCODE_UNRECOGNIZED_NODE_TYPE),
                                    errmsg("Unrecognized parttype as \"%c\" for relation \"%s\"",
                                        RelationGetPartType(result_relation_desc),
                                        RelationGetRelationName(result_relation_desc)))));
                    } break;
                }

                /*
                 * insert index entries for tuple
                 */
                pTSelf = tableam_tops_get_t_self(result_relation_desc, tuple);
                if (result_rel_info->ri_NumIndices > 0 && !RelationIsColStore(result_relation_desc))
                    recheck_indexes = ExecInsertIndexTuples(slot,
                        pTSelf,
                        estate,
                        RELATION_IS_PARTITIONED(result_relation_desc) ? heap_rel : NULL,
                        RELATION_IS_PARTITIONED(result_relation_desc) ? partition : NULL,
                        bucket_id, NULL, NULL);
            }
    }
    if (pTSelf == NULL) {
        pTSelf = tableam_tops_get_t_self(result_relation_desc, tuple);
    }
    if (canSetTag) {
#ifdef PGXC
        if (IS_PGXC_COORDINATOR && result_remote_rel) {
            estate->es_processed += result_remote_rel->rqs_processed;
        } else {
            if (is_record) {
                estate->es_modifiedRowHash = lappend(estate->es_modifiedRowHash, (void *)UInt64GetDatum(res_hash));
            }
            (estate->es_processed)++;
        }
#else
        if (is_record) {
            estate->es_modifiedRowHash = lappend(estate->es_modifiedRowHash, (void *)UInt64GetDatum(res_hash));
        }
        (estate->es_processed)++;
#endif
        estate->es_lastoid = new_id;
        setLastTid(pTSelf);
    }

    /* AFTER ROW INSERT Triggers
     * Note: We fire AFTER ROW TRIGGERS for every attempted insertion except
     * for a MERGE or INSERT ... ON DUPLICATE KEY UPDATE statement.
     * But in openGauss, we verify foreign key validity by AFTER ROW TRIGGERS,
     * so we can not fire it.
     */
    if (
#ifdef ENABLE_MULTIPLE_NODES
        state->operation != CMD_MERGE && state->mt_upsert->us_action == UPSERT_NONE &&
#endif
        !useHeapMultiInsert)
        ExecARInsertTriggers(estate, result_rel_info, partition_id, bucket_id, (HeapTuple)tuple, recheck_indexes);

    /* try to insert tuple into mlog-table. */
    if (target_rel != NULL && target_rel->rd_mlogoid != InvalidOid) {
        /* judge whether need to insert into mlog-table */
        if (target_rel->rd_tam_type == TAM_USTORE) {
            tuple = (Tuple)UHeapToHeap(target_rel->rd_att, (UHeapTuple)tuple);
        }
        insert_into_mlog_table(target_rel, target_rel->rd_mlogoid, (HeapTuple)tuple,
                            &(((HeapTuple)tuple)->t_self), GetCurrentTransactionId(), 'I');
    }

    list_free_ext(recheck_indexes);

    /* Process RETURNING if present */
    if (result_rel_info->ri_projectReturning)
#ifdef PGXC
    {
        if (TupIsNull(slot))
            return NULL;
#endif
        return ExecProcessReturning(result_rel_info->ri_projectReturning, slot, planSlot);
#ifdef PGXC
    }
#endif

    return NULL;
}

/* ----------------------------------------------------------------
 *		ExecDelete
 *
 *		DELETE is like UPDATE, except that we delete the tuple and no
 *		index modifications are needed.
 *
 *		When deleting from a table, tupleid identifies the tuple to
 *		delete and oldtuple is NULL.  When deleting from a view,
 *		oldtuple is passed to the INSTEAD OF triggers and identifies
 *		what to delete, and tupleid is invalid.  When deleting from a
 *		foreign table, both tupleid and oldtuple are NULL; the FDW has
 *		to figure out which row to delete using data from the planSlot.
 *
 *		Returns RETURNING result if any, otherwise NULL.
 * ----------------------------------------------------------------
 */
TupleTableSlot* ExecDelete(ItemPointer tupleid, Oid deletePartitionOid, int2 bucketid, HeapTupleHeader oldtuple,
    TupleTableSlot* planSlot, EPQState* epqstate, ModifyTableState* node, bool canSetTag)
{
    EState* estate = node->ps.state;
    ResultRelInfo* result_rel_info = NULL;
    Relation result_relation_desc;
    TM_Result result;
    TM_FailureData tmfd;
    Partition partition = NULL;
    Relation fake_relation = NULL;
    Relation part_relation = NULL;
    uint64 res_hash = 0;
    uint64 hash_del = 0;
    bool is_record = false;
#ifdef PGXC
    RemoteQueryState* result_remote_rel = NULL;
#endif
    TupleTableSlot* slot = NULL;

    /*
     * get information on the (current) result relation
     */
    result_rel_info = estate->es_result_relation_info;
    result_relation_desc = result_rel_info->ri_RelationDesc;
#ifdef PGXC
    result_remote_rel = (RemoteQueryState*)estate->es_result_remoterel;
#endif

    /* BEFORE ROW DELETE Triggers */
    if (result_rel_info->ri_TrigDesc && result_rel_info->ri_TrigDesc->trig_delete_before_row) {
        bool dodelete = false;

        dodelete = ExecBRDeleteTriggers(estate,
            epqstate,
            result_rel_info,
            deletePartitionOid,
            bucketid,
#ifdef PGXC
            oldtuple,
#endif
            tupleid);
        if (!dodelete) /* "do nothing" */
            return NULL;
    }

    /* INSTEAD OF ROW DELETE Triggers */
    if (result_rel_info->ri_TrigDesc && result_rel_info->ri_TrigDesc->trig_delete_instead_row) {
        HeapTupleData tuple;

        Assert(oldtuple != NULL);
        tuple.t_data = oldtuple;
        tuple.t_len = HeapTupleHeaderGetDatumLength(oldtuple);
        ItemPointerSetInvalid(&(tuple.t_self));
        tuple.t_tableOid = InvalidOid;
        tuple.t_bucketId = InvalidBktId;
#ifdef PGXC
        tuple.t_xc_node_id = 0;
#endif

        bool dodelete = ExecIRDeleteTriggers(estate, result_rel_info, &tuple);
        if (!dodelete) /* "do nothing" */
            return NULL;
    } else if (result_rel_info->ri_FdwRoutine) {
        /*
         * delete from foreign table: let the FDW do it
         *
         * We offer the trigger tuple slot as a place to store RETURNING data,
         * although the FDW can return some other slot if it wants.  Set up
         * the slot's tupdesc so the FDW doesn't need to do that for itself.
         */
        slot = estate->es_trig_tuple_slot;
        if (slot->tts_tupleDescriptor != RelationGetDescr(result_relation_desc))
            ExecSetSlotDescriptor(slot, RelationGetDescr(result_relation_desc));

        slot = result_rel_info->ri_FdwRoutine->ExecForeignDelete(estate, result_rel_info, slot, planSlot);

        if (slot == NULL) {
            /* "do nothing" */
            return NULL;
        }

        if (slot->tts_isempty) {
            (void)ExecStoreAllNullTuple(slot);
        }
    } else {
        /*
         * delete the tuple
         *
         * Note: if es_crosscheck_snapshot isn't InvalidSnapshot, we check
         * that the row to be deleted is visible to that snapshot, and throw a
         * can't-serialize error if not. This is a special-case behavior
         * needed for referential integrity updates in transaction-snapshot
         * mode transactions.
         */
        Assert(RELATION_HAS_BUCKET(result_relation_desc) == (bucketid != InvalidBktId));
    fake_relation = result_relation_desc;

ldelete:
#ifdef PGXC
        if (IS_PGXC_COORDINATOR && result_remote_rel) {
            /* for merge into we have to provide the slot */
            slot = ExecProcNodeDMLInXC(estate, planSlot, NULL);
        } else {
#endif
            TupleTableSlot* oldslot = NULL;

            fake_relation = result_relation_desc;
            if (isPartitionedRelation(result_relation_desc->rd_rel)) {
                searchFakeReationForPartitionOid(estate->esfRelations,
                    estate->es_query_cxt,
                    result_relation_desc,
                    deletePartitionOid,
                    part_relation,
                    partition,
                    RowExclusiveLock);
                fake_relation = part_relation;
            }

            if (RelationIsColStore(result_relation_desc)) {
                HeapDeleteCStore(fake_relation, tupleid, deletePartitionOid, estate->es_snapshot);
                goto end;
            }

            if (bucketid != InvalidBktId) {
                searchHBucketFakeRelation(
                    estate->esfRelations, estate->es_query_cxt, fake_relation, bucketid, fake_relation);
            }

            if (result_relation_desc->rd_isblockchain) {
                hash_del = get_user_tupleid_hash(fake_relation, tupleid);
            }

            result = tableam_tuple_delete(fake_relation,
                tupleid,
                estate->es_output_cid,
                estate->es_crosscheck_snapshot,
                estate->es_snapshot,
                true /* wait for commit */,
                &oldslot,
                &tmfd);

            switch (result) {
                case TM_SelfUpdated:
                case TM_SelfModified:
                    if (tmfd.cmax != estate->es_output_cid)
                        ereport(ERROR,
                                (errcode(ERRCODE_TRIGGERED_DATA_CHANGE_VIOLATION),
                                 errmsg("tuple to be updated was already modified by an operation triggered by the current command"),
                                 errhint("Consider using an AFTER trigger instead of a BEFORE trigger to propagate changes to other rows.")));

                    return NULL;

                case TM_Ok: {
                    /* Record delete operator to history table */
                    if (result_relation_desc->rd_isblockchain) {
                        MemoryContext old_context = MemoryContextSwitchTo(GetPerTupleMemoryContext(estate));
                        is_record = hist_table_record_delete(fake_relation, hash_del, &res_hash);
                        (void)MemoryContextSwitchTo(old_context);
                    }
                    /* Record deleted tupleid when target table is under cluster resizing */
                    if (RelationInClusterResizing(result_relation_desc) &&
                        !RelationInClusterResizingReadOnly(result_relation_desc)) {
                        ItemPointerData start_ctid;
                        ItemPointerData end_ctid;
                        RelationGetCtids(fake_relation, &start_ctid, &end_ctid);
                        if (ItemPointerCompare(tupleid, &end_ctid) <= 0) {
                            RecordDeletedTuple(RelationGetRelid(fake_relation), bucketid, tupleid, node->delete_delta_rel);
                        }
                    }

                    Bitmapset *modifiedIdxAttrs = NULL;
                    ExecIndexTuplesState exec_index_tuples_state;
                    exec_index_tuples_state.estate = estate;
                    exec_index_tuples_state.targetPartRel =
                        isPartitionedRelation(result_relation_desc->rd_rel) ? part_relation : NULL;
                    exec_index_tuples_state.p = isPartitionedRelation(result_relation_desc->rd_rel) ? partition : NULL;
                    exec_index_tuples_state.conflict = NULL;
                    tableam_tops_exec_delete_index_tuples(oldslot, fake_relation, node,
                        tupleid, exec_index_tuples_state, modifiedIdxAttrs);
                    if (oldslot) {
                        ExecDropSingleTupleTableSlot(oldslot);
                    }
                } break;

                case TM_Updated: {
                    /* just for pg_delta_xxxxxxxx in CSTORE schema */
                    if (!pg_strncasecmp("pg_delta", result_relation_desc->rd_rel->relname.data,
                        strlen("pg_delta")) &&
                        result_relation_desc->rd_rel->relnamespace == CSTORE_NAMESPACE) {
                        ereport(ERROR, (errmodule(MOD_EXECUTOR),
                            (errcode(ERRCODE_MODIFY_CONFLICTS), errmsg("delete conflict in delta table cstore.%s",
                                result_relation_desc->rd_rel->relname.data))));
                    }
                    if (IsolationUsesXactSnapshot())
                        ereport(ERROR, (errcode(ERRCODE_T_R_SERIALIZATION_FAILURE),
                            errmsg("could not serialize access due to concurrent update")));
                    // EvalPlanQual need to reinitialize child plan to do some recheck due to concurrent update,
                    // but we wrap the left tree of Stream node in backend thread. So the child plan cannot be
                    // reinitialized successful now.
                    //
                    if (IS_PGXC_DATANODE && u_sess->exec_cxt.under_stream_runtime &&
                        estate->es_plannedstmt->num_streams > 0) {
                        ereport(ERROR, (errcode(ERRCODE_STREAM_CONCURRENT_UPDATE),
                            errmsg("concurrent update under Stream mode is not yet supported")));
                    }
                    TupleTableSlot *epqslot = EvalPlanQual(estate, epqstate, fake_relation,
                        result_rel_info->ri_RangeTableIndex, LockTupleExclusive, &tmfd.ctid, tmfd.xmax,
                        result_relation_desc->rd_rel->relrowmovement);
                    if (!TupIsNull(epqslot)) {
                        *tupleid = tmfd.ctid;
                        goto ldelete;
                    }
                    /* Updated tuple not matched; nothing to do */
                    return NULL;
                }
                case TM_Deleted:
                    /* just for pg_delta_xxxxxxxx in CSTORE schema */
                    if (!pg_strncasecmp("pg_delta", result_relation_desc->rd_rel->relname.data,
                        strlen("pg_delta")) &&
                        result_relation_desc->rd_rel->relnamespace == CSTORE_NAMESPACE) {
                        ereport(ERROR, (errmodule(MOD_EXECUTOR),
                            (errcode(ERRCODE_MODIFY_CONFLICTS), errmsg("delete conflict in delta table cstore.%s",
                                result_relation_desc->rd_rel->relname.data))));
                    }
                    if (IsolationUsesXactSnapshot())
                        ereport(ERROR, (errcode(ERRCODE_T_R_SERIALIZATION_FAILURE),
                            errmsg("could not serialize access due to concurrent update")));
                    Assert(ItemPointerEquals(tupleid, &tmfd.ctid));
                    if (result_relation_desc->rd_rel->relrowmovement) {
                        /*
                         * when: tupleid,equal with &update_ctid
                         * case: current session delete confict with other session row movement update
                         *
                         * the may be a row movement update action which delete tuple from original
                         * partition and insert tuple to new partition or we can add lock on the tuple to
                         * be delete or updated to avoid throw exception
                         */
                        ereport(ERROR,
                            (errcode(ERRCODE_TRANSACTION_ROLLBACK), errmsg("partition table delete conflict"),
                            errdetail("disable row movement of table can avoid this conflict")));
                    }
                    /* tuple already deleted; nothing to do */
                    return NULL;
                default:
                    ereport(ERROR, (errmodule(MOD_EXECUTOR), (errcode(ERRCODE_UNRECOGNIZED_NODE_TYPE),
                        errmsg("unrecognized heap_delete status: %u", result))));
                    return NULL;
            }

                /*
                 * Note: Normally one would think that we have to delete index tuples
                 * associated with the heap tuple now...
                 *
                 * ... but in openGauss, we have no need to do this because VACUUM will
                 * take care of it later.  We can't delete index tuples immediately
                 * anyway, since the tuple is still visible to other transactions.
                 */
#ifdef PGXC
        }
#endif
    }
end:;
    if (canSetTag) {
#ifdef PGXC
        if (IS_PGXC_COORDINATOR && result_remote_rel) {
            estate->es_processed += result_remote_rel->rqs_processed;
        } else {
#endif
            if (is_record) {
                estate->es_modifiedRowHash = lappend(estate->es_modifiedRowHash, (void *)UInt64GetDatum(res_hash));
            }
            (estate->es_processed)++;
#ifdef PGXC
        }
#endif
    }

#ifdef PGXC
    ExecARDeleteTriggers(estate, result_rel_info, deletePartitionOid, bucketid, oldtuple, tupleid);
#else
    /* AFTER ROW DELETE Triggers */
    ExecARDeleteTriggers(estate, result_rel_info, deletePartitionOid, tupleid);
#endif

    /* delete tuple from mlog of matview */
    if (result_relation_desc != NULL && result_relation_desc->rd_mlogoid != InvalidOid) {
        /* judge whether need to insert into mlog-table */
        insert_into_mlog_table(result_relation_desc,
                    result_relation_desc->rd_mlogoid, NULL, tupleid, tmfd.xmin, 'D');
    }

    /* Process RETURNING if present */
#ifdef PGXC
    if (IS_PGXC_COORDINATOR && result_remote_rel != NULL && result_rel_info->ri_projectReturning != NULL) {
        if (TupIsNull(slot))
            return NULL;

        return ExecProcessReturning(result_rel_info->ri_projectReturning, slot, planSlot);
    } else
#endif
        if (result_rel_info->ri_projectReturning) {
            /*
             * We have to put the target tuple into a slot, which means first we
             * gotta fetch it.	We can use the trigger tuple slot.
             */
            TupleTableSlot* rslot = NULL;
            HeapTupleData del_tuple;
            Buffer del_buffer;

            struct {
                HeapTupleHeaderData hdr;
                char data[MaxHeapTupleSize];
            } tbuf;
            errno_t errorNo = EOK;
            errorNo = memset_s(&tbuf, sizeof(tbuf), 0, sizeof(tbuf));
            securec_check(errorNo, "\0", "\0");
            if (result_rel_info->ri_FdwRoutine) {
                /* FDW must have provided a slot containing the deleted row */
                Assert(!TupIsNull(slot));
                del_buffer = InvalidBuffer;
            } else {
                slot = estate->es_trig_tuple_slot;
                if (slot->tts_tupleDescriptor != RelationGetDescr(result_relation_desc)) {
                    ExecSetSlotDescriptor(slot, RelationGetDescr(result_relation_desc));
                }
                slot->tts_tupslotTableAm =  result_relation_desc->rd_tam_type;
                if (oldtuple != NULL) {
                    Assert(slot->tts_tupslotTableAm != TAM_USTORE);
                    del_tuple.t_data = oldtuple;
                    del_tuple.t_len = HeapTupleHeaderGetDatumLength(oldtuple);
                    ItemPointerSetInvalid(&(del_tuple.t_self));
                    del_tuple.t_tableOid = InvalidOid;
                    del_tuple.t_bucketId = InvalidBktId;
#ifdef PGXC
                    del_tuple.t_xc_node_id = 0;
#endif
                    del_buffer = InvalidBuffer;
                    (void)ExecStoreTuple(&del_tuple, slot, InvalidBuffer, false);
                } else {
                    del_tuple.t_self = *tupleid;
                    del_tuple.t_data = &tbuf.hdr;
                    if (!TableFetchAndStore(fake_relation, SnapshotAny, &del_tuple, &del_buffer, false, false, slot,
                                            NULL)) {
                        ereport(ERROR, (errmodule(MOD_EXECUTOR),
                                        (errcode(ERRCODE_UNEXPECTED_NULL_VALUE),
                                         errmsg("failed to fetch deleted tuple for DELETE RETURNING"))));
                    }
                }
            }

            rslot = ExecProcessReturning(result_rel_info->ri_projectReturning, slot, planSlot);

            /*
             * Before releasing the target tuple again, make sure rslot has a
             * local copy of any pass-by-reference values.
             */
            ExecMaterializeSlot(rslot);

            (void)ExecClearTuple(slot);
            if (BufferIsValid(del_buffer)) {
                ReleaseBuffer(del_buffer);
            }
            return rslot;
        }

    return NULL;
}

/* ----------------------------------------------------------------
 *		ExecUpdate
 *
 *		note: we can't run UPDATE queries with transactions
 *		off because UPDATEs are actually INSERTs and our
 *		scan will mistakenly loop forever, updating the tuple
 *		it just inserted..	This should be fixed but until it
 *		is, we don't want to get stuck in an infinite loop
 *		which corrupts your database..
 *
 *		When updating a table, tupleid identifies the tuple to
 *		update and oldtuple is NULL.  When updating a view, oldtuple
 *		is passed to the INSTEAD OF triggers and identifies what to
 *		update, and tupleid is invalid.  When updating a foreign table,
 *		both tupleid and oldtuple are NULL; the FDW has to figure out
 *		which row to update using data from the planSlot.
 *
 *		Returns RETURNING result if any, otherwise NULL.
 * ----------------------------------------------------------------
 */
TupleTableSlot* ExecUpdate(ItemPointer tupleid,
    Oid oldPartitionOid, /* when update a partitioned table , give a partitionOid to find the tuple */
    int2 bucketid, HeapTupleHeader oldtuple, TupleTableSlot* slot, TupleTableSlot* planSlot, EPQState* epqstate,
    ModifyTableState* node, bool canSetTag, bool partKeyUpdate)
{
    EState* estate = node->ps.state;
    Tuple tuple = NULL;
    ResultRelInfo* result_rel_info = NULL;
    Relation result_relation_desc;
    TM_Result result;
    TM_FailureData tmfd;
    List* recheck_indexes = NIL;
    Partition partition = NULL;
    Relation fake_relation = NULL;
    Relation fake_part_rel = NULL;
    Relation parent_relation = NULL;
    Oid new_partId = InvalidOid;
    uint64 res_hash;
    uint64 hash_del = 0;
    bool is_record = false;
    /*
     * flag to tell whether violate unique constraint for update indices
     */
    bool isgpi = false;
    ConflictInfoData conflictInfo;
    Oid conflictPartOid = InvalidOid;
    int2 conflictBucketid = InvalidBktId;
#ifdef PGXC
    RemoteQueryState* result_remote_rel = NULL;
#endif
    bool allow_update_self = (node->mt_upsert != NULL &&
        node->mt_upsert->us_action != UPSERT_NONE) ? true : false;


    /*
     * get information on the (current) result relation
     */
    result_rel_info = estate->es_result_relation_info;
    result_relation_desc = result_rel_info->ri_RelationDesc;

    /*
     * abort the operation if not running transactions
     */
    if (IsBootstrapProcessingMode()) {
        ereport(ERROR,
            (errmodule(MOD_EXECUTOR),
                (errcode(ERRCODE_E_R_E_MODIFYING_SQL_DATA_NOT_PERMITTED), errmsg("cannot UPDATE during bootstrap"))));
    }

#ifdef PGXC
    result_remote_rel = (RemoteQueryState*)estate->es_result_remoterel;

    /*
     * For remote tables, the plan slot does not have all NEW tuple values in
     * the plan slot. If oldtuple is supplied, we would also need a complete
     * NEW tuple. Currently for remote tables, triggers are the only case where
     * oldtuple is passed. Craft the NEW tuple using OLD tuple and updated
     * values from NEW tuple slot, and store the NEW tuple back into the NEW
     * tuple slot.
     */
    if (IS_PGXC_COORDINATOR && result_remote_rel != NULL && oldtuple != NULL)
        slot = fill_slot_with_oldvals(slot, oldtuple, GetUpdatedColumns(estate->es_result_relation_info, estate));
#endif

    /*
     * get the heap tuple out of the tuple table slot, making sure we have a
     * writable copy
     */
    /*
     * get the heap tuple out of the tuple table slot, making sure we have a
     * writable copy
     */
    bool allowInplaceUpdate = true;

    tuple = tableam_tslot_get_tuple_from_slot(result_relation_desc, slot);
    if ((result_rel_info->ri_TrigDesc && result_rel_info->ri_TrigDesc->trig_update_after_row) ||
        result_rel_info->ri_RelationDesc->rd_mlogoid) {
        allowInplaceUpdate = false;
    }

    /* BEFORE ROW UPDATE Triggers */
    if (
#ifdef ENABLE_MULTIPLE_NODES
        node->operation != CMD_MERGE &&
#endif
        result_rel_info->ri_TrigDesc && result_rel_info->ri_TrigDesc->trig_update_before_row) {
#ifdef PGXC
        slot = ExecBRUpdateTriggers(estate, epqstate, result_rel_info, oldPartitionOid,
            bucketid, oldtuple, tupleid, slot);
#else
        slot = ExecBRUpdateTriggers(estate, epqstate, result_rel_info, tupleid, slot);
#endif

        if (slot == NULL) {
            /* "do nothing" */
            return NULL;
        }

        // tableam
        /* trigger might have changed tuple */
        tuple = tableam_tslot_get_tuple_from_slot(result_relation_desc, slot);
    }

    /* INSTEAD OF ROW UPDATE Triggers */
    if (
#ifdef ENABLE_MULTIPLE_NODES
        node->operation != CMD_MERGE &&
#endif
        result_rel_info->ri_TrigDesc && result_rel_info->ri_TrigDesc->trig_update_instead_row) {
        HeapTupleData oldtup;

        Assert(oldtuple != NULL);
        oldtup.t_data = oldtuple;
        oldtup.t_len = HeapTupleHeaderGetDatumLength(oldtuple);
        ItemPointerSetInvalid(&(oldtup.t_self));
        oldtup.t_tableOid = InvalidOid;
        oldtup.t_bucketId = InvalidBktId;
#ifdef PGXC
        oldtup.t_xc_node_id = 0;
#endif

        slot = ExecIRUpdateTriggers(estate, result_rel_info, &oldtup, slot);

        if (slot == NULL) /* "do nothing" */
            return NULL;

        // tableam
        /* trigger might have changed tuple */
        tuple = tableam_tslot_get_tuple_from_slot(result_relation_desc, slot);
    } else if (result_rel_info->ri_FdwRoutine) {
        /*
         * Compute stored generated columns
         */
        if (result_relation_desc->rd_att->constr && result_relation_desc->rd_att->constr->has_generated_stored) {
            ExecComputeStoredGenerated(result_rel_info, estate, slot, tuple, CMD_UPDATE);
            tuple = slot->tts_tuple;
        }

        /*
         * update in foreign table: let the FDW do it
         */
#ifdef ENABLE_MOT
        if (result_rel_info->ri_FdwRoutine->GetFdwType && result_rel_info->ri_FdwRoutine->GetFdwType() == MOT_ORC) {
            if (result_relation_desc->rd_att->constr) {
                TupleTableSlot *tmp_slot = node->mt_insert_constr_slot == NULL ? slot : node->mt_insert_constr_slot;
                if (!ExecConstraints(result_rel_info, tmp_slot, estate)) {
                    if (u_sess->utils_cxt.sql_ignore_strategy_val == SQL_OVERWRITE_NULL) {
                        tuple = ReplaceTupleNullCol(RelationGetDescr(result_relation_desc), tmp_slot);
                        /* Double check constraints in case that new val in column with not null constraints
                         * violated check constraints */
                        ExecConstraints(result_rel_info, tmp_slot, estate);
                    } else {
                        return NULL;
                    }
                }
            }
        }
#endif
        slot = result_rel_info->ri_FdwRoutine->ExecForeignUpdate(estate, result_rel_info, slot, planSlot);

        if (slot == NULL) {
            /* "do nothing" */
            return NULL;
        }

        /* FDW might have changed tuple */
        tuple = tableam_tslot_get_tuple_from_slot(result_relation_desc, slot);
    } else {
        bool update_indexes = false;
        LockTupleMode lockmode;

        /* acquire Form_pg_attrdef ad_on_update */
<<<<<<< HEAD
        if (result_relation_desc->rd_att->constr && result_relation_desc->rd_att->constr->has_on_update) {
=======
        if (result_relation_desc->rd_att->constr && result_relation_desc->rd_att->constr->has_on_update && DB_IS_CMPT(B_FORMAT)) {
>>>>>>> 0b447523
            bool update_fix_result =  ExecComputeStoredUpdateExpr(result_rel_info, estate, slot, tuple, CMD_UPDATE, node, tupleid, oldPartitionOid, bucketid);
            if (!update_fix_result) {
                tuple = slot->tts_tuple;
            }
        }

        /*
         * Compute stored generated columns
         */
        if (result_relation_desc->rd_att->constr && result_relation_desc->rd_att->constr->has_generated_stored) {
            ExecComputeStoredGenerated(result_rel_info, estate, slot, tuple, CMD_UPDATE);
            tuple = slot->tts_tuple;
        }

        /*
         * Check the constraints of the tuple
         *
         * If we generate a new candidate tuple after EvalPlanQual testing, we
         * must loop back here and recheck constraints.  (We don't need to
         * redo triggers, however.	If there are any BEFORE triggers then
         * trigger.c will have done heap_lock_tuple to lock the correct tuple,
         * so there's no need to do them again.)
         */
        Assert(RELATION_HAS_BUCKET(result_relation_desc) == (bucketid != InvalidBktId));
lreplace:
        if (result_relation_desc->rd_att->constr) {
            TupleTableSlot *tmp_slot = node->mt_update_constr_slot == NULL ? slot : node->mt_update_constr_slot;
            if (!ExecConstraints(result_rel_info, tmp_slot, estate)) {
                if (u_sess->utils_cxt.sql_ignore_strategy_val == SQL_OVERWRITE_NULL) {
                    tuple = ReplaceTupleNullCol(RelationGetDescr(result_relation_desc), tmp_slot);
                    /* Double check constraints in case that new val in column with not null constraints
                     * violated check constraints */
                    ExecConstraints(result_rel_info, tmp_slot, estate);
                } else {
                    return NULL;
                }
            }
        }

#ifdef PGXC
        if (IS_PGXC_COORDINATOR && result_remote_rel) {
            slot = ExecProcNodeDMLInXC(estate, planSlot, slot);
        } else {
#endif
            /*
             * replace the heap tuple
             *
             * Note: if es_crosscheck_snapshot isn't InvalidSnapshot, we check
             * that the row to be updated is visible to that snapshot, and throw a
             * can't-serialize error if not. This is a special-case behavior
             * needed for referential integrity updates in transaction-snapshot
             * mode transactions.
             */
            if (!RELATION_IS_PARTITIONED(result_relation_desc)) {
                /* for non partitioned table */
                    TupleTableSlot* oldslot = NULL;

                    /* for non partitioned table: Heap */
                    fake_relation = result_relation_desc;
                    if (bucketid != InvalidBktId) {
                        searchHBucketFakeRelation(
                            estate->esfRelations, estate->es_query_cxt, result_relation_desc, bucketid, fake_relation);
                        parent_relation = result_relation_desc;
                    }

                    /*
                     * check constraints first if SQL has keyword IGNORE
                     * 
                     * Note: we need to exclude the case of UPSERT_UPDATE, so that upsert could be successfully finished.
                     */
                    if (node->mt_upsert->us_action != UPSERT_UPDATE && estate->es_plannedstmt &&
                        estate->es_plannedstmt->hasIgnore &&
                        !ExecCheckIndexConstraints(slot, estate, result_relation_desc, partition, &isgpi, bucketid,
                                                   &conflictInfo, &conflictPartOid, &conflictBucketid)) {
                        ereport(WARNING,
                                (errmsg("duplicate key value violates unique constraint in table \"%s\"",
                                        RelationGetRelationName(result_relation_desc))));
                        return NULL;
                    }

                    /*
                     * If target relation is under blockchain schema,
                     * we should get the target tuple hash before updating.
                     * And then append new row hash for insertion.
                     */
                    if (result_relation_desc->rd_isblockchain) {
                        MemoryContext old_context = MemoryContextSwitchTo(GetPerTupleMemoryContext(estate));
                        hash_del = get_user_tupleid_hash(fake_relation, tupleid);
                        tuple = set_user_tuple_hash((HeapTuple)tuple, fake_relation);
                        (void)MemoryContextSwitchTo(old_context);
                    }

                    Bitmapset *modifiedIdxAttrs = NULL;
                    /* add para 2 for heap_update */
                    result = tableam_tuple_update(fake_relation, parent_relation, tupleid, tuple, estate->es_output_cid,
                        estate->es_crosscheck_snapshot, estate->es_snapshot, true, // wait for commit
                        &oldslot, &tmfd, &update_indexes, &modifiedIdxAttrs, allow_update_self,
                        allowInplaceUpdate, &lockmode);
                    switch (result) {
                        case TM_SelfUpdated:
                        case TM_SelfModified:
                            /* can not update one row more than once for merge into */
                            if (node->operation == CMD_MERGE && !MEGRE_UPDATE_MULTI) {
                                ereport(ERROR,
                                    (errmodule(MOD_EXECUTOR),
                                        (errcode(ERRCODE_TOO_MANY_ROWS),
                                            errmsg("unable to get a stable set of rows in the source tables"))));
                            }

                            if (tmfd.cmax != estate->es_output_cid)
                                ereport(ERROR,
                                        (errcode(ERRCODE_TRIGGERED_DATA_CHANGE_VIOLATION),
                                         errmsg("tuple to be updated was already modified by an operation triggered by the current command"),
                                         errhint("Consider using an AFTER trigger instead of a BEFORE trigger to propagate changes to other rows.")));

                            /* already deleted by self; nothing to do */
                            return NULL;

                        case TM_Ok:
                            /* Record updating behevior into user chain table */
                            if (result_relation_desc->rd_isblockchain) {
                                MemoryContext old_context = MemoryContextSwitchTo(GetPerTupleMemoryContext(estate));
                                is_record =
                                    hist_table_record_update(fake_relation, (HeapTuple)tuple, hash_del, &res_hash);
                                (void)MemoryContextSwitchTo(old_context);
                            }
                            /* Record deleted tupleid when target table is under cluster resizing */
                            if (RelationInClusterResizing(result_relation_desc) &&
                                !RelationInClusterResizingReadOnly(result_relation_desc)) {
                                ItemPointerData start_ctid;
                                ItemPointerData end_ctid;
                                RelationGetCtids(fake_relation, &start_ctid, &end_ctid);
                                if (ItemPointerCompare(tupleid, &end_ctid) <= 0) {                            
                                    RecordDeletedTuple(RelationGetRelid(fake_relation), bucketid, 
                                        tupleid, node->delete_delta_rel);
                                }
                            }

                            break;

                        case TM_Updated: {
                            /* just for pg_delta_xxxxxxxx in CSTORE schema */
                            if (!pg_strncasecmp("pg_delta", result_relation_desc->rd_rel->relname.data, strlen("pg_delta")) &&
                                 result_relation_desc->rd_rel->relnamespace == CSTORE_NAMESPACE) {
                                ereport(ERROR,
                                    (errmodule(MOD_EXECUTOR),
                                        (errcode(ERRCODE_MODIFY_CONFLICTS),
                                            errmsg("update conflict in delta table cstore.%s",
                                                result_relation_desc->rd_rel->relname.data))));
                            }

                            if (IsolationUsesXactSnapshot())
                                ereport(ERROR,
                                    (errcode(ERRCODE_T_R_SERIALIZATION_FAILURE),
                                        errmsg("could not serialize access due to concurrent update")));
                            if (!RelationIsUstoreFormat(fake_relation)) {
                                Assert(!ItemPointerEquals(tupleid, &tmfd.ctid));
                            }
                            // EvalPlanQual need to reinitialize child plan to do some recheck due to concurrent update,
                            // but we wrap the left tree of Stream node in backend thread. So the child plan cannot be
                            // reinitialized successful now.
                            //
                            if (IS_PGXC_DATANODE && u_sess->exec_cxt.under_stream_runtime &&
                                estate->es_plannedstmt->num_streams > 0) {
                                ereport(ERROR,
                                    (errcode(ERRCODE_STREAM_CONCURRENT_UPDATE),
                                        errmsg("concurrent update under Stream mode is not yet supported")));
                            }

                            TupleTableSlot *epq_slot = EvalPlanQual(estate, epqstate, fake_relation,
                                result_rel_info->ri_RangeTableIndex, lockmode, &tmfd.ctid, tmfd.xmax, false);
                            if (!TupIsNull(epq_slot)) {
                                *tupleid = tmfd.ctid;

                                /*
                                 * For merge into query, mergeMatchedAction's targetlist is not same as junk filter's
                                 * targetlist. Here, epqslot is a plan slot, target table needs slot to be projected
                                 * from plan slot.
                                 */
                                if (node->operation == CMD_MERGE) {
                                    List* mergeMatchedActionStates = NIL;

                                    /* resultRelInfo->ri_mergeState is always not null */
                                    mergeMatchedActionStates = result_rel_info->ri_mergeState->matchedActionStates;
                                    slot = ExecMergeProjQual(
                                        node, mergeMatchedActionStates, node->ps.ps_ExprContext, epq_slot, slot, estate);
                                    if (slot != NULL) {
                                        tuple = tableam_tslot_get_tuple_from_slot(fake_relation, slot);
                                        goto lreplace;
                                    }
                                } else {
                                    slot = ExecFilterJunk(result_rel_info->ri_junkFilter, epq_slot);

                                    tuple = tableam_tslot_get_tuple_from_slot(fake_relation, slot);
                                    goto lreplace;
                                }
                            }

                            /* Updated tuple not matched; nothing to do */
                            return NULL;
                        }

                        case TM_Deleted:
                            /* just for pg_delta_xxxxxxxx in CSTORE schema */
                            if (!pg_strncasecmp("pg_delta", result_relation_desc->rd_rel->relname.data, strlen("pg_delta")) &&
                                 result_relation_desc->rd_rel->relnamespace == CSTORE_NAMESPACE) {
                                ereport(ERROR,
                                    (errmodule(MOD_EXECUTOR),
                                        (errcode(ERRCODE_MODIFY_CONFLICTS),
                                            errmsg("update conflict in delta table cstore.%s",
                                                result_relation_desc->rd_rel->relname.data))));
                            }
                        
                            if (IsolationUsesXactSnapshot())
                                ereport(ERROR,
                                    (errcode(ERRCODE_T_R_SERIALIZATION_FAILURE),
                                        errmsg("could not serialize access due to concurrent update")));
                        
                            Assert(ItemPointerEquals(tupleid, &tmfd.ctid));

                            /* tuple already deleted; nothing to do */
                            return NULL;

                        default:
                            ereport(ERROR,
                                (errmodule(MOD_EXECUTOR),
                                    (errcode(ERRCODE_UNRECOGNIZED_NODE_TYPE),
                                        errmsg("unrecognized heap_update status: %u", result))));
                            return NULL;
                    }

                    if (result_rel_info->ri_NumIndices > 0 && update_indexes)
                    {
                        ExecIndexTuplesState exec_index_tuples_state;
                        exec_index_tuples_state.estate = estate;
                        exec_index_tuples_state.targetPartRel = NULL;
                        exec_index_tuples_state.p = NULL;
                        exec_index_tuples_state.conflict = NULL;
                        recheck_indexes = tableam_tops_exec_update_index_tuples(
                            slot, oldslot, fake_relation, node, tuple, tupleid, exec_index_tuples_state, bucketid,
                            modifiedIdxAttrs);
                    }

                    if (oldslot) {
                            ExecDropSingleTupleTableSlot(oldslot);
                    }
                    /* End of non-partitioned-table: Heap */
            } else {
                /* for partitioned table */
                bool row_movement = false;
                bool need_create_file = false;
                int seqNum = -1;
                bool can_ignore = estate->es_plannedstmt->hasIgnore;
                if (!partKeyUpdate) {
                    row_movement = false;
                    new_partId = oldPartitionOid;
                } else {
                    partitionRoutingForTuple(result_relation_desc, tuple, u_sess->exec_cxt.route, can_ignore);

                    if (u_sess->exec_cxt.route->fileExist) {
                        new_partId = u_sess->exec_cxt.route->partitionId;
                        if (RelationIsSubPartitioned(result_relation_desc)) {
                            Partition part = partitionOpen(result_relation_desc, new_partId, RowExclusiveLock);
                            Relation partRel = partitionGetRelation(result_relation_desc, part);

                            partitionRoutingForTuple(partRel, tuple, u_sess->exec_cxt.route, can_ignore);
                            if (u_sess->exec_cxt.route->fileExist) {
                                new_partId = u_sess->exec_cxt.route->partitionId;
                            } else {
                                int level = can_ignore ? WARNING : ERROR;
                                ereport(level, (errmodule(MOD_EXECUTOR),
                                                (errcode(ERRCODE_PARTITION_ERROR),
                                                 errmsg("fail to update partitioned table \"%s\"",
                                                        RelationGetRelationName(result_relation_desc)),
                                                 errdetail("new tuple does not map to any table partition"))));
                            }

                            releaseDummyRelation(&partRel);
                            partitionClose(result_relation_desc, part, NoLock);
                            if (!u_sess->exec_cxt.route->fileExist && can_ignore) {
                                return NULL;
                            }
                        }

                        if (oldPartitionOid == new_partId) {
                            row_movement = false;
                        } else if (result_relation_desc->rd_rel->relrowmovement) {
                            row_movement = true;
                        } else {
                            ereport(ERROR,
                                (errmodule(MOD_EXECUTOR),
                                    (errcode(ERRCODE_S_R_E_MODIFYING_SQL_DATA_NOT_PERMITTED),
                                        errmsg("fail to update partitioned table \"%s\"",
                                            RelationGetRelationName(result_relation_desc)),
                                        errdetail("disable row movement"))));
                        }
                        need_create_file = false;
                    } else { 
                        /* 
                         * a not exist interval partition 
                         * it can not be a range area 
                         */
                        if (u_sess->exec_cxt.route->partArea != PART_AREA_INTERVAL) {
                            if (can_ignore) {
                                ereport(WARNING, (errmsg("fail to update partitioned table \"%s\".new tuple does not "
                                                         "map to any table partition.",
                                                         RelationGetRelationName(result_relation_desc))));
                                return NULL;
                            }
                            ereport(ERROR,
                                (errmodule(MOD_EXECUTOR),
                                    (errcode(ERRCODE_PARTITION_ERROR),
                                        errmsg("fail to update partitioned table \"%s\"",
                                            RelationGetRelationName(result_relation_desc)),
                                        errdetail("new tuple does not map to any table partition"))));
                        }

                        if (result_relation_desc->rd_rel->relrowmovement) {
                            row_movement = true;
                            need_create_file = true;
                            seqNum = u_sess->exec_cxt.route->partSeq;
                        } else {
                            ereport(ERROR,
                                (errmodule(MOD_EXECUTOR),
                                    (errcode(ERRCODE_S_R_E_MODIFYING_SQL_DATA_NOT_PERMITTED),
                                        errmsg("fail to update partitioned table \"%s\"",
                                            RelationGetRelationName(result_relation_desc)),
                                        errdetail("disable row movement"))));
                        }
                    }
                }

                if (!row_movement) {
                    /* no row movement */
                    searchFakeReationForPartitionOid(estate->esfRelations,
                        estate->es_query_cxt,
                        result_relation_desc,
                        new_partId,
                        fake_part_rel,
                        partition,
                        RowExclusiveLock);

                    /*
                     * replace the heap tuple
                     *
                     * Note: if es_crosscheck_snapshot isn't InvalidSnapshot, we check
                     * that the row to be updated is visible to that snapshot, and throw a
                     * can't-serialize error if not. This is a special-case behavior
                     * needed for referential integrity updates in transaction-snapshot
                     * mode transactions.
                     */
                    fake_relation = fake_part_rel;

                        TupleTableSlot* oldslot = NULL;

                        /* partition table, no row movement, heap */
                        if (bucketid != InvalidBktId) {
                            searchHBucketFakeRelation(
                                estate->esfRelations, estate->es_query_cxt, fake_relation, bucketid, fake_relation);
                        }

                        /*
                         * check constraints first if SQL has keyword IGNORE
                         */
                        if (can_ignore &&
                            !ExecCheckIndexConstraints(slot, estate, fake_relation, partition, &isgpi, bucketid,
                                                       &conflictInfo, &conflictPartOid, &conflictBucketid)) {
                            ereport(WARNING, (errmsg("duplicate key value violates unique constraint in table \"%s\"",
                                                     RelationGetRelationName(result_relation_desc))));
                            return NULL;
                        }

                        if (result_relation_desc->rd_isblockchain) {
                            MemoryContext old_context = MemoryContextSwitchTo(GetPerTupleMemoryContext(estate));
                            hash_del = get_user_tupleid_hash(fake_relation, tupleid);
                            tuple = set_user_tuple_hash((HeapTuple)tuple, fake_relation);
                            (void)MemoryContextSwitchTo(old_context);
                        }

                        Bitmapset *modifiedIdxAttrs = NULL;
                        result = tableam_tuple_update(fake_relation,
                            result_relation_desc,
                            tupleid,
                            tuple,
                            estate->es_output_cid,
                            estate->es_crosscheck_snapshot,
                            estate->es_snapshot,
                            true /* wait for commit */,
                            &oldslot,
                            &tmfd,
                            &update_indexes,
                            &modifiedIdxAttrs,
                            allow_update_self,
                            allowInplaceUpdate,
                            &lockmode);
                        switch (result) {
                            case TM_SelfUpdated:
                            case TM_SelfModified:
                                /* can not update one row more than once for merge into */
                                if (node->operation == CMD_MERGE && !MEGRE_UPDATE_MULTI) {
                                    ereport(ERROR, (errmodule(MOD_EXECUTOR), (errcode(ERRCODE_TOO_MANY_ROWS),
                                        errmsg("unable to get a stable set of rows in the source tables"))));
                                }

                                if (tmfd.cmax != estate->es_output_cid)
                                    ereport(ERROR, (errcode(ERRCODE_TRIGGERED_DATA_CHANGE_VIOLATION),
                                        errmsg("tuple to be updated was already modified by an operation triggered by "
                                               "the current command"),
                                        errhint("Consider using an AFTER trigger instead of a BEFORE trigger to "
                                                "propagate changes to other rows.")));

                                /* already deleted by self; nothing to do */
                                return NULL;

                            case TM_Ok:
                                /* Record updating behevior into user chain table */
                                if (result_relation_desc->rd_isblockchain) {
                                    MemoryContext old_context = MemoryContextSwitchTo(GetPerTupleMemoryContext(estate));
                                    is_record =
                                        hist_table_record_update(fake_relation, (HeapTuple)tuple, hash_del, &res_hash);
                                    (void)MemoryContextSwitchTo(old_context);
                                }
                                /* Record deleted tupleid when target table is under cluster resizing */
                                if (RelationInClusterResizing(result_relation_desc) &&
                                    !RelationInClusterResizingReadOnly(result_relation_desc)) {
                                    ItemPointerData start_ctid;
                                    ItemPointerData end_ctid;
                                    RelationGetCtids(fake_relation, &start_ctid, &end_ctid);
                                    if (ItemPointerCompare(tupleid, &end_ctid) <= 0) {
                                        RecordDeletedTuple(RelationGetRelid(fake_relation), bucketid, tupleid,
                                            node->delete_delta_rel);
                                    }
                                }
                                break;

                            case TM_Updated: {
                                if (IsolationUsesXactSnapshot())
                                    ereport(ERROR, (errcode(ERRCODE_T_R_SERIALIZATION_FAILURE),
                                        errmsg("could not serialize access due to concurrent update")));
                                if (!RelationIsUstoreFormat(fake_relation)) {
                                    Assert(!ItemPointerEquals(tupleid, &tmfd.ctid));
                                }
                                // EvalPlanQual need to reinitialize child plan to do some recheck due to concurrent
                                // update, but we wrap the left tree of Stream node in backend thread. So the child plan
                                // cannot be reinitialized successful now.
                                //
                                if (IS_PGXC_DATANODE && u_sess->exec_cxt.under_stream_runtime &&
                                    estate->es_plannedstmt->num_streams > 0) {
                                    ereport(ERROR, (errcode(ERRCODE_STREAM_CONCURRENT_UPDATE),
                                        errmsg("concurrent update under Stream mode is not yet supported")));
                                }

                                TupleTableSlot *epq_slot = EvalPlanQual(estate, epqstate, fake_relation,
                                    result_rel_info->ri_RangeTableIndex, lockmode, &tmfd.ctid, tmfd.xmax,
                                    result_relation_desc->rd_rel->relrowmovement);

                                if (!TupIsNull(epq_slot)) {
                                    *tupleid = tmfd.ctid;

                                    /*
                                     * For merge into query, mergeMatchedAction's targetlist is not same as junk
                                     * filter's targetlist. Here, epq_slot is a plan slot, target table needs slot to be
                                     * projected from plan slot.
                                     */
                                    if (node->operation == CMD_MERGE) {
                                        List *mergeMatchedActionStates = NIL;

                                        /* resultRelInfo->ri_mergeState is always not null */
                                        mergeMatchedActionStates = result_rel_info->ri_mergeState->matchedActionStates;
                                        slot = ExecMergeProjQual(node, mergeMatchedActionStates,
                                            node->ps.ps_ExprContext, epq_slot, slot, estate);
                                        if (slot != NULL) {
                                            tuple = tableam_tslot_get_tuple_from_slot(fake_relation, slot);
                                            goto lreplace;
                                        }
                                    } else {
                                        slot = ExecFilterJunk(result_rel_info->ri_junkFilter, epq_slot);

                                        tuple = tableam_tslot_get_tuple_from_slot(fake_relation, slot);
                                        goto lreplace;
                                    }
                                }

                                /* Updated tuple not matched; nothing to do */
                                return NULL;
                            }

                            case TM_Deleted:
                                if (IsolationUsesXactSnapshot())
                                    ereport(ERROR, (errcode(ERRCODE_T_R_SERIALIZATION_FAILURE),
                                        errmsg("could not serialize access due to concurrent update")));
                                Assert(ItemPointerEquals(tupleid, &tmfd.ctid));

                                if (result_relation_desc->rd_rel->relrowmovement) {
                                    /*
                                     * the may be a row movement update action which delete tuple from original
                                     * partition and insert tuple to new partition or we can add lock on the tuple to
                                     * be delete or updated to avoid throw exception
                                     */
                                    ereport(ERROR, (errcode(ERRCODE_TRANSACTION_ROLLBACK),
                                        errmsg("partition table update conflict"),
                                        errdetail("disable row movement of table can avoid this conflict")));
                                }

                                /* tuple already deleted; nothing to do */
                                return NULL;

                            default:
                                ereport(ERROR, (errmodule(MOD_EXECUTOR), (errcode(ERRCODE_UNRECOGNIZED_NODE_TYPE),
                                    errmsg("unrecognized heap_update status: %u", result))));
                        }

                        if (result_rel_info->ri_NumIndices > 0 && update_indexes)
                        {
                            ExecIndexTuplesState exec_index_tuples_state;
                            exec_index_tuples_state.estate = estate;
                            exec_index_tuples_state.targetPartRel = fake_part_rel;
                            exec_index_tuples_state.p = partition;
                            exec_index_tuples_state.conflict = NULL;
                            recheck_indexes = tableam_tops_exec_update_index_tuples(
                                slot, oldslot, fake_relation, node, tuple, tupleid, exec_index_tuples_state, bucketid,
                                modifiedIdxAttrs);
                        }

                        if (oldslot) {
                                ExecDropSingleTupleTableSlot(oldslot);
                        }
                } else {
                    /* partition table, row movement */
                        /* partition table, row movement, heap */

                        /* init old_partition vars and new inserted partition vars first */
                        Partition old_partition = NULL;
                        Relation old_fake_relation = NULL;
                        TupleTableSlot* oldslot = NULL;
                        uint64 hash_del = 0;

                        searchFakeReationForPartitionOid(estate->esfRelations,
                                                         estate->es_query_cxt,
                                                         result_relation_desc,
                                                         oldPartitionOid,
                                                         old_fake_relation,
                                                         old_partition,
                                                         RowExclusiveLock);

                        if (bucketid != InvalidBktId) {
                            searchHBucketFakeRelation(
                                estate->esfRelations, estate->es_query_cxt, old_fake_relation, bucketid, old_fake_relation);
                        }

                        Partition insert_partition = NULL;
                        Relation fake_insert_relation = NULL;

                        if (need_create_file) {
                            new_partId = AddNewIntervalPartition(result_relation_desc, tuple);
                        }

                        searchFakeReationForPartitionOid(estate->esfRelations,
                                                         estate->es_query_cxt,
                                                         result_relation_desc,
                                                         new_partId,
                                                         fake_part_rel,
                                                         insert_partition,
                                                         RowExclusiveLock);
                        fake_insert_relation = fake_part_rel;
                        if (bucketid != InvalidBktId) {
                            searchHBucketFakeRelation(estate->esfRelations,
                                                      estate->es_query_cxt,
                                                      fake_insert_relation,
                                                      bucketid,
                                                      fake_insert_relation);
                        }

                        /*
                         * check constraints first if SQL has keyword IGNORE
                         */
                        if (can_ignore &&
                            !ExecCheckIndexConstraints(slot, estate, fake_insert_relation, insert_partition, &isgpi,
                                                       bucketid, &conflictInfo, &conflictPartOid, &conflictBucketid)) {
                            ereport(WARNING, (errmsg("duplicate key value violates unique constraint in table \"%s\"",
                                                     RelationGetRelationName(result_relation_desc))));
                            return NULL;
                        }

                        /* delete the old tuple */
                        {
ldelete:
                            /* Record updating behevior into user chain table */
                            if (result_relation_desc->rd_isblockchain) {
                                hash_del = get_user_tupleid_hash(old_fake_relation, tupleid);
                            }

                            result = tableam_tuple_delete(old_fake_relation,
                                tupleid,
                                estate->es_output_cid,
                                estate->es_crosscheck_snapshot,
                                estate->es_snapshot,
                                true, /* wait for commit */
                                &oldslot,
                                &tmfd,
                                allow_update_self);

                            switch (result) {
                                case TM_SelfUpdated:
                                case TM_SelfModified:
                                    /* can not update one row more than once for merge into */
                                    if (node->operation == CMD_MERGE && !MEGRE_UPDATE_MULTI) {
                                        ereport(ERROR, (errmodule(MOD_EXECUTOR), (errcode(ERRCODE_TOO_MANY_ROWS),
                                            errmsg("unable to get a stable set of rows in the source tables"))));
                                    }

                                    if (tmfd.cmax != estate->es_output_cid)
                                        ereport(ERROR,
                                                (errcode(ERRCODE_TRIGGERED_DATA_CHANGE_VIOLATION),
                                                 errmsg("tuple to be updated was already modified by an operation triggered by the current command"),
                                                 errhint("Consider using an AFTER trigger instead of a BEFORE trigger to propagate changes to other rows.")));
                                    return NULL;

                                case TM_Ok: {
                                    if (result_relation_desc->rd_isblockchain) {
                                        MemoryContext old_context =
                                            MemoryContextSwitchTo(GetPerTupleMemoryContext(estate));
                                        is_record = hist_table_record_delete(old_fake_relation, hash_del, &res_hash);
                                        (void)MemoryContextSwitchTo(old_context);
                                    }
                                    /* Record deleted tupleid when target table is under cluster resizing */
                                    if (RelationInClusterResizing(result_relation_desc) &&
                                        !RelationInClusterResizingReadOnly(result_relation_desc)) {
                                        ItemPointerData start_ctid;
                                        ItemPointerData end_ctid;
                                        RelationGetCtids(old_fake_relation, &start_ctid, &end_ctid);
                                        if (ItemPointerCompare(tupleid, &end_ctid) <= 0) {           
                                            RecordDeletedTuple(
                                                RelationGetRelid(old_fake_relation), bucketid, tupleid, node->delete_delta_rel);
                                        }	
                                    }

                                    Bitmapset *modifiedIdxAttrs = NULL;
                                    ExecIndexTuplesState exec_index_tuples_state;
                                    exec_index_tuples_state.estate = estate;
                                    exec_index_tuples_state.targetPartRel = old_fake_relation;
                                    exec_index_tuples_state.p = old_partition;
                                    exec_index_tuples_state.conflict = NULL;
                                    tableam_tops_exec_delete_index_tuples(oldslot, old_fake_relation, node,
                                                tupleid, exec_index_tuples_state, modifiedIdxAttrs);
                                    if (oldslot) {
                                        ExecDropSingleTupleTableSlot(oldslot);
                                    }

                                    break;
                                }

                                case TM_Updated: {
                                    if (IsolationUsesXactSnapshot())
                                        ereport(ERROR,
                                            (errcode(ERRCODE_T_R_SERIALIZATION_FAILURE),
                                                errmsg("could not serialize access due to concurrent update")));
                                    if (!RelationIsUstoreFormat(old_fake_relation)) {
                                        Assert(!ItemPointerEquals(tupleid, &tmfd.ctid));
                                    }
                                    if (result_relation_desc->rd_rel->relrowmovement) {
                                        /*
                                         * The part key value may has been updated,
                                         * don't know which partition we should deal with.
                                         */
                                        ereport(ERROR,
                                            (errcode(ERRCODE_TRANSACTION_ROLLBACK),
                                                errmsg("partition table update conflict"),
                                                errdetail("disable row movement of table can avoid this conflict")));
                                    }

                                    // EvalPlanQual need to reinitialize child plan to do some recheck due to concurrent
                                    // update, but we wrap the left tree of Stream node in backend thread. So the child
                                    // plan cannot be reinitialized successful now.
                                    //
                                    if (IS_PGXC_DATANODE && u_sess->exec_cxt.under_stream_runtime &&
                                        estate->es_plannedstmt->num_streams > 0) {
                                        ereport(ERROR,
                                            (errcode(ERRCODE_STREAM_CONCURRENT_UPDATE),
                                                errmsg("concurrent update under Stream mode is not yet supported")));
                                    }

                                    TupleTableSlot* epq_slot = EvalPlanQual(estate,
                                        epqstate,
                                        old_fake_relation,
                                        result_rel_info->ri_RangeTableIndex,
                                        LockTupleExclusive,
                                        &tmfd.ctid,
                                        tmfd.xmax,
                                        result_relation_desc->rd_rel->relrowmovement);
                                    /* Try to fetch latest tuple values in row movement case */
                                    if (!TupIsNull(epq_slot)) {
                                        *tupleid = tmfd.ctid;
                                        /*
                                         * For merge into query, mergeMatchedAction's targetlist is not same as
                                         * junk filter's targetlist. Here, epqslot is a plan slot, target table
                                         * needs slot to be projected from plan slot.
                                         */
                                        if (node->operation == CMD_MERGE) {
                                            List* mergeMatchedActionStates = NIL;

                                            /* resultRelInfo->ri_mergeState is always not null */
                                            mergeMatchedActionStates =
                                                result_rel_info->ri_mergeState->matchedActionStates;
                                            slot = ExecMergeProjQual(node, mergeMatchedActionStates,
                                                node->ps.ps_ExprContext, epq_slot, slot, estate);
                                            if (slot != NULL) {
                                                tuple = tableam_tslot_get_tuple_from_slot(old_fake_relation, slot);
                                                goto ldelete;
                                            }
                                        } else {
                                            slot = ExecFilterJunk(result_rel_info->ri_junkFilter, epq_slot);

                                            tuple = tableam_tslot_get_tuple_from_slot(old_fake_relation, slot);
                                            goto ldelete;
                                        }
                                    }

                                    /* Updated tuple not matched; nothing to do */
                                    return NULL;
                                }

                                case TM_Deleted:
                                    if (IsolationUsesXactSnapshot())
                                        ereport(ERROR,
                                            (errcode(ERRCODE_T_R_SERIALIZATION_FAILURE),
                                                errmsg("could not serialize access due to concurrent update")));

                                    Assert(ItemPointerEquals(tupleid, &tmfd.ctid));
                                    if (result_relation_desc->rd_rel->relrowmovement) {
                                        /*
                                         * the may be a row movement update action which delete tuple from original
                                         * partition and insert tuple to new partition or we can add lock on the tuple
                                         * to be delete or updated to avoid throw exception
                                         */
                                        ereport(ERROR,
                                            (errcode(ERRCODE_TRANSACTION_ROLLBACK),
                                                errmsg("partition table update conflict"),
                                                errdetail("disable row movement of table can avoid this conflict")));
                                    }

                                    /* tuple already deleted; nothing to do */
                                    return NULL;

                                default:
                                    ereport(ERROR,
                                        (errmodule(MOD_EXECUTOR),
                                            (errcode(ERRCODE_UNRECOGNIZED_NODE_TYPE),
                                                errmsg("unrecognized heap_delete status: %u", result))));
                            }

                            /*
                             * Note: Normally one would think that we have to delete index tuples
                             * associated with the heap tuple now...
                             *
                             * ... but in openGauss, we have no need to do this because VACUUM will
                             * take care of it later.  We can't delete index tuples immediately
                             * anyway, since the tuple is still visible to other transactions.
                             */
                        }

                        /* insert the new tuple */
                        {

                            if (result_relation_desc->rd_isblockchain) {
                                MemoryContext old_context = MemoryContextSwitchTo(GetPerTupleMemoryContext(estate));
                                tuple = set_user_tuple_hash((HeapTuple)tuple, fake_insert_relation);
                                (void)MemoryContextSwitchTo(old_context);
                            }

                            (void)tableam_tuple_insert(fake_insert_relation, 
                                tuple, estate->es_output_cid, 0, NULL);

                            if (result_rel_info->ri_NumIndices > 0) {
                                recheck_indexes = ExecInsertIndexTuples(slot, &(((HeapTuple)tuple)->t_self), estate,
                                    fake_part_rel, insert_partition, bucketid, NULL, NULL);
                            }
                            if (result_relation_desc->rd_isblockchain) {
                                MemoryContext old_context = MemoryContextSwitchTo(GetPerTupleMemoryContext(estate));
                                uint64 delete_hash = res_hash;
                                is_record = hist_table_record_insert(fake_insert_relation, (HeapTuple)tuple, &res_hash);
                                res_hash += delete_hash;
                                (void)MemoryContextSwitchTo(old_context);
                            }
                    }
                    /* End of: partition table, row movement */
                }
                /* End of: partitioned table */
            }
#ifdef PGXC
            /* End of DN: replace the heap tuple */
        }
#endif
    }

    /* update tuple from mlog of matview(delete + insert). */
    if (result_relation_desc != NULL && result_relation_desc->rd_mlogoid != InvalidOid) {
        /* judge whether need to insert into mlog-table */
        /* 1. delete one tuple. */
        insert_into_mlog_table(result_relation_desc, result_relation_desc->rd_mlogoid,
                               NULL, tupleid, tmfd.xmin, 'D');
        /* 2. insert new tuple */
        if (result_relation_desc->rd_tam_type == TAM_USTORE) {
            tuple = (Tuple)UHeapToHeap(result_relation_desc->rd_att, (UHeapTuple)tuple);
        }
        insert_into_mlog_table(result_relation_desc, result_relation_desc->rd_mlogoid,
                               (HeapTuple)tuple, &(((HeapTuple)tuple)->t_self), GetCurrentTransactionId(), 'I');
    }

    if (canSetTag) {
#ifdef PGXC

        if (IS_PGXC_COORDINATOR && result_remote_rel) {
            estate->es_processed += result_remote_rel->rqs_processed;
        } else {
#endif
            if (is_record) {
                estate->es_modifiedRowHash = lappend(estate->es_modifiedRowHash, (void *)UInt64GetDatum(res_hash));
            }
            (estate->es_processed)++;
#ifdef PGXC
        }
#endif
    }

    /* AFTER ROW UPDATE Triggers */
#ifdef ENABLE_MULTIPLE_NODES
    if (node->operation != CMD_MERGE)
#endif
        ExecARUpdateTriggers(estate,
            result_rel_info,
            oldPartitionOid,
            bucketid,
            new_partId,
            tupleid,
            (HeapTuple)tuple,
#ifdef PGXC
            oldtuple,
#endif
            recheck_indexes);

    list_free_ext(recheck_indexes);

    /* Process RETURNING if present */
    if (result_rel_info->ri_projectReturning)
#ifdef PGXC
    {
        if (TupIsNull(slot))
            return NULL;
#endif
        return ExecProcessReturning(result_rel_info->ri_projectReturning, slot, planSlot);
#ifdef PGXC
    }
#endif

    return NULL;
}

/*
 * Process BEFORE EACH STATEMENT triggers
 */
static void fireBSTriggers(ModifyTableState* node)
{
    switch (node->operation) {
        case CMD_INSERT:
            ExecBSInsertTriggers(node->ps.state, node->resultRelInfo);
            if (node->mt_upsert->us_action == UPSERT_UPDATE) {
                ExecBSUpdateTriggers(node->ps.state, node->resultRelInfo);
            }
            break;
        case CMD_UPDATE:
            ExecBSUpdateTriggers(node->ps.state, node->resultRelInfo);
            break;
        case CMD_DELETE:
            ExecBSDeleteTriggers(node->ps.state, node->resultRelInfo);
            break;
        case CMD_MERGE:
            break;
        default:
            ereport(ERROR,
                (errmodule(MOD_EXECUTOR),
                    (errcode(ERRCODE_UNRECOGNIZED_NODE_TYPE),
                        errmsg("unknown operation %d when process BEFORE EACH STATEMENT triggers", node->operation))));

            break;
    }
}

/*
 * Process AFTER EACH STATEMENT triggers
 */
static void fireASTriggers(ModifyTableState* node)
{
    switch (node->operation) {
        case CMD_INSERT:
            if (node->mt_upsert->us_action == UPSERT_UPDATE) {
               ExecASUpdateTriggers(node->ps.state, node->resultRelInfo);
            }
            ExecASInsertTriggers(node->ps.state, node->resultRelInfo);
            break;
        case CMD_UPDATE:
            ExecASUpdateTriggers(node->ps.state, node->resultRelInfo);
            break;
        case CMD_DELETE:
            ExecASDeleteTriggers(node->ps.state, node->resultRelInfo);
            break;
        case CMD_MERGE:
            break;
        default:
            ereport(ERROR,
                (errmodule(MOD_EXECUTOR),
                    (errcode(ERRCODE_UNRECOGNIZED_NODE_TYPE),
                        errmsg("unknown operation %d when process AFTER EACH STATEMENT triggers", node->operation))));
            break;
    }
}

/*
 * Check limit plan can be changed for delete limit
 */
bool IsLimitDML(const Limit *limitPlan)
{
    if (limitPlan->limitCount == NULL) {
        return false;
    }
    if (limitPlan->limitOffset != NULL && IsA(limitPlan->limitOffset, Const)) {
        const Const *flag = (Const*)limitPlan->limitOffset;
        if (flag->ismaxvalue) {
            return true;
        } else {
            return false;
        }
    }
    return false;
}

/*
 * Get limit boundary
 */
uint64 GetDeleteLimitCount(ExprContext* econtext, PlanState* scan, Limit *limitPlan)
{
    ExprState* limitExpr = ExecInitExpr((Expr*)limitPlan->limitCount, scan);
    Datum val;
    bool isNull = false;
    int64 iCount = 0;
    val = ExecEvalExprSwitchContext(limitExpr, econtext, &isNull, NULL);
    if (isNull) {
        ereport(ERROR,
            (errcode(ERRCODE_INVALID_ROW_COUNT_IN_LIMIT_CLAUSE),
                errmodule(MOD_EXECUTOR),
                errmsg("LIMIT must not be null for delete.")));
    }
    iCount = DatumGetInt64(val);
    if (iCount <= 0) {
        ereport(ERROR,
            (errcode(ERRCODE_INVALID_ROW_COUNT_IN_LIMIT_CLAUSE),
                errmodule(MOD_EXECUTOR),
                errmsg("LIMIT must not be less than 0 for delete.")));
    }
    return (uint64)iCount;
}

/* ----------------------------------------------------------------
 *	   ExecModifyTable
 *
 *		Perform table modifications as required, and return RETURNING results
 *		if needed.
 * ----------------------------------------------------------------
 */
TupleTableSlot* ExecModifyTable(ModifyTableState* node)
{
    EState* estate = node->ps.state;
    CmdType operation = node->operation;
    ResultRelInfo* saved_result_rel_info = NULL;
    ResultRelInfo* result_rel_info = NULL;
    PlanState* subPlanState = NULL;
#ifdef PGXC
    PlanState* remote_rel_state = NULL;
    PlanState* insert_remote_rel_state = NULL;
    PlanState* update_remote_rel_state = NULL;
    PlanState* delete_remote_rel_state = NULL;
    PlanState* saved_result_remote_rel = NULL;
#endif
    JunkFilter* junk_filter = NULL;
    TupleTableSlot* slot = NULL;
    TupleTableSlot* plan_slot = NULL;
    ItemPointer tuple_id = NULL;
    ItemPointerData tuple_ctid;
    HeapTupleHeader old_tuple = NULL;
    AttrNumber part_oid_num = InvalidAttrNumber;
    AttrNumber bucket_Id_num = InvalidAttrNumber;
    Oid old_partition_oid = InvalidOid;
    bool part_key_updated = ((ModifyTable*)node->ps.plan)->partKeyUpdated;
    TupleTableSlot* (*ExecInsert)(
        ModifyTableState* state, TupleTableSlot*, TupleTableSlot*, EState*, bool, int, List**) = NULL;
    bool use_heap_multi_insert = false;
    int hi_options = 0;
    /* indicates whether it is the first time to insert, delete, update or not. */
    bool is_first_modified = true;
    int2 bucketid = InvalidBktId;
    List *partition_list = NIL;
    
    /*
     * This should NOT get called during EvalPlanQual; we should have passed a
     * subplan tree to EvalPlanQual, instead.  Use a runtime test not just
     * Assert because this condition is easy to miss in testing.  (Note:
     * although ModifyTable should not get executed within an EvalPlanQual
     * operation, we do have to allow it to be initialized and shut down in
     * case it is within a CTE subplan.  Hence this test must be here, not in
     * ExecInitModifyTable.)
     */
    if (estate->es_epqTuple != NULL) {
        ereport(ERROR,
            (errmodule(MOD_EXECUTOR),
                (errcode(ERRCODE_S_R_E_MODIFYING_SQL_DATA_NOT_PERMITTED),
                    errmsg("ModifyTable should not be called during EvalPlanQual"))));
    }

    /*
     * If we've already completed processing, don't try to do more.  We need
     * this test because ExecPostprocessPlan might call us an extra time, and
     * our subplan's nodes aren't necessarily robust against being called
     * extra times.
     */
    if (node->mt_done)
        return NULL;

    /*
     * On first call, fire BEFORE STATEMENT triggers before proceeding.
     */
    if (node->fireBSTriggers) {
        fireBSTriggers(node);
        node->fireBSTriggers = false;
    }

    WHITEBOX_TEST_STUB("ExecModifyTable_Begin", WhiteboxDefaultErrorEmit);

    /* Preload local variables */
    result_rel_info = node->resultRelInfo + node->mt_whichplan;
    subPlanState = node->mt_plans[node->mt_whichplan];
#ifdef PGXC
    /* Initialize remote plan state */
    remote_rel_state = node->mt_remoterels[node->mt_whichplan];
    insert_remote_rel_state = node->mt_insert_remoterels[node->mt_whichplan];
    update_remote_rel_state = node->mt_update_remoterels[node->mt_whichplan];
    delete_remote_rel_state = node->mt_delete_remoterels[node->mt_whichplan];
#endif
    junk_filter = result_rel_info->ri_junkFilter;

    part_oid_num = result_rel_info->ri_partOidAttNum;
    bucket_Id_num = result_rel_info->ri_bucketIdAttNum;
    /*
     * es_result_relation_info must point to the currently active result
     * relation while we are within this ModifyTable node.	Even though
     * ModifyTable nodes can't be nested statically, they can be nested
     * dynamically (since our subplan could include a reference to a modifying
     * CTE).  So we have to save and restore the caller's value.
     */
    saved_result_rel_info = estate->es_result_relation_info;
#ifdef PGXC
    saved_result_remote_rel = estate->es_result_remoterel;
#endif

    estate->es_result_relation_info = result_rel_info;
#ifdef PGXC
    estate->es_result_remoterel = remote_rel_state;
    estate->es_result_insert_remoterel = insert_remote_rel_state;
    estate->es_result_update_remoterel = update_remote_rel_state;
    estate->es_result_delete_remoterel = delete_remote_rel_state;
#endif

    if (operation == CMD_INSERT) {
        if (node->ps.type == T_ModifyTableState || node->mt_upsert->us_action != UPSERT_NONE ||
            (result_rel_info->ri_TrigDesc != NULL && (result_rel_info->ri_TrigDesc->trig_insert_before_row ||
                                                       result_rel_info->ri_TrigDesc->trig_insert_instead_row)))
            ExecInsert = ExecInsertT<false>;
        else {
            use_heap_multi_insert = true;
            ExecInsert = ExecInsertT<true>;
        }

        if (use_heap_multi_insert) {
            /*
             * Push the relfilenode to the hash tab, when the transaction abort, we should heap_sync
             * the relation
             */
            if (enable_heap_bcm_data_replication() &&
                !RelationIsForeignTable(estate->es_result_relation_info->ri_RelationDesc) &&
                !RelationIsStream(estate->es_result_relation_info->ri_RelationDesc) &&
                !RelationIsSegmentTable(estate->es_result_relation_info->ri_RelationDesc)) {
                HeapSyncHashSearch(estate->es_result_relation_info->ri_RelationDesc->rd_id, HASH_ENTER);
                LockRelFileNode(estate->es_result_relation_info->ri_RelationDesc->rd_node, RowExclusiveLock);
            }
        }
    }

    /*
     * EvalPlanQual is called when concurrent update or delete, we should skip early free
     */
    bool orig_early_free = subPlanState->state->es_skip_early_free;
    bool orig_early_deinit = subPlanState->state->es_skip_early_deinit_consumer;

    subPlanState->state->es_skip_early_free = true;
    subPlanState->state->es_skip_early_deinit_consumer = true;

    /*
     * Fetch rows from subplan(s), and execute the required table modification
     * for each row.
     */
    for (;;) {
        if (estate->deleteLimitCount != 0 && estate->es_processed == estate->deleteLimitCount) {
            break;
        }
        /*
         * Reset the per-output-tuple exprcontext.	This is needed because
         * triggers expect to use that context as workspace.  It's a bit ugly
         * to do this below the top level of the plan, however.  We might need
         * to rethink this later.
         */
        ResetPerTupleExprContext(estate);
        t_thrd.xact_cxt.ActiveLobRelid = result_rel_info->ri_RelationDesc->rd_id;
        plan_slot = ExecProcNode(subPlanState);
        t_thrd.xact_cxt.ActiveLobRelid = InvalidOid;
        if (TupIsNull(plan_slot)) {
            record_first_time();
            // Flush error recored if need
            //
            if (node->errorRel && node->cacheEnt)
                FlushErrorInfo(node->errorRel, estate, node->cacheEnt);

            /* advance to next subplan if any */
            node->mt_whichplan++;
            if (node->mt_whichplan < node->mt_nplans) {
                result_rel_info++;
                subPlanState = node->mt_plans[node->mt_whichplan];
#ifdef PGXC
                /* Move to next remote plan */
                estate->es_result_remoterel = node->mt_remoterels[node->mt_whichplan];
                remote_rel_state = node->mt_remoterels[node->mt_whichplan];
                insert_remote_rel_state = node->mt_insert_remoterels[node->mt_whichplan];
                update_remote_rel_state = node->mt_update_remoterels[node->mt_whichplan];
                delete_remote_rel_state = node->mt_delete_remoterels[node->mt_whichplan];
#endif
                junk_filter = result_rel_info->ri_junkFilter;
                estate->es_result_relation_info = result_rel_info;
                EvalPlanQualSetPlan(&node->mt_epqstate, subPlanState->plan, node->mt_arowmarks[node->mt_whichplan]);

                if (use_heap_multi_insert) {
                    /*
                     * Push the relfilenode to the hash tab, when the transaction abort, we should heap_sync
                     * the relation
                     */
                    if (enable_heap_bcm_data_replication() &&
                        !RelationIsForeignTable(estate->es_result_relation_info->ri_RelationDesc) &&
                        !RelationIsStream(estate->es_result_relation_info->ri_RelationDesc) &&
                        !RelationIsSegmentTable(estate->es_result_relation_info->ri_RelationDesc)) {
                        HeapSyncHashSearch(estate->es_result_relation_info->ri_RelationDesc->rd_id, HASH_ENTER);
                        LockRelFileNode(estate->es_result_relation_info->ri_RelationDesc->rd_node, RowExclusiveLock);
                    }
                }

                continue;
            } else {
                if (use_heap_multi_insert) {
                    FlushInsertSelectBulk((DistInsertSelectState*)node, estate, node->canSetTag, hi_options,
                                          &partition_list);
                    list_free_ext(partition_list);
                }
                break;
            }
        }

        EvalPlanQualSetSlot(&node->mt_epqstate, plan_slot);
        slot = plan_slot;
        slot->tts_tupleDescriptor->tdTableAmType = result_rel_info->ri_RelationDesc->rd_tam_type;

        if (operation == CMD_MERGE) {
            if (junk_filter == NULL) {
                ereport(ERROR,
                        (errcode(ERRCODE_NULL_VALUE_NOT_ALLOWED),
                         errmsg("junkfilter should not be NULL")));
            }
            ExecMerge(node, estate, slot, junk_filter, result_rel_info);
            continue;
        }

        if (junk_filter != NULL) {
            /*
             * extract the 'ctid' or 'wholerow' junk attribute.
             */
            if (operation == CMD_UPDATE || operation == CMD_DELETE) {
                char relkind;
                Datum datum;
                bool isNull = false;

                relkind = result_rel_info->ri_RelationDesc->rd_rel->relkind;
                if (relkind == RELKIND_RELATION || RELKIND_IS_SEQUENCE(relkind)) {
                    datum = ExecGetJunkAttribute(slot, junk_filter->jf_junkAttNo, &isNull);
                    /* shouldn't ever get a null result... */
                    if (isNull) {
                        ereport(ERROR,
                            (errmodule(MOD_EXECUTOR),
                                (errcode(ERRCODE_NULL_JUNK_ATTRIBUTE),
                                    errmsg("ctid is NULL when do operation %d, junk attribute number is %d",
                                        operation,
                                        junk_filter->jf_junkAttNo))));
                    }

                    tuple_id = (ItemPointer)DatumGetPointer(datum);
                    tuple_ctid = *tuple_id; /* be sure we don't free ctid!! */
                    tuple_id = &tuple_ctid;

                    if (RELATION_IS_PARTITIONED(result_rel_info->ri_RelationDesc)) {
                        Datum tableOiddatum;
                        bool tableOidisnull = false;

                        tableOiddatum = ExecGetJunkAttribute(slot, part_oid_num, &tableOidisnull);

                        if (tableOidisnull) {
                            ereport(ERROR,
                                (errmodule(MOD_EXECUTOR),
                                    (errcode(ERRCODE_NULL_JUNK_ATTRIBUTE),
                                        errmsg("tableoid is null when update partitioned table"))));
                        }

                        old_partition_oid = DatumGetObjectId(tableOiddatum);
                    }

                    if (RELATION_HAS_BUCKET(result_rel_info->ri_RelationDesc)) {
                        Datum bucketIddatum;
                        bool bucketIdisnull = false;

                        bucketIddatum = ExecGetJunkAttribute(slot, bucket_Id_num, &bucketIdisnull);

                        if (bucketIdisnull) {
                            ereport(ERROR,
                                (errcode(ERRCODE_NULL_JUNK_ATTRIBUTE), errmsg("bucketid is null when update table")));
                        }

                        bucketid = DatumGetObjectId(bucketIddatum);
                    }
#ifdef PGXC
                    /* If available, also extract the OLD row */
                    if (IS_PGXC_COORDINATOR && RelationGetLocInfo(result_rel_info->ri_RelationDesc) &&
                        junk_filter->jf_xc_wholerow != InvalidAttrNumber) {
                        datum = ExecGetJunkAttribute(slot, junk_filter->jf_xc_wholerow, &isNull);

                        if (!isNull)
                            old_tuple = DatumGetHeapTupleHeader(datum);
                    } else if (IS_PGXC_DATANODE && junk_filter->jf_xc_node_id) {
                        Assert(!IS_SINGLE_NODE);
                        uint32 xc_node_id = 0;
                        datum = ExecGetJunkAttribute(slot, junk_filter->jf_xc_node_id, &isNull);
                        Assert(!isNull);
                        xc_node_id = DatumGetUInt32(datum);
                        if (xc_node_id != u_sess->pgxc_cxt.PGXCNodeIdentifier) {
                            ereport(ERROR,
                                (errmodule(MOD_EXECUTOR),
                                    (errcode(ERRCODE_NODE_ID_MISSMATCH),
                                        errmsg("invalid node identifier for update/delete"),
                                        errdetail("xc_node_id in tuple is %u, while current node identifier is %u",
                                            xc_node_id,
                                            u_sess->pgxc_cxt.PGXCNodeIdentifier))));
                        }
                    }
#endif
                } else if (relkind == RELKIND_FOREIGN_TABLE || relkind == RELKIND_STREAM) {
                    /* do nothing; FDW must fetch any junk attrs it wants */
                } else {
                    datum = ExecGetJunkAttribute(slot, junk_filter->jf_junkAttNo, &isNull);
                    /* shouldn't ever get a null result... */
                    if (isNull) {
                        ereport(ERROR,
                            (errmodule(MOD_EXECUTOR),
                                (errcode(ERRCODE_NULL_JUNK_ATTRIBUTE),
                                    errmsg("wholerow is NULL when do operation %d, junk attribute number is %d",
                                        operation,
                                        junk_filter->jf_junkAttNo))));
                    }

                    old_tuple = DatumGetHeapTupleHeader(datum);
                }
            }

            /*
             * apply the junk_filter if needed.
             */
            if (operation != CMD_DELETE)
                slot = ExecFilterJunk(junk_filter, slot);
        }

#ifdef PGXC
        estate->es_result_remoterel = remote_rel_state;
        estate->es_result_insert_remoterel = insert_remote_rel_state;
        estate->es_result_update_remoterel = update_remote_rel_state;
        estate->es_result_delete_remoterel = delete_remote_rel_state;
#endif
        switch (operation) {
            case CMD_INSERT:
                slot = ExecInsert(node, slot, plan_slot, estate, node->canSetTag, hi_options, &partition_list);
                break;
            case CMD_UPDATE:
                slot = ExecUpdate(tuple_id,
                    old_partition_oid,
                    bucketid,
                    old_tuple,
                    slot,
                    plan_slot,
                    &node->mt_epqstate,
                    node,
                    node->canSetTag,
                    part_key_updated);
                break;
            case CMD_DELETE:
                slot = ExecDelete(
                    tuple_id, old_partition_oid, bucketid, old_tuple, plan_slot, &node->mt_epqstate, node, node->canSetTag);
                break;
            default:
                ereport(ERROR,
                    (errmodule(MOD_EXECUTOR),
                        (errcode(ERRCODE_UNRECOGNIZED_NODE_TYPE),
                            errmsg("unknown operation %d when execute the required table modification.", operation))));

                break;
        }

        record_first_time();

        /*
         * If we got a RETURNING result, return it to caller.  We'll continue
         * the work on next call.
         */
        if (slot != NULL) {
            estate->es_result_relation_info = saved_result_rel_info;
#ifdef PGXC
            estate->es_result_remoterel = saved_result_remote_rel;
#endif
            return slot;
        }
    }

    subPlanState->state->es_skip_early_free = orig_early_free;
    subPlanState->state->es_skip_early_deinit_consumer = orig_early_deinit;

    /* Restore es_result_relation_info before exiting */
    estate->es_result_relation_info = saved_result_rel_info;
#ifdef PGXC
    estate->es_result_remoterel = saved_result_remote_rel;
#endif

    list_free_ext(partition_list);

    /*
     * We're done, but fire AFTER STATEMENT triggers before exiting.
     */
    fireASTriggers(node);

    node->mt_done = true;

    ResetTrigShipFlag();

    return NULL;
}

/* ----------------------------------------------------------------
 *		ExecInitModifyTable
 * ----------------------------------------------------------------
 */
ModifyTableState* ExecInitModifyTable(ModifyTable* node, EState* estate, int eflags)
{
    ModifyTableState* mt_state = NULL;
    CmdType operation = node->operation;
    int nplans = list_length(node->plans);
    ResultRelInfo* saved_result_rel_info = NULL;
    ResultRelInfo* result_rel_info = NULL;
    TupleDesc tup_desc = NULL;
    Plan* sub_plan = NULL;
    UpsertState* upsertState = NULL;
    ListCell* l = NULL;
    int i;
#ifdef PGXC
    PlanState* saved_remote_rel_info = NULL;
#endif

    /* check for unsupported flags */
    Assert(!(eflags & (EXEC_FLAG_BACKWARD | EXEC_FLAG_MARK)));

    /*
     * create state structure
     */
    if (node->is_dist_insertselect)
        mt_state = (ModifyTableState*)makeNode(DistInsertSelectState);
    else
        mt_state = makeNode(ModifyTableState);

    estate->deleteLimitCount = 0;

    if (node->cacheEnt != NULL) {
        ErrorCacheEntry* entry = node->cacheEnt;

        /* fetch query dop from this way but not query_dop */
        int dop = estate->es_plannedstmt->query_dop;

        mt_state->errorRel = relation_open(node->cacheEnt->rte->relid, RowExclusiveLock);
        mt_state->cacheEnt = node->cacheEnt;

        /*
         * Here we will record all the cache files during importing data.
         * if none error happens, all cache files will be removed after importing data is done.
         * if any error happens, these cache files will be removed by CleanupTempFiles().
         * see CleanupTempFiles() and FD_ERRTBL_LOG_OWNER flag.
         */
        entry->loggers = (ImportErrorLogger**)palloc0(sizeof(ImportErrorLogger*) * dop);
        for (i = 0; i < dop; ++i) {
            /* it's my responsibility for unlinking these cache files */
            ErrLogInfo errinfo = {(uint32)i, true};

            ImportErrorLogger* logger = New(CurrentMemoryContext) LocalErrorLogger;
            logger->Initialize(entry->filename, RelationGetDescr(mt_state->errorRel), errinfo);
            entry->loggers[i] = logger;
        }
        entry->logger_num = dop;
    }
    mt_state->ps.plan = (Plan*)node;
    mt_state->ps.state = estate;
    mt_state->ps.targetlist = NIL; /* not actually used */

    mt_state->operation = operation;
    mt_state->canSetTag = node->canSetTag;
    mt_state->mt_done = false;

    mt_state->mt_plans = (PlanState**)palloc0(sizeof(PlanState*) * nplans);
#ifdef PGXC
    mt_state->mt_remoterels = (PlanState**)palloc0(sizeof(PlanState*) * nplans);
    mt_state->mt_insert_remoterels = (PlanState**)palloc0(sizeof(PlanState*) * nplans);
    mt_state->mt_update_remoterels = (PlanState**)palloc0(sizeof(PlanState*) * nplans);
    mt_state->mt_delete_remoterels = (PlanState**)palloc0(sizeof(PlanState*) * nplans);
#endif
    mt_state->resultRelInfo = estate->es_result_relations + node->resultRelIndex;
    mt_state->mt_arowmarks = (List**)palloc0(sizeof(List*) * nplans);
    mt_state->mt_nplans = nplans;
    mt_state->limitExprContext = NULL;

    upsertState = (UpsertState*)palloc0(sizeof(UpsertState));
    upsertState->us_action = node->upsertAction;
    upsertState->us_existing = NULL;
    upsertState->us_excludedtlist = NIL;
    upsertState->us_updateproj = NULL;
    upsertState->us_updateWhere = NIL;
    mt_state->mt_upsert = upsertState;

    /* set up epqstate with dummy subplan data for the moment */
    EvalPlanQualInit(&mt_state->mt_epqstate, estate, NULL, NIL, node->epqParam);
    mt_state->fireBSTriggers = true;

    /*
     * call ExecInitNode on each of the plans to be executed and save the
     * results into the array "mt_plans".  This is also a convenient place to
     * verify that the proposed target relations are valid and open their
     * indexes for insertion of new index entries.	Note we *must* set
     * estate->es_result_relation_info correctly while we initialize each
     * sub-plan; ExecContextForcesOids depends on that!
     */
    saved_result_rel_info = estate->es_result_relation_info;
#ifdef PGXC
    saved_remote_rel_info = estate->es_result_remoterel;
#endif

    result_rel_info = mt_state->resultRelInfo;

    /*
     * mergeTargetRelation must be set if we're running MERGE and mustn't be
     * set if we're not.
     */
    Assert(operation != CMD_MERGE || node->mergeTargetRelation > 0);
    Assert(operation == CMD_MERGE || node->mergeTargetRelation == 0);

    result_rel_info->ri_mergeTargetRTI = node->mergeTargetRelation;

    i = 0;
    foreach (l, node->plans) {
        sub_plan = (Plan*)lfirst(l);

        /*
         * Verify result relation is a valid target for the current operation
         */
        CheckValidResultRel(result_rel_info->ri_RelationDesc, operation);

        /*
         * If there are indices on the result relation, open them and save
         * descriptors in the result relation info, so that we can add new
         * index entries for the tuples we add/update.	We need not do this
         * for a DELETE, however, since deletion doesn't affect indexes. Also,
         * inside an EvalPlanQual operation, the indexes might be open
         * already, since we share the resultrel state with the original
         * query.
         */

        if (result_rel_info->ri_RelationDesc->rd_rel->relhasindex &&
            result_rel_info->ri_IndexRelationDescs == NULL) {
#ifdef ENABLE_MOT
            if (result_rel_info->ri_FdwRoutine == NULL || result_rel_info->ri_FdwRoutine->GetFdwType == NULL ||
                result_rel_info->ri_FdwRoutine->GetFdwType() != MOT_ORC) {
#endif
                ExecOpenIndices(result_rel_info, (node->upsertAction != UPSERT_NONE ||
                                                  (estate->es_plannedstmt && estate->es_plannedstmt->hasIgnore)));
#ifdef ENABLE_MOT
            }
#endif
        }

        init_gtt_storage(operation, result_rel_info);
        /* Now init the plan for this result rel */
        estate->es_result_relation_info = result_rel_info;
        if (sub_plan->type == T_Limit && operation == CMD_DELETE && IsLimitDML((Limit*)sub_plan)) {
            /* remove limit plan for delete limit */
            if (mt_state->limitExprContext == NULL) {
                mt_state->limitExprContext = CreateExprContext(estate);
            }
            mt_state->mt_plans[i] = ExecInitNode(outerPlan(sub_plan), estate, eflags);
            estate->deleteLimitCount = GetDeleteLimitCount(mt_state->limitExprContext,
                                                           mt_state->mt_plans[i], (Limit*)sub_plan);
        } else {
            mt_state->mt_plans[i] = ExecInitNode(sub_plan, estate, eflags);
        }

        if (operation == CMD_MERGE && RelationInClusterResizing(estate->es_result_relation_info->ri_RelationDesc)) {
            ereport(ERROR,
                (errcode(ERRCODE_FEATURE_NOT_SUPPORTED),
                    errmsg("Unsupport 'MERGE INTO' command during online expansion on '%s'",
                        RelationGetRelationName(estate->es_result_relation_info->ri_RelationDesc))));
        }

        /*
         * For update/delete/upsert case, we need further check if it is in cluster resizing, then
         * we need open delete_delta rel for this target relation.
         */
        if (operation == CMD_UPDATE || operation == CMD_DELETE || node->upsertAction == UPSERT_UPDATE) {
            Relation target_rel = estate->es_result_relation_info->ri_RelationDesc;
            Assert(target_rel != NULL && mt_state->delete_delta_rel == NULL);
            if (RelationInClusterResizing(target_rel) && !RelationInClusterResizingReadOnly(target_rel)) {
                mt_state->delete_delta_rel = GetAndOpenDeleteDeltaRel(target_rel, RowExclusiveLock, false);
            }
        }

        /* Also let FDWs init themselves for foreign-table result rels */
        if (result_rel_info->ri_FdwRoutine != NULL && result_rel_info->ri_FdwRoutine->BeginForeignModify != NULL) {
#ifdef ENABLE_MOT
            if (IS_PGXC_DATANODE || result_rel_info->ri_FdwRoutine->GetFdwType == NULL ||
                result_rel_info->ri_FdwRoutine->GetFdwType() != MOT_ORC) {
#endif
                List* fdw_private = (List*)list_nth(node->fdwPrivLists, i);
                result_rel_info->ri_FdwRoutine->BeginForeignModify(mt_state, result_rel_info, fdw_private, i, eflags);
#ifdef ENABLE_MOT
            }
#endif
        }

        result_rel_info++;
        i++;
    }

#ifdef PGXC
    i = 0;
    foreach (l, node->plans) {

        Plan* remoteplan = NULL;
        if (node->remote_plans) {
            remoteplan = (Plan*)list_nth(node->remote_plans, i);
            mt_state->mt_remoterels[i] = ExecInitNode(remoteplan, estate, eflags);
        }

        if (node->remote_insert_plans) {
            remoteplan = (Plan*)list_nth(node->remote_insert_plans, i);
            mt_state->mt_insert_remoterels[i] = ExecInitNode(remoteplan, estate, eflags);
        }

        if (node->remote_update_plans) {
            remoteplan = (Plan*)list_nth(node->remote_update_plans, i);
            mt_state->mt_update_remoterels[i] = ExecInitNode(remoteplan, estate, eflags);
        }

        if (node->remote_delete_plans) {
            remoteplan = (Plan*)list_nth(node->remote_delete_plans, i);
            mt_state->mt_delete_remoterels[i] = ExecInitNode(remoteplan, estate, eflags);
        }
        i++;
    }
#endif

    estate->es_result_relation_info = saved_result_rel_info;
#ifdef PGXC
    estate->es_result_remoterel = saved_remote_rel_info;
#endif

    /*
     * Initialize RETURNING projections if needed.
     */
    if (node->returningLists) {
        TupleTableSlot* slot = NULL;
        ExprContext* econtext = NULL;

        /*
         * Initialize result tuple slot and assign its rowtype using the first
         * RETURNING list.	We assume the rest will look the same.
         */
        tup_desc = ExecTypeFromTL((List*)linitial(node->returningLists), false, false, mt_state->resultRelInfo->ri_RelationDesc->rd_tam_type);

        /* Set up a slot for the output of the RETURNING projection(s) */
        ExecInitResultTupleSlot(estate, &mt_state->ps);
        ExecAssignResultType(&mt_state->ps, tup_desc);
        slot = mt_state->ps.ps_ResultTupleSlot;

        /* Need an econtext too */
        econtext = CreateExprContext(estate);
        mt_state->ps.ps_ExprContext = econtext;

        /*
         * Build a projection for each result rel.
         */
        result_rel_info = mt_state->resultRelInfo;
        foreach (l, node->returningLists) {
            List* rlist = (List*)lfirst(l);
            List* rliststate = NIL;

            rliststate = (List*)ExecInitExpr((Expr*)rlist, &mt_state->ps);
            result_rel_info->ri_projectReturning =
                ExecBuildProjectionInfo(rliststate, econtext, slot, result_rel_info->ri_RelationDesc->rd_att);
            result_rel_info++;
        }
    } else {
        /*
         * We still must construct a dummy result tuple type, because InitPlan
         * expects one (maybe should change that?).
         */
        tup_desc = ExecTypeFromTL(NIL, false);
        ExecInitResultTupleSlot(estate, &mt_state->ps);
        ExecAssignResultType(&mt_state->ps, tup_desc);

        mt_state->ps.ps_ExprContext = NULL;
    }

    /*
     * If needed, Initialize target list, projection and qual for DUPLICATE KEY UPDATE
     */
    result_rel_info = mt_state->resultRelInfo;
    if (node->upsertAction == UPSERT_UPDATE) {
        ExprContext* econtext = NULL;
        ExprState* setexpr = NULL;
        TupleDesc tupDesc;

        /* insert may only have one plan, inheritance is not expanded */
        Assert(nplans = 1);

        /* already exists if created by RETURNING processing above */
        if (mt_state->ps.ps_ExprContext == NULL) {
            ExecAssignExprContext(estate, &mt_state->ps);
        }

        econtext = mt_state->ps.ps_ExprContext;

        /* initialize slot for the existing tuple */
        upsertState->us_existing =
            ExecInitExtraTupleSlot(mt_state->ps.state, result_rel_info->ri_RelationDesc->rd_tam_type);
        ExecSetSlotDescriptor(upsertState->us_existing, result_rel_info->ri_RelationDesc->rd_att);

        upsertState->us_excludedtlist = node->exclRelTlist;

        /* create target slot for UPDATE SET projection */
        tupDesc = ExecTypeFromTL((List*)node->updateTlist, result_rel_info->ri_RelationDesc->rd_rel->relhasoids);
        upsertState->us_updateproj =
            ExecInitExtraTupleSlot(mt_state->ps.state, result_rel_info->ri_RelationDesc->rd_tam_type);
        ExecSetSlotDescriptor(upsertState->us_updateproj, tupDesc);

        /* build UPDATE SET expression and projection state */
        setexpr = ExecInitExpr((Expr*)node->updateTlist, &mt_state->ps);
        result_rel_info->ri_updateProj =
        ExecBuildProjectionInfo((List*)setexpr, econtext,
            upsertState->us_updateproj, result_rel_info->ri_RelationDesc->rd_att);

        /* initialize expression state to evaluate update where clause if exists */
        if (node->upsertWhere) {
            upsertState->us_updateWhere = (List*)ExecInitExpr((Expr*)node->upsertWhere, &mt_state->ps);
        }
    }

    /*
     * If we have any secondary relations in an UPDATE or DELETE, they need to
     * be treated like non-locked relations in SELECT FOR UPDATE, ie, the
     * EvalPlanQual mechanism needs to be told about them.	Locate the
     * relevant ExecRowMarks.
     */
    foreach (l, node->rowMarks) {
        PlanRowMark* rc = (PlanRowMark*)lfirst(l);

        Assert(IsA(rc, PlanRowMark));

        /* ignore "parent" rowmarks; they are irrelevant at runtime */
        if (rc->isParent)
            continue;

        if (!(IS_PGXC_COORDINATOR || u_sess->pgxc_cxt.PGXCNodeId < 0 ||
                bms_is_member(u_sess->pgxc_cxt.PGXCNodeId, rc->bms_nodeids))) {
            continue;
        }

        /* find ExecRowMark (same for all subplans) */
        ExecRowMark* erm = ExecFindRowMark(estate, rc->rti);

        /* build ExecAuxRowMark for each sub_plan */
        for (i = 0; i < nplans; i++) {
            sub_plan = mt_state->mt_plans[i]->plan;

            ExecAuxRowMark* aerm = ExecBuildAuxRowMark(erm, sub_plan->targetlist);
            mt_state->mt_arowmarks[i] = lappend(mt_state->mt_arowmarks[i], aerm);
        }
    }

    if (node->is_dist_insertselect) {
        DistInsertSelectState* distInsertSelectState = (DistInsertSelectState*)mt_state;
        distInsertSelectState->rows = 0;
        distInsertSelectState->insert_mcxt = AllocSetContextCreate(CurrentMemoryContext,
            "Insert into Select",
            ALLOCSET_DEFAULT_MINSIZE,
            ALLOCSET_DEFAULT_INITSIZE,
            ALLOCSET_DEFAULT_MAXSIZE);
        distInsertSelectState->mgr =
            initCopyFromManager(CurrentMemoryContext, mt_state->resultRelInfo->ri_RelationDesc, true);
        distInsertSelectState->bistate = GetBulkInsertState();
        if (RowRelationIsCompressed(mt_state->resultRelInfo->ri_RelationDesc))
            distInsertSelectState->pcState =
                New(CurrentMemoryContext) PageCompress(mt_state->resultRelInfo->ri_RelationDesc, CurrentMemoryContext);
    }

    result_rel_info = mt_state->resultRelInfo;

    if (mt_state->operation == CMD_MERGE) {
        if (IsA(node, ModifyTable)) {
            ExecInitMerge(mt_state, estate, result_rel_info);
        } else if (IsA(node, VecModifyTable)) {
            Assert(RelationIsCUFormat(result_rel_info->ri_RelationDesc));
            ExecInitVecMerge(mt_state, estate, result_rel_info);
        }
    }

    /* select first sub_plan */
    mt_state->mt_whichplan = 0;
    sub_plan = (Plan*)linitial(node->plans);
    EvalPlanQualSetPlan(&mt_state->mt_epqstate, sub_plan, mt_state->mt_arowmarks[0]);

    /*
     * Initialize the junk filter(s) if needed.  INSERT queries need a filter
     * if there are any junk attrs in the tlist.  UPDATE and DELETE always
     * need a filter, since there's always a junk 'ctid' or 'wholerow'
     * attribute present --- no need to look first.
     *
     * If there are multiple result relations, each one needs its own junk
     * filter.	Note multiple rels are only possible for UPDATE/DELETE, so we
     * can't be fooled by some needing a filter and some not.
     *
     * This section of code is also a convenient place to verify that the
     * output of an INSERT or UPDATE matches the target table(s).
     */
    {
        bool junk_filter_needed = false;

        switch (operation) {
            case CMD_INSERT:
                foreach (l, sub_plan->targetlist) {
                    TargetEntry* tle = (TargetEntry*)lfirst(l);

                    if (tle->resjunk) {
                        junk_filter_needed = true;
                        break;
                    }
                }
                break;
            case CMD_UPDATE:
            case CMD_DELETE:
            case CMD_MERGE:
                junk_filter_needed = true;
                break;
            default:
                ereport(ERROR,
                    (errmodule(MOD_EXECUTOR),
                        (errcode(ERRCODE_UNRECOGNIZED_NODE_TYPE),
                            errmsg("unknown operation %d when execute the required table modification.", operation))));
                break;
        }

        if (junk_filter_needed) {
            result_rel_info = mt_state->resultRelInfo;
            for (i = 0; i < nplans; i++) {
                JunkFilter* j = NULL;

                sub_plan = mt_state->mt_plans[i]->plan;
                if (operation == CMD_INSERT || operation == CMD_UPDATE) {
                    CheckPlanOutput(sub_plan, result_rel_info->ri_RelationDesc);
                }

                j = ExecInitJunkFilter(sub_plan->targetlist,
                    result_rel_info->ri_RelationDesc->rd_att->tdhasoid,
                    ExecInitExtraTupleSlot(estate, result_rel_info->ri_RelationDesc->rd_tam_type));

                if (operation == CMD_UPDATE || operation == CMD_DELETE || operation == CMD_MERGE) {
                    /* For UPDATE/DELETE, find the appropriate junk attr now */
                    char relkind;

                    relkind = result_rel_info->ri_RelationDesc->rd_rel->relkind;
                    if (relkind == RELKIND_RELATION) {
                        j->jf_junkAttNo = ExecFindJunkAttribute(j, "ctid");
                        if (!AttributeNumberIsValid(j->jf_junkAttNo)) {
                            ereport(ERROR,
                                (errmodule(MOD_EXECUTOR),
                                    (errcode(ERRCODE_INVALID_ATTRIBUTE), errmsg("could not find junk ctid column"))));
                        }

                        /* if the table is partitioned table ,give a paritionOidJunkOid junk */
                        if (RELATION_IS_PARTITIONED(result_rel_info->ri_RelationDesc) ||
                            RelationIsCUFormat(result_rel_info->ri_RelationDesc)) {
                            AttrNumber tableOidAttNum = ExecFindJunkAttribute(j, "tableoid");

                            if (!AttributeNumberIsValid(tableOidAttNum)) {
                                ereport(ERROR,
                                    (errmodule(MOD_EXECUTOR),
                                        (errcode(ERRCODE_INVALID_ATTRIBUTE),
                                            errmsg("could not find junk tableoid column for partition table."))));
                            }

                            result_rel_info->ri_partOidAttNum = tableOidAttNum;
                            j->jf_xc_part_id = result_rel_info->ri_partOidAttNum;
                        }

                        if (RELATION_HAS_BUCKET(result_rel_info->ri_RelationDesc)) {
                            AttrNumber bucketIdAttNum = ExecFindJunkAttribute(j, "tablebucketid");

                            if (!AttributeNumberIsValid(bucketIdAttNum)) {
                                ereport(ERROR,
                                    (errmodule(MOD_EXECUTOR),
                                        (errcode(ERRCODE_INVALID_ATTRIBUTE),
                                            errmsg("could not find junk bucketid column for bucketed table."))));
                            }

                            result_rel_info->ri_bucketIdAttNum = bucketIdAttNum;
                            j->jf_xc_bucket_id = result_rel_info->ri_bucketIdAttNum;
                        }
#ifdef PGXC
                        if (IS_PGXC_COORDINATOR && RelationGetLocInfo(result_rel_info->ri_RelationDesc)) {
                            /*
                             * We may or may not need these attributes depending upon
                             * the exact kind of trigger. We defer the check; instead throw
                             * error only at the point when we need but don't find one.
                             */
                            j->jf_xc_node_id = ExecFindJunkAttribute(j, "xc_node_id");
                            j->jf_xc_wholerow = ExecFindJunkAttribute(j, "wholerow");
                            j->jf_primary_keys = ExecFindJunkPrimaryKeys(sub_plan->targetlist);
                        } else if (IS_PGXC_DATANODE && !IS_SINGLE_NODE) {
                            j->jf_xc_node_id = ExecFindJunkAttribute(j, "xc_node_id");
                        }
#endif
                    } else if (relkind == RELKIND_FOREIGN_TABLE || relkind == RELKIND_STREAM) {
                        /* FDW must fetch any junk attrs it wants */
                    } else {
                        j->jf_junkAttNo = ExecFindJunkAttribute(j, "wholerow");
                        if (!AttributeNumberIsValid(j->jf_junkAttNo)) {
                            ereport(ERROR,
                                (errmodule(MOD_EXECUTOR),
                                    (errcode(ERRCODE_INVALID_ATTRIBUTE),
                                        errmsg("could not find junk wholerow column"))));
                        }
                    }
                }

                result_rel_info->ri_junkFilter = j;
                result_rel_info++;
            }
        } else {
            if (operation == CMD_INSERT) {
                CheckPlanOutput(sub_plan, mt_state->resultRelInfo->ri_RelationDesc);
            }
        }
    }

    /*
     * Set up a tuple table slot for use for trigger output tuples. In a plan
     * containing multiple ModifyTable nodes, all can share one such slot, so
     * we keep it in the estate.
     */
    if (estate->es_trig_tuple_slot == NULL) {
        result_rel_info = mt_state->resultRelInfo;
        estate->es_trig_tuple_slot = ExecInitExtraTupleSlot(estate, result_rel_info->ri_RelationDesc->rd_tam_type);
    }

    /*
     * Lastly, if this is not the primary (canSetTag) ModifyTable node, add it
     * to estate->es_auxmodifytables so that it will be run to completion by
     * ExecPostprocessPlan.  (It'd actually work fine to add the primary
     * ModifyTable node too, but there's no need.)  Note the use of lcons not
     * lappend: we need later-initialized ModifyTable nodes to be shut down
     * before earlier ones.  This ensures that we don't throw away RETURNING
     * rows that need to be seen by a later CTE sub_plan.
     */
    if (!mt_state->canSetTag && !mt_state->ps.plan->vec_output &&
        !(IS_PGXC_COORDINATOR && u_sess->exec_cxt.under_stream_runtime))
        estate->es_auxmodifytables = lcons(mt_state, estate->es_auxmodifytables);

    return mt_state;
}

/* ----------------------------------------------------------------
 *		ExecEndModifyTable
 *
 *		Shuts down the plan.
 *
 *		Returns nothing of interest.
 * ----------------------------------------------------------------
 */
void ExecEndModifyTable(ModifyTableState* node)
{
    int i;

    /*
     * Allow any FDWs to shut down
     */
    for (i = 0; i < node->mt_nplans; i++) {
        ResultRelInfo* result_rel_info = node->resultRelInfo + i;

        if (result_rel_info->ri_FdwRoutine != NULL && result_rel_info->ri_FdwRoutine->EndForeignModify != NULL) {
#ifdef ENABLE_MOT
            if (IS_PGXC_DATANODE || result_rel_info->ri_FdwRoutine->GetFdwType == NULL ||
                result_rel_info->ri_FdwRoutine->GetFdwType() != MOT_ORC) {
#endif
                result_rel_info->ri_FdwRoutine->EndForeignModify(node->ps.state, result_rel_info);
#ifdef ENABLE_MOT
            }
#endif
        }
    }

    if (IsA(node, DistInsertSelectState)) {
        deinitCopyFromManager(((DistInsertSelectState*)node)->mgr);
        ((DistInsertSelectState*)node)->mgr = NULL;
        FreeBulkInsertState(((DistInsertSelectState*)node)->bistate);
    }

    if (node->errorRel != NULL)
        relation_close(node->errorRel, RowExclusiveLock);
    if (node->cacheEnt != NULL && node->cacheEnt->loggers != NULL) {
        for (i = 0; i < node->cacheEnt->logger_num; ++i) {
            DELETE_EX(node->cacheEnt->loggers[i]);
            /* remove physical file after it's closed. */
            unlink_local_cache_file(node->cacheEnt->filename, (uint32)i);
        }
        pfree_ext(node->cacheEnt->loggers);
    }

    /*
     * Free the exprcontext
     */
    ExecFreeExprContext(&node->ps);

    /*
     * clean out the tuple table
     */
    (void)ExecClearTuple(node->ps.ps_ResultTupleSlot);

    /*
     * Terminate EPQ execution if active
     */
    EvalPlanQualEnd(&node->mt_epqstate);

    /* clean up relation handler of delete delta table */
    if (node->delete_delta_rel != NULL) {
        relation_close(node->delete_delta_rel, RowExclusiveLock);
        node->delete_delta_rel = NULL;
    }

    /* Drop temp slot */
    if (node->operation == CMD_MERGE) {
        if (node->mt_scan_slot)
            ExecDropSingleTupleTableSlot(node->mt_scan_slot);
        if (node->mt_update_constr_slot)
            ExecDropSingleTupleTableSlot(node->mt_update_constr_slot);
        if (node->mt_insert_constr_slot)
            ExecDropSingleTupleTableSlot(node->mt_insert_constr_slot);
    }

    /*
     * shut down subplans and data modification targets
     */
    for (i = 0; i < node->mt_nplans; i++) {
        ExecEndNode(node->mt_plans[i]);
#ifdef PGXC
        ExecEndNode(node->mt_remoterels[i]);
#endif
    }
}

void ExecReScanModifyTable(ModifyTableState* node)
{
    /*
     * Currently, we don't need to support rescan on ModifyTable nodes. The
     * semantics of that would be a bit debatable anyway.
     */
    ereport(ERROR,
        (errmodule(MOD_EXECUTOR),
            (errcode(ERRCODE_FEATURE_NOT_SUPPORTED), errmsg("ExecReScanModifyTable is not implemented"))));
}

#ifdef PGXC

/*
 * fill_slot_with_oldvals:
 * Create a new tuple using the existing 'oldtuphd' and new data from
 * 'replace_slot'. So the values of the modified attributes are taken from
 * replace_slot, and overwritten onto the oldtuphd. Finally the new tuple is
 * stored in 'replace_slot'. This is a convenience function for generating
 * the NEW tuple given the plan slot and old tuple.
 */
static TupleTableSlot* fill_slot_with_oldvals(
    TupleTableSlot* replace_slot, HeapTupleHeader oldtuphd, Bitmapset* modifiedCols)
{
    HeapTupleData old_tuple;
    HeapTuple new_tuple;
    int natts = replace_slot->tts_tupleDescriptor->natts;
    int att_index;
    bool* replaces = NULL;

    if (!oldtuphd) {
        ereport(ERROR,
            (errmodule(MOD_EXECUTOR),
                (errcode(ERRCODE_TRIGGERED_INVALID_TUPLE), errmsg("expected valid OLD tuple for triggers"))));
    }

    old_tuple.t_data = oldtuphd;
    old_tuple.t_len = HeapTupleHeaderGetDatumLength(oldtuphd);
    ItemPointerSetInvalid(&(old_tuple.t_self));
    HeapTupleSetZeroBase(&old_tuple);
    old_tuple.t_tableOid = InvalidOid;
    old_tuple.t_bucketId = InvalidBktId;
    old_tuple.t_xc_node_id = 0;

    replaces = (bool*)palloc0(natts * sizeof(bool));
    for (att_index = 0; att_index < natts; att_index++) {
        if (bms_is_member(att_index + 1 - FirstLowInvalidHeapAttributeNumber, modifiedCols))
            replaces[att_index] = true;
        else
            replaces[att_index] = false;
    }

    /* Get the Table Accessor Method*/
    Assert(replace_slot != NULL && replace_slot->tts_tupleDescriptor != NULL);

    tableam_tslot_getallattrs(replace_slot);
    new_tuple = (HeapTuple) tableam_tops_modify_tuple(
        &old_tuple, replace_slot->tts_tupleDescriptor, replace_slot->tts_values, replace_slot->tts_isnull, replaces);

    pfree_ext(replaces);

    /*
     * Ultimately store the tuple in the same slot from where we retrieved
     * values to be replaced.
     */
    return ExecStoreTuple(new_tuple, replace_slot, InvalidBuffer, false);
}
#endif<|MERGE_RESOLUTION|>--- conflicted
+++ resolved
@@ -422,12 +422,7 @@
 
 static void RecoredUpdateExpr(ResultRelInfo *resultRelInfo, EState *estate, CmdType cmdtype)
 {
-<<<<<<< HEAD
     TupleDesc tupdesc = RelationGetDescr(resultRelInfo->ri_RelationDesc);
-=======
-    Relation rel = resultRelInfo->ri_RelationDesc;
-    TupleDesc tupdesc = RelationGetDescr(rel);
->>>>>>> 0b447523
     int natts = tupdesc->natts;
     MemoryContext oldContext;
 
@@ -450,13 +445,8 @@
 
                 expr = (Expr *)build_column_default(rel, i + 1, false, true);
                 if (expr == NULL)
-<<<<<<< HEAD
                     ereport(ERROR, (errcode(ERRCODE_FEATURE_NOT_SUPPORTED), errmsg("no update expression found for column number %d of table \"%s\"", i + 1,
                         RelationGetRelationName(rel))));
-=======
-                    elog(ERROR, "no update expression found for column number %d of table \"%s\"", i + 1,
-                        RelationGetRelationName(rel));
->>>>>>> 0b447523
 
                 resultRelInfo->ri_UpdatedExprs[i] = ExecPrepareExpr(expr, estate);
                 resultRelInfo->ri_NumUpdatedNeeded++;
@@ -490,13 +480,6 @@
     int attnum;
     uint32 updated_colnum_resno;
     Bitmapset* updatedCols = GetUpdatedColumns(node->resultRelInfo, node->ps.state);
-<<<<<<< HEAD
-=======
-    HeapTuple oldtup = GetTupleForTrigger(estate, NULL, resultRelInfo, oldPartitionOid, bucketid, otid, LockTupleShared, NULL);
-
-    RecoredUpdateExpr(resultRelInfo, estate, cmdtype);
-
->>>>>>> 0b447523
     /*
      * If no generated columns have been affected by this change, then skip
      * the rest.
@@ -504,13 +487,10 @@
     if (resultRelInfo->ri_NumUpdatedNeeded == 0)
         return true;
 
-<<<<<<< HEAD
     HeapTuple oldtup = GetTupleForTrigger(estate, NULL, resultRelInfo, oldPartitionOid, bucketid, otid, LockTupleShared, NULL);
 
     RecoredUpdateExpr(resultRelInfo, estate, cmdtype);
 
-=======
->>>>>>> 0b447523
     /* compare update operator whether the newtuple is equal to the oldtuple, 
      * if equal, so update don't fix the default column value  */
     Datum* oldvalues = (Datum*)palloc(natts * sizeof(Datum));
@@ -522,13 +502,6 @@
     temp_id = attnum;
     for (int32 i = 0; i < (int32)natts; i++) {
         if (updated_colnum_resno  == (i + 1)) {
-<<<<<<< HEAD
-=======
-            Form_pg_attribute attr = TupleDescAttr(tupdesc, i);
-            opfuncoid = OpernameGetOprid(list_make1(makeString("=")), attr->atttypid, attr->atttypid);
-            RegProcedure oprcode = get_opcode(opfuncoid);
-            fmgr_info(oprcode, &eqproc);
->>>>>>> 0b447523
             if (slot->tts_isnull[i] && oldnulls[i]) {
                 match = true;
             } else if (slot->tts_isnull[i] && !oldnulls[i]) {
@@ -536,13 +509,10 @@
             } else if (!slot->tts_isnull[i] && oldnulls[i]) {
                 match = false;
             } else {
-<<<<<<< HEAD
                 Form_pg_attribute attr = TupleDescAttr(tupdesc, i);
                 opfuncoid = OpernameGetOprid(list_make1(makeString("=")), attr->atttypid, attr->atttypid);
                 RegProcedure oprcode = get_opcode(opfuncoid);
                 fmgr_info(oprcode, &eqproc);
-=======
->>>>>>> 0b447523
                 match = DatumGetBool(FunctionCall2Coll(&eqproc, DEFAULT_COLLATION_OID, slot->tts_values[i], oldvalues[i]));
             }
             update_fix_result = update_fix_result && match;
@@ -563,11 +533,6 @@
     values = (Datum *)palloc(sizeof(*values) * natts);
     nulls = (bool *)palloc(sizeof(*nulls) * natts);
     replaces = (bool *)palloc0(sizeof(*replaces) * natts);
-<<<<<<< HEAD
-=======
-    rc = memset_s(replaces, sizeof(bool) * natts, 0, sizeof(bool) * natts);
-    securec_check(rc, "\0", "\0");
->>>>>>> 0b447523
     temp_id = -1;
     attnum = bms_next_member(updatedCols, temp_id);
     updated_colnum_resno = attnum + FirstLowInvalidHeapAttributeNumber;
@@ -585,11 +550,7 @@
         if (GetUpdateExprCol(tupdesc, i) && resultRelInfo->ri_UpdatedExprs[i]) {
             ExprContext *econtext;
             Datum val;
-<<<<<<< HEAD
-            bool isnull = false;
-=======
             bool isnull;
->>>>>>> 0b447523
 
             econtext = GetPerTupleExprContext(estate);
             econtext->ecxt_scantuple = slot;
@@ -2105,11 +2066,7 @@
         LockTupleMode lockmode;
 
         /* acquire Form_pg_attrdef ad_on_update */
-<<<<<<< HEAD
         if (result_relation_desc->rd_att->constr && result_relation_desc->rd_att->constr->has_on_update) {
-=======
-        if (result_relation_desc->rd_att->constr && result_relation_desc->rd_att->constr->has_on_update && DB_IS_CMPT(B_FORMAT)) {
->>>>>>> 0b447523
             bool update_fix_result =  ExecComputeStoredUpdateExpr(result_rel_info, estate, slot, tuple, CMD_UPDATE, node, tupleid, oldPartitionOid, bucketid);
             if (!update_fix_result) {
                 tuple = slot->tts_tuple;
