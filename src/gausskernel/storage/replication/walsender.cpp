/* -------------------------------------------------------------------------
 *
 * walsender.cpp
 *
 * The WAL sender process (walsender) is new as of Postgres 9.0. It takes
 * care of sending XLOG from the primary server to a single recipient.
 * (Note that there can be more than one walsender process concurrently.)
 * It is started by the postmaster when the walreceiver of a standby server
 * connects to the primary server and requests XLOG streaming replication.
 * It attempts to keep reading XLOG records from the disk and sending them
 * to the standby server, as long as the connection is alive (i.e., like
 * any backend, there is a one-to-one relationship between a connection
 * and a walsender process).
 *
 * Normal termination is by SIGTERM, which instructs the walsender to
 * close the connection and exit(0) at next convenient moment. Emergency
 * termination is by SIGQUIT; like any backend, the walsender will simply
 * abort and exit on SIGQUIT. A close of the connection and a FATAL error
 * are treated as not a crash but approximately normal termination;
 * the walsender will exit quickly without sending any more XLOG records.
 *
 * If the server is shut down, postmaster sends us SIGUSR2 after all
 * regular backends have exited and the shutdown checkpoint has been written.
 * This instruct walsender to send any outstanding WAL, including the
 * shutdown checkpoint record, wait for it to be replicated to the standby,
 * and then exit.
 *
 *
 * Portions Copyright (c) 2020 Huawei Technologies Co.,Ltd.
 * Portions Copyright (c) 2010-2012, PostgreSQL Global Development Group
 *
 * IDENTIFICATION
 *	  src/gausskernel/storage/replication/walsender.cpp
 *
 * -------------------------------------------------------------------------
 */

#define __STDC_FORMAT_MACROS
#include <inttypes.h>
#include <math.h>
#include "postgres.h"
#include "knl/knl_variable.h"

#include <signal.h>
#include <unistd.h>
#ifdef HAVE_NETINET_TCP_H
#include <netinet/tcp.h>
#endif
#include <arpa/inet.h>
#ifndef WIN32
#include <syscall.h>
#endif
#include <sys/stat.h>

#include "access/cbmparsexlog.h"
#include "access/transam.h"
#include "access/xlog_internal.h"
#include "access/xact.h"
#include "access/xlog.h"
#include "access/xlogutils.h"
#include "catalog/pg_type.h"
#include "commands/dbcommands.h"
#include "funcapi.h"
#include "libpq/libpq.h"
#include "libpq/pqformat.h"
#include "libpq/pqsignal.h"
#include "miscadmin.h"
#include "nodes/replnodes.h"
#include "pgstat.h"
#include "replication/basebackup.h"
#include "replication/catchup.h"
#include "replication/decode.h"
#include "replication/logical.h"
#include "replication/slot.h"
#include "replication/snapbuild.h"
#include "replication/syncrep.h"
#include "replication/walprotocol.h"
#include "replication/walreceiver.h"
#include "replication/walsender.h"
#include "replication/walsender_private.h"
#include "replication/datasender.h"
#include "replication/dataqueue.h"
#include "storage/buf/bufmgr.h"
#include "storage/fd.h"
#include "storage/ipc.h"
#include "storage/pmsignal.h"
#include "storage/proc.h"
#include "storage/procarray.h"
#include "storage/lmgr.h"
#include "tcop/tcopprot.h"
#include "utils/builtins.h"
#include "utils/elog.h"
#include "utils/guc.h"
#include "utils/memutils.h"
#include "utils/ps_status.h"
#include "utils/resowner.h"
#include "utils/timestamp.h"
#include "auditfuncs.h"
#include "gssignal/gs_signal.h"
#include "postmaster/postmaster.h"
#include "alarm/alarm.h"
#include "utils/distribute_test.h"
#include "gs_bbox.h"

#define CRC_LEN 11

extern void *internal_load_library(const char *libname);
extern char *expand_dynamic_library_name(const char *name);
extern bool PMstateIsRun(void);

#define NAPTIME_PER_CYCLE 100 /* max sleep time between cycles (100ms) */
bool WalSegmemtRemovedhappened = false;
volatile bool bSyncStat = false;
volatile bool bSyncStatStatBefore = false;
long g_logical_slot_sleep_time = 0;

#define AmWalSenderToDummyStandby() (t_thrd.walsender_cxt.MyWalSnd->sendRole == SNDROLE_PRIMARY_DUMMYSTANDBY)
#define AmWalSenderOnDummyStandby() (t_thrd.walsender_cxt.MyWalSnd->sendRole == SNDROLE_DUMMYSTANDBY_STANDBY)
#define TIME_GET_MILLISEC(t) (((long)(t).tv_sec * 1000) + ((long)(t).tv_usec) / 1000)
#define WAIT_FOR_ARCHIVE_TIME 10000L

/*
 * calculate catchup late every 1000ms
 */
#define CALCULATE_CATCHUP_RATE_TIME 1000

/* Statistics for log control */
static const int MICROSECONDS_PER_SECONDS = 1000000;
static const int MILLISECONDS_PER_SECONDS = 1000;
static const int MILLISECONDS_PER_MICROSECONDS = 1000;
static const int INIT_CONTROL_REPLY = 3;
static const int MAX_CONTROL_REPLY = 1000;
static const int SLEEP_MORE = 200;
static const int SLEEP_LESS = 200;
static const int NODENAMELEN = 1024;
static const int SHIFT_SPEED = 3;

/*
 * This is set while we are streaming. When not set, SIGUSR2 signal will be
 * handled like SIGTERM. When set, the main loop is responsible for checking
 * t_thrd.walsender_cxt.walsender_ready_to_stop and terminating when it's set (after streaming any
 * remaining WAL).
 */
static volatile sig_atomic_t replication_active = false;

/* Signal handlers */
static void WalSndSigHupHandler(SIGNAL_ARGS);
static void WalSndShutdownHandler(SIGNAL_ARGS);
static void WalSndQuickDieHandler(SIGNAL_ARGS);
static void WalSndXLogSendHandler(SIGNAL_ARGS);
static void WalSndLastCycleHandler(SIGNAL_ARGS);

static void IdentifyCommand(Node* cmd_node, bool* replication_started, const char *cmd_string);
static bool HandleWalReplicationCommand(const char *cmd_string);
typedef void (*WalSndSendDataCallback)(void);
static int WalSndLoop(WalSndSendDataCallback send_data);
static void InitWalSnd(void);
static void WalSndHandshake(void);
static void WalSndKill(int code, Datum arg);
static void XLogSendPhysical(void);
static void XLogSendLogical(void);
static void IdentifySystem(void);
static void IdentifyVersion(void);
static void IdentifyConsistence(IdentifyConsistenceCmd *cmd);
static void IdentifyChannel(IdentifyChannelCmd *cmd);
static void CreateReplicationSlot(CreateReplicationSlotCmd *cmd);
static void DropReplicationSlot(DropReplicationSlotCmd *cmd);
static void StartReplication(StartReplicationCmd *cmd);
static void StartLogicalReplication(StartReplicationCmd *cmd);
static void AdvanceLogicalReplication(AdvanceReplicationCmd *cmd);
static void ProcessStandbyMessage(void);
static void ProcessStandbyReplyMessage(void);
static void ProcessStandbyHSFeedbackMessage(void);
static void ProcessStandbySwitchRequestMessage(void);
static void ProcessRepliesIfAny(void);
static bool LogicalSlotSleepFlag(void);
static void do_actual_sleep(volatile WalSnd *walsnd, bool forceUpdate);
static void LogCtrlCountSleepLimit(void);
static void LogCtrlSleep(void);
static void LogCtrlCalculateCurrentRTO(StandbyReplyMessage *reply);
static void LogCtrlCalculateCurrentRPO(void);
static void LogCtrlCalculateSleepTime(void);
static void WalSndKeepalive(bool requestReply);
static void WalSndRmXLog(bool requestReply);
static void WalSndSyncDummyStandbyDone(bool requestReply);
static void WalSndKeepaliveIfNecessary(TimestampTz now);
static void WalSndResponseSwitchover(char *msgbuf);
static void SetHaWalSenderChannel(void);
static void SetReplWalSender(void);
static bool SendConfigFile(char *path);
static void ProcessStandbyFileTimeMessage(void);

static long WalSndComputeSleeptime(TimestampTz now);
static void WalSndCheckTimeOut(TimestampTz now);
static void WalSndWriteLogicalAdvanceXLog(TimestampTz now);

static void WalSndPrepareWrite(LogicalDecodingContext *ctx, XLogRecPtr lsn, TransactionId xid, bool last_write);
static void WalSndWriteData(LogicalDecodingContext *ctx, XLogRecPtr lsn, TransactionId xid, bool last_write);
static XLogRecPtr WalSndWaitForWal(XLogRecPtr loc);

static void XLogRead(char *buf, XLogRecPtr startptr, Size count);

static void SetWalSndPeerMode(ServerMode mode);
static void SetWalSndPeerDbstate(DbState state);

static void ChooseStartPointForDummyStandby(void);
static bool WalSndCaughtup(void);
static bool WalSndDummyLEStandby(void);
static void WalSndShutdown(void) __attribute__((noreturn));

static bool UpdateHaWalSenderChannel(int ha_remote_listen_port);
static bool IsWalSenderToBuild(void);
static void WalSndSetPercentCountStartLsn(XLogRecPtr startLsn);
static void WalSndRefreshPercentCountStartLsn(XLogRecPtr currentMaxLsn, XLogRecPtr currentDoneLsn);
static void set_xlog_location(ServerMode local_role, XLogRecPtr* sndWrite, XLogRecPtr* sndFlush, XLogRecPtr* sndReplay);
static void ProcessArchiveFeedbackMessage(void);
static void ProcessStandbyArchiveFeedbackMessage(void);
static void WalSndArchiveXlog(XLogRecPtr targetLsn, int sub_term);
static void WalSndSendArchiveLsn2Standby(XLogRecPtr targetLsn);
static void ArchiveXlogOnStandby(XLogRecPtr targetLsn);
static void SendLsn2Standby(XLogRecPtr targetLsn);
static void CheckStandbyFinishArchive(XLogRecPtr targetLsn);
static void ProcessArchiveStatusMessage();
static void ResponseArchiveStatusMessage();
static void CalCatchupRate();

char *DataDir = ".";

/* Main entry point for walsender process */
int WalSenderMain(void)
{
    MemoryContext walsnd_context;
    int nRet = 0;
    char* appName = NULL;
    const char* appNameType = NULL;
    size_t appNameSize;

    t_thrd.proc_cxt.MyProgName = "WalSender";
    (void)ShowThreadName("WalSender");
    if (RecoveryInProgress()) {
        t_thrd.role = WAL_STANDBY_SENDER;
    }

    if (g_threadPoolControler && !AM_WAL_DB_SENDER) {
        ereport(INFO, (errmsg("Try to bind walsender thread to available CPUs in threadpool.")));
        g_threadPoolControler->BindThreadToAllAvailCpu(t_thrd.proc_cxt.MyProcPid);
    }

    /* Create a per-walsender data structure in shared memory */
    InitWalSnd();

    ereport(LOG, (errmsg("walsender thread started")));
    /*
     * Create a memory context that we will do all our work in.  We do this so
     * that we can reset the context during error recovery and thereby avoid
     * possible memory leaks.  Formerly this code just ran in
     * t_thrd.top_mem_cxt, but resetting that would be a really bad idea.
     *
     * XXX: we don't actually attempt error recovery in walsender, we just
     * close the connection and exit.
     */
    walsnd_context = AllocSetContextCreate(t_thrd.top_mem_cxt, "Wal Sender", ALLOCSET_DEFAULT_MINSIZE,
                                           ALLOCSET_DEFAULT_INITSIZE, ALLOCSET_DEFAULT_MAXSIZE);
    (void)MemoryContextSwitchTo(walsnd_context);

    /* Set up resource owner */
    t_thrd.utils_cxt.CurrentResourceOwner = ResourceOwnerCreate(NULL, "walsender top-level resource owner",
        MEMORY_CONTEXT_STORAGE);

    /*
     * Let postmaster know that we're streaming. Once we've declared us as a
     * WAL sender process, postmaster will let us outlive the bgwriter and
     * kill us last in the shutdown sequence, so we get a chance to stream all
     * remaining WAL at shutdown, including the shutdown checkpoint. Note that
     * there's no going back, and we mustn't write any WAL records after this.
     */
    MarkPostmasterChildWalSender();
    SendPostmasterSignal(PMSIGNAL_ADVANCE_STATE_MACHINE);

    /* Unblock signals (they were blocked when the postmaster forked us) */
    gs_signal_setmask(&t_thrd.libpq_cxt.UnBlockSig, NULL);

    /*
     * Use the recovery target timeline ID during recovery
     */
    if (AM_WAL_STANDBY_SENDER)
        t_thrd.xlog_cxt.ThisTimeLineID = GetRecoveryTargetTLI();

    if (dummyStandbyMode) {
        ShutdownWalRcv();
        t_thrd.xlog_cxt.ThisTimeLineID = GetRecoveryTargetTLI();
        t_thrd.xlog_cxt.recoveryTargetTLI = GetRecoveryTargetTLI();
        ereport(LOG, (errmsg("ThisTimeLineID: %u", t_thrd.xlog_cxt.ThisTimeLineID)));
    }

    /* Tell the standby that walsender is ready for receiving commands */
    ReadyForQuery_noblock(DestRemote, u_sess->attr.attr_storage.wal_sender_timeout);

    if (t_thrd.postmaster_cxt.HaShmData)
        t_thrd.walsender_cxt.server_run_mode = t_thrd.postmaster_cxt.HaShmData->current_mode;

    SetHaWalSenderChannel();
    /* Handle handshake messages before streaming */
    WalSndHandshake();

    /* Initialize shared memory status */
    {
        /* use volatile pointer to prevent code rearrangement */
        volatile WalSnd *walsnd = t_thrd.walsender_cxt.MyWalSnd;

        SpinLockAcquire(&walsnd->mutex);
        walsnd->pid = t_thrd.proc_cxt.MyProcPid;
#ifndef WIN32
        walsnd->lwpId = syscall(SYS_gettid);
#else
        walsnd->lwpId = (int)t_thrd.proc_cxt.MyProcPid
#endif

        if (AM_WAL_DB_SENDER) {
            /* logical replication */
            walsnd->sentPtr = t_thrd.slot_cxt.MyReplicationSlot->data.restart_lsn;
        } else {
            /* physical replication */
            walsnd->sentPtr = t_thrd.walsender_cxt.sentPtr;
        }

        SpinLockRelease(&walsnd->mutex);

        if (walsnd->sendRole == SNDROLE_PRIMARY_DUMMYSTANDBY) {
            appNameType = "WalSender to Secondary";
        } else if (walsnd->sendRole == SNDROLE_PRIMARY_BUILDSTANDBY) {
            appNameType = "WalSender to Build";
        } else if (walsnd->sendRole == SNDROLE_PRIMARY_STANDBY) {
            appNameType = "WalSender to Standby";
        }

        appNameSize = strlen(appNameType) + strlen(u_sess->attr.attr_common.application_name) + 3;
        appName = (char*)palloc(appNameSize);
        nRet = snprintf_s(appName, appNameSize, appNameSize - 1,
                          "%s[%s]", appNameType, u_sess->attr.attr_common.application_name);
        securec_check_ss(nRet, "\0", "\0");
        pgstat_report_appname(appName);
        pfree_ext(appName);
    }

    SyncRepInitConfig();

    if (t_thrd.proc_cxt.DataDir) {
        nRet = snprintf_s(t_thrd.walsender_cxt.gucconf_file, MAXPGPATH, MAXPGPATH - 1, "%s/postgresql.conf",
                          t_thrd.proc_cxt.DataDir);
        securec_check_ss(nRet, "\0", "\0");

        nRet = snprintf_s(t_thrd.walsender_cxt.gucconf_lock_file, MAXPGPATH, MAXPGPATH - 1, "%s/postgresql.conf.lock",
                          t_thrd.proc_cxt.DataDir);
        securec_check_ss(nRet, "\0", "\0");
    } else {
        ereport(ERROR, (errcode(ERRCODE_PROTOCOL_VIOLATION),
                        errmsg_internal("cannot find GAUSSDATA: %s", t_thrd.walsender_cxt.gucconf_file)));
    }

    /* init the dummy standby data num to write in wal streaming. */
    if (g_instance.attr.attr_storage.enable_mix_replication && dummyStandbyMode)
        InitWSDataNumOnDummyStandby();

    if (g_instance.attr.attr_storage.enable_mix_replication && !u_sess->attr.attr_storage.enable_cbm_tracking)
        ereport(PANIC, (errmsg("enable_cbm_tracking must be turn on when enable_mix_replication is on!")));

    /* Main loop of walsender */
    if (AM_WAL_DB_SENDER)
        return WalSndLoop(XLogSendLogical);
    else
        return WalSndLoop(XLogSendPhysical);
}

/* check PMstate and RecoveryInProgress */
void CheckPMstateAndRecoveryInProgress(void)
{
    if (!PMstateIsRun() || RecoveryInProgress()) {
        ereport(ERROR, (errcode(ERRCODE_LOGICAL_DECODE_ERROR),
                        errmsg("can't decode in pmState is not run or recovery in progress.")));
    }
}

/*
 * Execute commands from walreceiver, until we enter streaming mode.
 */
static void WalSndHandshake(void)
{
    StringInfoData input_message;
    bool replication_started = false;
    int sleeptime = 0;
    int timeout = 0;
    volatile WalSnd *walsnd = t_thrd.walsender_cxt.MyWalSnd;

    initStringInfo(&input_message);

    if (walsnd->sendRole == SNDROLE_PRIMARY_BUILDSTANDBY)
        timeout = 4 * u_sess->attr.attr_storage.wal_sender_timeout;
    else
        timeout = u_sess->attr.attr_storage.wal_sender_timeout;

    while (!replication_started) {
        int firstchar;

        WalSndSetState(WALSNDSTATE_STARTUP);
        set_ps_display("idle", false);
        if (t_thrd.walsender_cxt.walsender_ready_to_stop || t_thrd.walsender_cxt.walsender_shutdown_requested) {
            ereport(LOG, (errmsg("caught ready to stop or shutdown request")));
            proc_exit(0);
        }
        /* Wait for some data to arrive */
        if (!pq_select(NAPTIME_PER_CYCLE)) {
            sleeptime += NAPTIME_PER_CYCLE;

            /*
             * not yet data available without blocking,
             * check if it is under maximum timeout
             * period
             */
            if (timeout > 0 && sleeptime >= timeout) {
                ereport(COMMERROR, (errcode(ERRCODE_PROTOCOL_VIOLATION),
                                    errmsg("No message received from standby for maximum time")));
                proc_exit(0);
            }
            continue;
        }

        sleeptime = 0;

        /*
         * Since select has indicated that data is available to read,
         * then we can call blocking function itself, as there must be
         * some data to get.
         */
        firstchar = pq_getbyte();

        /*
         * Emergency bailout if postmaster has died.  This is to avoid the
         * necessity for manual cleanup of all postmaster children.
         */
        if (!PostmasterIsAlive())
            gs_thread_exit(1);

        /*
         * Check for any other interesting events that happened while we
         * slept.
         */
        if (t_thrd.walsender_cxt.got_SIGHUP) {
            t_thrd.walsender_cxt.got_SIGHUP = false;
            ProcessConfigFile(PGC_SIGHUP);
        }

        if (firstchar != EOF) {
            /*
             * Read the message contents. This is expected to be done without
             * blocking because we've been able to get message type code.
             */
            if (pq_getmessage(&input_message, 0))
                firstchar = EOF; /* suitable message already logged */
        }

        /* Handle the very limited subset of commands expected in this phase */
        switch (firstchar) {
            case 'Q': /* Query message */
            {
                const char *query_string = NULL;

                query_string = pq_getmsgstring(&input_message);
                pq_getmsgend(&input_message);

                if (HandleWalReplicationCommand(query_string)) {
                    replication_started = true;
                }
            } break;

            case 'X':
            case 'c':
                /* standby is closing the connection */
                proc_exit(0);
                /* fall-through */
            case 'P':
                /* standby is closing the connection */
                break;
            case EOF:
                /* standby disconnected unexpectedly */
                ereport(COMMERROR,
                        (errcode(ERRCODE_PROTOCOL_VIOLATION), errmsg("unexpected EOF on standby connection")));
                proc_exit(0);
                /* fall-through */
            default:
                ereport(FATAL, (errcode(ERRCODE_PROTOCOL_VIOLATION),
                                errmsg("invalid standby handshake message type %d", firstchar)));
        }
    }
}

/*
 * IDENTIFY_SYSTEM
 */
static void IdentifySystem(void)
{
    StringInfoData buf;
    char sysid[32];
    char tli[11];
    char xpos[MAXFNAMELEN];
    XLogRecPtr logptr;
    int rc = 0;
    char *dbname = NULL;

    /*
     * Reply with a result set with one row, four columns. First col is system
     * ID, second is timeline ID, third is current xlog location and the fourth
     * contains the database name if we are connected to one.
     */
    rc = snprintf_s(sysid, sizeof(sysid), sizeof(sysid) - 1, UINT64_FORMAT, GetSystemIdentifier());
    securec_check_ss(rc, "\0", "\0");

    rc = snprintf_s(tli, sizeof(tli), sizeof(tli) - 1, "%u", t_thrd.xlog_cxt.ThisTimeLineID);
    securec_check_ss(rc, "\0", "\0");

    logptr = AM_WAL_STANDBY_SENDER ? GetStandbyFlushRecPtr(NULL) : GetFlushRecPtr();

    rc = snprintf_s(xpos, sizeof(xpos), sizeof(xpos) - 1, "%X/%X", (uint32)(logptr >> 32), (uint32)logptr);
    securec_check_ss(rc, "\0", "\0");

    if (u_sess->proc_cxt.MyDatabaseId != InvalidOid) {
        MemoryContext cur = CurrentMemoryContext;

        /* syscache access needs a transaction env. */
        StartTransactionCommand();
        /* make dbname live outside TX context */
        (void)MemoryContextSwitchTo(cur);
        dbname = get_database_name(u_sess->proc_cxt.MyDatabaseId);
        if (dbname == NULL) {
            ereport(ERROR, (errcode(ERRCODE_UNDEFINED_DATABASE),
                            errmsg("database with OID %u does not exist", u_sess->proc_cxt.MyDatabaseId)));
        }
        CommitTransactionCommand();
        /* CommitTransactionCommand switches to t_thrd.top_mem_cxt */
        (void)MemoryContextSwitchTo(cur);
    }

    /* Send a RowDescription message */
    pq_beginmessage(&buf, 'T');
    pq_sendint16(&buf, 4); /* 4 fields */

    /* first field */
    pq_sendstring(&buf, "systemid"); /* col name */
    pq_sendint32(&buf, 0);           /* table oid */
    pq_sendint16(&buf, 0);           /* attnum */
    pq_sendint32(&buf, TEXTOID);     /* type oid */
    pq_sendint16(&buf, UINT16_MAX);  /* typlen */
    pq_sendint32(&buf, 0);           /* typmod */
    pq_sendint16(&buf, 0);           /* format code */

    /* second field */
    pq_sendstring(&buf, "timeline"); /* col name */
    pq_sendint32(&buf, 0);           /* table oid */
    pq_sendint16(&buf, 0);           /* attnum */
    pq_sendint32(&buf, INT4OID);     /* type oid */
    pq_sendint16(&buf, 4);           /* typlen */
    pq_sendint32(&buf, 0);           /* typmod */
    pq_sendint16(&buf, 0);           /* format code */

    /* third field */
    pq_sendstring(&buf, "xlogpos"); /* col name */
    pq_sendint32(&buf, 0);          /* table oid */
    pq_sendint16(&buf, 0);          /* attnum */
    pq_sendint32(&buf, TEXTOID);    /* type oid */
    pq_sendint16(&buf, UINT16_MAX); /* typlen */
    pq_sendint32(&buf, 0);          /* typmod */
    pq_sendint16(&buf, 0);          /* format code */

    /* fourth field */
    pq_sendstring(&buf, "dbname");  /* col name */
    pq_sendint32(&buf, 0);          /* table oid */
    pq_sendint16(&buf, 0);          /* attnum */
    pq_sendint32(&buf, TEXTOID);    /* type oid */
    pq_sendint16(&buf, UINT16_MAX); /* typlen */
    pq_sendint32(&buf, 0);          /* typmod */
    pq_sendint16(&buf, 0);          /* format code */
    pq_endmessage_noblock(&buf);

    /* Send a DataRow message */
    pq_beginmessage(&buf, 'D');
    pq_sendint16(&buf, 4);             /* # of columns */
    pq_sendint32(&buf, strlen(sysid)); /* col1 len */
    pq_sendbytes(&buf, (char *)sysid, strlen(sysid));
    pq_sendint32(&buf, strlen(tli)); /* col2 len */
    pq_sendbytes(&buf, (char *)tli, strlen(tli));
    pq_sendint32(&buf, strlen(xpos)); /* col3 len */
    pq_sendbytes(&buf, (char *)xpos, strlen(xpos));
    /* send NULL if not connected to a database */
    if (dbname != NULL) {
        pq_sendint32(&buf, strlen(dbname)); /* col4 len */
        pq_sendbytes(&buf, (char *)dbname, strlen(dbname));
    } else {
        pq_sendint32(&buf, UINT32_MAX); /* col4 len, NULL */
    }
    pq_endmessage_noblock(&buf);

    /* Send CommandComplete and ReadyForQuery messages */
    EndCommand_noblock("SELECT", DestRemote);
    ReadyForQuery_noblock(DestRemote, u_sess->attr.attr_storage.wal_sender_timeout);
    /* ReadyForQuery did pq_flush_if_available for us */
}

/*
 * IDENTIFY_VERSION
 */
static void IdentifyVersion(void)
{
    StringInfoData buf;
    char pg_sversion[11] = {0};
    char pg_pversion[32] = {0};
    char term[11] = {0};
    uint32 sys_version = PG_VERSION_NUM;
    int nRet = 0;
    errno_t rc = EOK;

    nRet = snprintf_s(pg_sversion, sizeof(pg_sversion), sizeof(pg_sversion) - 1, "%u", sys_version);
    securec_check_ss(nRet, "\0", "\0");

    rc = strncpy_s(pg_pversion, sizeof(pg_pversion), PG_PROTOCOL_VERSION, strlen(PG_PROTOCOL_VERSION));
    securec_check(rc, "\0", "\0");
    uint32 term_cur = Max(g_instance.comm_cxt.localinfo_cxt.term_from_file,
                          g_instance.comm_cxt.localinfo_cxt.term_from_xlog);
    nRet = snprintf_s(term, sizeof(term), sizeof(term) - 1, "%u", term_cur);
    securec_check_ss(nRet, "\0", "\0");
    pg_pversion[strlen(PG_PROTOCOL_VERSION)] = '\0';

    /* Send a RowDescription message */
    pq_beginmessage(&buf, 'T');
    pq_sendint16(&buf, 3); /* 3 fields */

    /* first field */
    pq_sendstring(&buf, "sversion"); /* col name */
    pq_sendint32(&buf, 0);           /* table oid */
    pq_sendint16(&buf, 0);           /* attnum */
    pq_sendint32(&buf, INT4OID);     /* type oid */
    pq_sendint16(&buf, 4);           /* typlen */
    pq_sendint32(&buf, 0);           /* typmod */
    pq_sendint16(&buf, 0);           /* format code */

    /* second field */
    pq_sendstring(&buf, "pversion"); /* col name */
    pq_sendint32(&buf, 0);           /* table oid */
    pq_sendint16(&buf, 0);           /* attnum */
    pq_sendint32(&buf, TEXTOID);     /* type oid */
    pq_sendint16(&buf, UINT16_MAX);  /* typlen */
    pq_sendint32(&buf, 0);           /* typmod */
    pq_sendint16(&buf, 0);           /* format code */

    /* first field */
    pq_sendstring(&buf, "term"); /* col name */
    pq_sendint32(&buf, 0);       /* table oid */
    pq_sendint16(&buf, 0);       /* attnum */
    pq_sendint32(&buf, INT4OID); /* type oid */
    pq_sendint16(&buf, 4);       /* typlen */
    pq_sendint32(&buf, 0);       /* typmod */
    pq_sendint16(&buf, 0);       /* format code */
    pq_endmessage_noblock(&buf);

    /* Send a DataRow message */
    pq_beginmessage(&buf, 'D');
    pq_sendint16(&buf, 3);                   /* # of columns */
    pq_sendint32(&buf, strlen(pg_sversion)); /* col1 len */
    pq_sendbytes(&buf, (char *)pg_sversion, strlen(pg_sversion));
    pq_sendint32(&buf, strlen(pg_pversion)); /* col2 len */
    pq_sendbytes(&buf, (char *)pg_pversion, strlen(pg_pversion));
    pq_sendint32(&buf, strlen(term)); /* col2 len */
    pq_sendbytes(&buf, (char *)term, strlen(term));
    pq_endmessage_noblock(&buf);

    /* Send CommandComplete and ReadyForQuery messages */
    EndCommand_noblock("SELECT", DestRemote);
    ReadyForQuery_noblock(DestRemote, u_sess->attr.attr_storage.wal_sender_timeout);
    /* ReadyForQuery did pq_flush_if_available for us */
}

/*
 * IDENTIFY_MODE extern  for datasender
 */
void IdentifyMode(void)
{
    StringInfoData buf;
    char smode[11];
    volatile HaShmemData *hashmdata = t_thrd.postmaster_cxt.HaShmData;
    int nRet = 0;
    ServerMode current_mode = UNKNOWN_MODE;

    SpinLockAcquire(&hashmdata->mutex);
    if (hashmdata->current_mode == STANDBY_MODE && hashmdata->is_cascade_standby) {
        current_mode = CASCADE_STANDBY_MODE;
    } else {
        current_mode = hashmdata->current_mode;
    }
    nRet = snprintf_s(smode, sizeof(smode), sizeof(smode) - 1, "%d", current_mode);
    securec_check_ss(nRet, "\0", "\0");
    SpinLockRelease(&hashmdata->mutex);

    /* Send a RowDescription message */
    pq_beginmessage(&buf, 'T');
    pq_sendint16(&buf, 1); /* 1 fields */

    /* first field */
    pq_sendstring(&buf, "smode"); /* col name */
    pq_sendint32(&buf, 0);        /* table oid */
    pq_sendint16(&buf, 0);        /* attnum */
    pq_sendint32(&buf, INT4OID);  /* type oid */
    pq_sendint16(&buf, 4);        /* typlen */
    pq_sendint32(&buf, 0);        /* typmod */
    pq_sendint16(&buf, 0);        /* format code */
    pq_endmessage_noblock(&buf);

    /* Send a DataRow message */
    pq_beginmessage(&buf, 'D');
    pq_sendint16(&buf, 1);             /* # of columns */
    pq_sendint32(&buf, strlen(smode)); /* col1 len */
    pq_sendbytes(&buf, (char *)smode, strlen(smode));
    pq_endmessage_noblock(&buf);

    /* Send CommandComplete and ReadyForQuery messages */
    EndCommand_noblock("SELECT", DestRemote);
    ReadyForQuery_noblock(DestRemote, u_sess->attr.attr_storage.wal_sender_timeout);
    /* ReadyForQuery did pq_flush_if_available for us */
}

#ifndef ENABLE_MULTIPLE_NODES
/*
 * IDENTIFY_AZ
 */
void IdentifyAvailableZone(void)
{
    StringInfoData buf;

    /* Send a RowDescription message */
    pq_beginmessage(&buf, 'T');
    pq_sendint16(&buf, 1); /* 1 fields */

    /* first field */
    pq_sendstring(&buf, "azname"); /* col name */
    pq_sendint32(&buf, 0);          /* table oid */
    pq_sendint16(&buf, 0);          /* attnum */
    pq_sendint32(&buf, TEXTOID);    /* type oid */
    pq_sendint16(&buf, UINT16_MAX); /* typlen */
    pq_sendint32(&buf, 0);          /* typmod */
    pq_sendint16(&buf, 0);          /* format code */
    pq_endmessage_noblock(&buf);

    /* Send a DataRow message */
    pq_beginmessage(&buf, 'D');
    pq_sendint16(&buf, 1);             /* # of columns */
    char* azname = g_instance.attr.attr_storage.available_zone;
    pq_sendint32(&buf, strlen(azname)); /* col1 len */
    pq_sendbytes(&buf, (char*)azname, strlen(azname));
    pq_endmessage_noblock(&buf);

    /* Send CommandComplete and ReadyForQuery messages */
    EndCommand_noblock("SELECT", DestRemote);
    ReadyForQuery_noblock(DestRemote, u_sess->attr.attr_storage.wal_sender_timeout);
    /* ReadyForQuery did pq_flush_if_available for us */
}
#endif

/*
 * IDENTIFY_MAXLSN
 * This LSN contains two part,node name and XLogRecPtr
 * One case is CN build DN and get current latest flushed LSN here
 */
static void IdentifyMaxLsn(void)
{
    int nRet = 0;
    StringInfoData buf;
    char str[MAXFNAMELEN];
    char recptr[MAXFNAMELEN];

    XLogRecPtr ptr = GetFlushRecPtr();

    nRet = snprintf_s(recptr, sizeof(recptr), sizeof(recptr) - 1, "%X/%X", (uint32)(ptr >> 32), (uint32)ptr);
    securec_check_ss(nRet, "\0", "\0");
    nRet = snprintf_s(str, sizeof(str), sizeof(str) - 1, "%s|%s", g_instance.attr.attr_common.PGXCNodeName, recptr);
    securec_check_ss(nRet, "\0", "\0");

    pq_beginmessage(&buf, 'T'); /* RowDescription */
    pq_sendint16(&buf, 1);      /* 1 field */

    /* Field header */
    pq_sendstring(&buf, "recptr");
    pq_sendint32(&buf, 0);       /* table oid */
    pq_sendint16(&buf, 0);       /* attnum */
    pq_sendint32(&buf, TEXTOID); /* type oid */
    pq_sendint16(&buf, UINT16_MAX);
    pq_sendint32(&buf, 0);
    pq_sendint16(&buf, 0);
    pq_endmessage_noblock(&buf);

    /* Data row */
    pq_beginmessage(&buf, 'D');
    pq_sendint16(&buf, 1);           /* number of columns */
    pq_sendint32(&buf, strlen(str)); /* length */
    pq_sendbytes(&buf, str, strlen(str));
    pq_endmessage_noblock(&buf);

    /* Send CommandComplete and ReadyForQuery messages */
    EndCommand_noblock("SELECT", DestRemote);
    ReadyForQuery_noblock(DestRemote, u_sess->attr.attr_storage.wal_sender_timeout);
    /* ReadyForQuery did pq_flush_if_available for us */
}

/*
 * IDENTIFY_CONSISTENCE
 * identify consistence of primary and standby
 */
static void IdentifyConsistence(IdentifyConsistenceCmd *cmd)
{
    StringInfoData buf;
    char crc[CRC_LEN] = {0};
    char maxLsnCrcStr[CRC_LEN] = {0};
    pg_crc32 requestRecCrc = 0;
    pg_crc32 localMaxLsnCrc = 0;
    bool crcValid = false;
    XLogRecPtr localMaxPtr = InvalidXLogRecPtr;
    ;
    char strMaxPtr[MAXFNAMELEN] = {0};
    int nRet = 0;
    char msgBuf[XLOG_READER_MAX_MSGLENTH] = {0};

    requestRecCrc = GetXlogRecordCrc(cmd->recordptr, crcValid);

    /* To support grayupgrade, msg with 1 row of 2 or 3 colums is used
     * according to working version number. Will remove later.
     */
    if (t_thrd.proc && t_thrd.proc->workingVersionNum >= 92060) {
        /* Don't care max xlog when check with building process */
        if (IsWalSenderToBuild() == false) {
            if (dummyStandbyMode) {
                localMaxPtr = FindMaxLSN(t_thrd.proc_cxt.DataDir, msgBuf, XLOG_READER_MAX_MSGLENTH, &localMaxLsnCrc);
            } else {
                if (AM_WAL_STANDBY_SENDER) {
                    (void)GetXLogReplayRecPtr(NULL, &localMaxPtr);
                    localMaxLsnCrc = GetXlogRecordCrc(localMaxPtr, crcValid);
                } else {
                    localMaxPtr = FindMaxLSN(t_thrd.proc_cxt.DataDir, msgBuf, XLOG_READER_MAX_MSGLENTH,
                                             &localMaxLsnCrc);
                }
            }

            ereport(LOG, (errmsg("remote request lsn/crc: [%X/%X, %u] "
                                 "local max lsn/crc: [%X/%X, %u]",
                                 (uint32)(cmd->recordptr >> 32), (uint32)cmd->recordptr, (uint32)requestRecCrc,
                                 (uint32)(localMaxPtr >> 32), (uint32)localMaxPtr, (uint32)localMaxLsnCrc)));
        }

        if (requestRecCrc == NONE_REC_CRC && WalSndCaughtup()) {
            requestRecCrc = IGNORE_REC_CRC;
        }

        nRet = snprintf_s(crc, sizeof(crc), sizeof(crc) - 1, "%X", requestRecCrc);
        securec_check_ss(nRet, "\0", "\0");

        nRet = snprintf_s(strMaxPtr, sizeof(strMaxPtr), sizeof(strMaxPtr) - 1, "%X/%X", (uint32)(localMaxPtr >> 32),
                          (uint32)localMaxPtr);
        securec_check_ss(nRet, "\0", "\0");

        nRet = snprintf_s(maxLsnCrcStr, sizeof(maxLsnCrcStr), sizeof(maxLsnCrcStr) - 1, "%X", localMaxLsnCrc);
        securec_check_ss(nRet, "\0", "\0");

        /* Send a RowDescription message */
        pq_beginmessage(&buf, 'T');
        pq_sendint16(&buf, 3); /* 1 fields */

        /* first field */
        pq_sendstring(&buf, "requestRemoteCrc"); /* col name */
        pq_sendint32(&buf, 0);                   /* table oid */
        pq_sendint16(&buf, 0);                   /* attnum */
        pq_sendint32(&buf, TEXTOID);             /* type oid */
        pq_sendint16(&buf, UINT16_MAX);          /* typlen */
        pq_sendint32(&buf, 0);                   /* typmod */
        pq_sendint16(&buf, 0);                   /* format code */

        /* second field */
        pq_sendstring(&buf, "localMaxLsn"); /* col name */
        pq_sendint32(&buf, 0);              /* table oid */
        pq_sendint16(&buf, 1);              /* attnum */
        pq_sendint32(&buf, TEXTOID);        /* type oid */
        pq_sendint16(&buf, UINT16_MAX);     /* typlen */
        pq_sendint32(&buf, 0);              /* typmod */
        pq_sendint16(&buf, 0);              /* format code */

        /* third field */
        pq_sendstring(&buf, "localMaxLsnCrc"); /* col name */
        pq_sendint32(&buf, 0);                 /* table oid */
        pq_sendint16(&buf, 2);                 /* attnum */
        pq_sendint32(&buf, TEXTOID);           /* type oid */
        pq_sendint16(&buf, UINT16_MAX);        /* typlen */
        pq_sendint32(&buf, 0);                 /* typmod */
        pq_sendint16(&buf, 0);                 /* format code */

        pq_endmessage_noblock(&buf);

        /* Send a DataRow message */
        pq_beginmessage(&buf, 'D');
        pq_sendint16(&buf, 3);           /* # of columns */
        pq_sendint32(&buf, strlen(crc)); /* col1 len */
        pq_sendbytes(&buf, (char *)crc, strlen(crc));
        pq_sendint32(&buf, strlen(strMaxPtr)); /* col2 len */
        pq_sendbytes(&buf, (char *)strMaxPtr, strlen(strMaxPtr));
        pq_sendint32(&buf, strlen(maxLsnCrcStr)); /* col3 len */
        pq_sendbytes(&buf, (char *)maxLsnCrcStr, strlen(maxLsnCrcStr));
        pq_endmessage_noblock(&buf);
    } else {
        char havexlog[8] = {0};
        if (dummyStandbyMode) {
            if (crcValid) {
                havexlog[0] = '1';
            } else {
                localMaxPtr = FindMaxLSN(t_thrd.proc_cxt.DataDir, msgBuf, XLOG_READER_MAX_MSGLENTH, &localMaxLsnCrc);
                if (XLByteLT(localMaxPtr, cmd->recordptr) || XLByteEQ(localMaxPtr, InvalidXLogRecPtr)) {
                    havexlog[0] = '0';
                } else {
                    havexlog[0] = '1';
                }
            }
            ereport(LOG, (errmsg("standby rec: %x/%x, havexlog: %s, crc:%u", (uint32)(cmd->recordptr >> 32),
                                 (uint32)cmd->recordptr, havexlog, (uint32)requestRecCrc)));
        } else {
            havexlog[0] = '1'; /* have xlog be true if in primary mode */
        }

        nRet = snprintf_s(crc, sizeof(crc), sizeof(crc) - 1, "%X", requestRecCrc);
        securec_check_ss(nRet, "\0", "\0");

        /* Send a RowDescription message */
        pq_beginmessage(&buf, 'T');
        pq_sendint16(&buf, 2); /* 1 fields */

        /* first field */
        pq_sendstring(&buf, "reccrc");  /* col name */
        pq_sendint32(&buf, 0);          /* table oid */
        pq_sendint16(&buf, 0);          /* attnum */
        pq_sendint32(&buf, TEXTOID);    /* type oid */
        pq_sendint16(&buf, UINT16_MAX); /* typlen */
        pq_sendint32(&buf, 0);          /* typmod */
        pq_sendint16(&buf, 0);          /* format code */

        /* sencond field */
        pq_sendstring(&buf, "havexlog"); /* col name */
        pq_sendint32(&buf, 0);           /* table oid */
        pq_sendint16(&buf, 0);           /* attnum */
        pq_sendint32(&buf, INT4OID);     /* type oid */
        pq_sendint16(&buf, 4);           /* typlen */
        pq_sendint32(&buf, 0);           /* typmod */
        pq_sendint16(&buf, 0);           /* format code */
        pq_endmessage_noblock(&buf);

        /* Send a DataRow message */
        pq_beginmessage(&buf, 'D');
        pq_sendint16(&buf, 2);           /* # of columns */
        pq_sendint32(&buf, strlen(crc)); /* col1 len */
        pq_sendbytes(&buf, (char *)crc, strlen(crc));
        pq_sendint32(&buf, strlen(havexlog)); /* col2 len */
        pq_sendbytes(&buf, (char *)havexlog, strlen(havexlog));
        pq_endmessage_noblock(&buf);
    }

    /* Send CommandComplete and ReadyForQuery messages */
    EndCommand_noblock("SELECT", DestRemote);
    ReadyForQuery_noblock(DestRemote, u_sess->attr.attr_storage.wal_sender_timeout);
    /* ReadyForQuery did pq_flush_if_available for us */
}

/*
 * IDENTIFY_CHANNEL
 * get channel identifier from standby
 */
static void IdentifyChannel(IdentifyChannelCmd *cmd)
{
    StringInfoData buf;

    t_thrd.walsender_cxt.remotePort = cmd->channel_identifier;
    bool is_success = UpdateHaWalSenderChannel(t_thrd.walsender_cxt.remotePort);

    const char *result = is_success ? "t" : "f";
    size_t result_len = strlen(result);

    /* Send a RowDescription message */
    pq_beginmessage(&buf, 'T');
    pq_sendint16(&buf, 1); /* 1 fields */

    /* first field */
    pq_sendstring(&buf, "identifier"); /* col name */
    pq_sendint32(&buf, 0);             /* table oid */
    pq_sendint16(&buf, 0);             /* attnum */
    pq_sendint32(&buf, BOOLOID);       /* type oid */
    pq_sendint16(&buf, 1);             /* typlen */
    pq_sendint32(&buf, 0);             /* typmod */
    pq_sendint16(&buf, 0);             /* format code */
    pq_endmessage_noblock(&buf);

    /* Send a DataRow message */
    pq_beginmessage(&buf, 'D');
    pq_sendint16(&buf, 1);          /* # of columns */
    pq_sendint32(&buf, result_len); /* col1 len */
    pq_sendbytes(&buf, result, result_len);
    pq_endmessage_noblock(&buf);

    /* Send CommandComplete and ReadyForQuery messages */
    EndCommand_noblock("SELECT", DestRemote);
    ReadyForQuery_noblock(DestRemote, u_sess->attr.attr_storage.wal_sender_timeout);
}

/*
 * START_REPLICATION
 */
static void StartReplication(StartReplicationCmd *cmd)
{
    StringInfoData buf;

    /*
     * When promoting a cascading standby, postmaster sends SIGUSR2 to any
     * cascading walsenders to kill them. But there is a corner-case where
     * such walsender fails to receive SIGUSR2 and survives a standby
     * promotion unexpectedly. This happens when postmaster sends SIGUSR2
     * before the walsender marks itself as a WAL sender, because postmaster
     * sends SIGUSR2 to only the processes marked as a WAL sender.
     *
     * To avoid this corner-case, if recovery is NOT in progress even though
     * the walsender is cascading one, we do the same thing as SIGUSR2 signal
     * handler does, i.e., set t_thrd.walsender_cxt.walsender_ready_to_stop to true. Which causes
     * the walsender to end later.
     *
     * When terminating cascading walsenders, usually postmaster writes the
     * log message announcing the terminations. But there is a race condition
     * here. If there is no walsender except this process before reaching
     * here, postmaster thinks that there is no walsender and suppresses that
     * log message. To handle this case, we always emit that log message here.
     * This might cause duplicate log messages, but which is less likely to
     * happen, so it's not worth writing some code to suppress them.
     */
    if (AM_WAL_STANDBY_SENDER && !RecoveryInProgress()) {
        ereport(LOG, (errmsg("terminating walsender process to force cascaded standby "
                             "to update timeline and reconnect")));
        t_thrd.walsender_cxt.walsender_ready_to_stop = true;
    }

    /*
     * We assume here that we're logging enough information in the WAL for
     * log-shipping, since this is checked in PostmasterMain().
     *
     * NOTE: wal_level can only change at shutdown, so in most cases it is
     * difficult for there to be WAL data that we can still see that was
     * written at wal_level='minimal'.
     */
    if (cmd->slotname) {
        ReplicationSlotAcquire(cmd->slotname, AmWalSenderToDummyStandby() ? true : false);
        if (t_thrd.slot_cxt.MyReplicationSlot->data.database != InvalidOid)
            ereport(ERROR, (errcode(ERRCODE_OBJECT_NOT_IN_PREREQUISITE_STATE),
                            (errmsg("cannot use a logical replication slot for physical replication"))));
    }

    /*
     * When we first start replication the standby will be behind the primary.
     * For some applications, for example, synchronous replication, it is
     * important to have a clear state for this initial catchup mode, so we
     * can trigger actions when we change streaming state later. We may stay
     * in this state for a long time, which is exactly why we want to be able
     * to monitor whether or not we are still here.
     */
    WalSndSetState(WALSNDSTATE_CATCHUP);

    /* Send a CopyBothResponse message, and start streaming */
    pq_beginmessage(&buf, 'W');
    pq_sendbyte(&buf, 0);
    pq_sendint16(&buf, 0);
    pq_endmessage_noblock(&buf);
    pq_flush_timedwait(u_sess->attr.attr_storage.wal_sender_timeout);

    /*
     * Initialize position to the received one, then the xlog records begin to
     * be shipped from that position
     */
    if (AmWalSenderToDummyStandby())
        ChooseStartPointForDummyStandby();
    else {
        t_thrd.walsender_cxt.sentPtr = cmd->startpoint;
        WalSndSetPercentCountStartLsn(cmd->startpoint);
    }
}

/*
 * read_page callback for logical decoding contexts, as a walsender process.
 *
 * Inside the walsender we can do better than logical_read_local_xlog_page,
 * which has to do a plain sleep/busy loop, because the walsender's latch gets
 * set everytime WAL is flushed.
 */
static int logical_read_xlog_page(XLogReaderState *state, XLogRecPtr targetPagePtr, int reqLen, XLogRecPtr targetRecPtr,
                                  char *cur_page, TimeLineID *pageTLI)
{
    XLogRecPtr flushptr;
    int count;

    /* make sure we have enough WAL available */
    flushptr = WalSndWaitForWal(targetPagePtr + reqLen);
    /* fail if not (implies we are going to shut down) */
    if (flushptr < targetPagePtr + reqLen)
        return -1;

    if (targetPagePtr + XLOG_BLCKSZ <= flushptr)
        count = XLOG_BLCKSZ; /* more than one block available */
    else
        count = flushptr - targetPagePtr; /* part of the page available */

    /* now actually read the data, we know it's there */
    XLogRead(cur_page, targetPagePtr, XLOG_BLCKSZ);

    return count;
}

/*
 * Create a new replication slot.
 */
static void CreateReplicationSlot(CreateReplicationSlotCmd *cmd)
{
    const char *slot_name = NULL;
    StringInfoData buf;
    bool isDummyStandby = false;
    const char *snapshot_name = NULL;
    char xpos[MAXFNAMELEN];
    int rc = 0;

    Assert(!t_thrd.slot_cxt.MyReplicationSlot);

    /* setup state for XLogReadPage */
    isDummyStandby = AmWalSenderToDummyStandby() ? true : false;

    if (cmd->kind == REPLICATION_KIND_LOGICAL) {
        CheckPMstateAndRecoveryInProgress();
        CheckLogicalDecodingRequirements(u_sess->proc_cxt.MyDatabaseId);
        /*
         * Initially create the slot as ephemeral - that allows us to nicely
         * handle errors during initialization because it'll get dropped if
         * this transaction fails. We'll make it persistent at the end.
         */
        ReplicationSlotCreate(cmd->slotname, RS_EPHEMERAL, isDummyStandby, u_sess->proc_cxt.MyDatabaseId,
                              InvalidXLogRecPtr);
    } else {
        /*
         * physical slot save init value if exist
         */
        ReplicationSlotCreate(cmd->slotname, RS_PERSISTENT, isDummyStandby, InvalidOid, cmd->init_slot_lsn);
    }
    slot_name = NameStr(t_thrd.slot_cxt.MyReplicationSlot->data.name);

    if (cmd->kind == REPLICATION_KIND_LOGICAL) {
        ValidateName(cmd->slotname);
        ValidateName(cmd->plugin);
        char *fullname = NULL;
        fullname = expand_dynamic_library_name(cmd->plugin);

        /* Load the shared library, unless we already did */
        (void)internal_load_library(fullname);

        LogicalDecodingContext *ctx = NULL;

        ctx = CreateInitDecodingContext(cmd->plugin, NIL, true, logical_read_xlog_page, WalSndPrepareWrite,
                                        WalSndWriteData);

        /* build initial snapshot, might take a while */
        DecodingContextFindStartpoint(ctx);

        /*
         * Export a plain (not of the snapbuild.c type) snapshot to the user
         * that can be imported into another session.
         */
        snapshot_name = SnapBuildExportSnapshot(ctx->snapshot_builder);

        /* don't need the decoding context anymore */
        FreeDecodingContext(ctx);

        ReplicationSlotPersist();

        // write xlog
        log_slot_create(&t_thrd.slot_cxt.MyReplicationSlot->data);
    }

    rc = snprintf_s(xpos, sizeof(xpos), sizeof(xpos) - 1, "%X/%X",
                    (uint32)(t_thrd.slot_cxt.MyReplicationSlot->data.confirmed_flush >> 32),
                    (uint32)t_thrd.slot_cxt.MyReplicationSlot->data.confirmed_flush);
    securec_check_ss(rc, "\0", "\0");

    /*
     * It may seem somewhat pointless to send back the same slot name the
     * client just requested and nothing else, but logical replication
     * will add more fields here.  (We could consider removing the slot
     * name from what's sent back, though, since the client has specified
     * that.)
     */
    pq_beginmessage(&buf, 'T');
    pq_sendint16(&buf, 4); /* 4 field */

    /* first field: slot name */
    pq_sendstring(&buf, "slot_name"); /* col name */
    pq_sendint32(&buf, 0);            /* table oid */
    pq_sendint16(&buf, 0);            /* attnum */
    pq_sendint32(&buf, TEXTOID);      /* type oid */
    pq_sendint16(&buf, UINT16_MAX);   /* typlen */
    pq_sendint32(&buf, 0);            /* typmod */
    pq_sendint16(&buf, 0);            /* format code */

    /* second field: LSN at which we became consistent */
    pq_sendstring(&buf, "consistent_point"); /* col name */
    pq_sendint32(&buf, 0);                   /* table oid */
    pq_sendint16(&buf, 0);                   /* attnum */
    pq_sendint32(&buf, TEXTOID);             /* type oid */
    pq_sendint16(&buf, UINT16_MAX);          /* typlen */
    pq_sendint32(&buf, 0);                   /* typmod */
    pq_sendint16(&buf, 0);                   /* format code */

    /* third field: exported snapshot's name */
    pq_sendstring(&buf, "snapshot_name"); /* col name */
    pq_sendint32(&buf, 0);                /* table oid */
    pq_sendint16(&buf, 0);                /* attnum */
    pq_sendint32(&buf, TEXTOID);          /* type oid */
    pq_sendint16(&buf, UINT16_MAX);       /* typlen */
    pq_sendint32(&buf, 0);                /* typmod */
    pq_sendint16(&buf, 0);                /* format code */

    /* fourth field: output plugin */
    pq_sendstring(&buf, "output_plugin"); /* col name */
    pq_sendint32(&buf, 0);                /* table oid */
    pq_sendint16(&buf, 0);                /* attnum */
    pq_sendint32(&buf, TEXTOID);          /* type oid */
    pq_sendint16(&buf, UINT16_MAX);       /* typlen */
    pq_sendint32(&buf, 0);                /* typmod */
    pq_sendint16(&buf, 0);                /* format code */
    pq_endmessage_noblock(&buf);

    /* Send a DataRow message */
    pq_beginmessage(&buf, 'D');
    pq_sendint16(&buf, 4); /* # of columns */

    /* slot_name */
    pq_sendint32(&buf, strlen(slot_name)); /* col1 len */
    pq_sendbytes(&buf, slot_name, strlen(slot_name));

    /* consistent wal location */
    pq_sendint32(&buf, strlen(xpos)); /* col2 len */
    pq_sendbytes(&buf, xpos, strlen(xpos));

    /* snapshot name */
    if (snapshot_name != NULL) {
        pq_sendint32(&buf, strlen(snapshot_name)); /* col3 len */
        pq_sendbytes(&buf, snapshot_name, strlen(snapshot_name));
    } else {
        pq_sendint32(&buf, UINT32_MAX); /* col3 len, NULL */
    }

    /* plugin */
    if (cmd->plugin != NULL) {
        pq_sendint32(&buf, strlen(cmd->plugin)); /* col4 len */
        pq_sendbytes(&buf, cmd->plugin, strlen(cmd->plugin));
    } else
        pq_sendint32(&buf, UINT32_MAX); /* col4 len, NULL */
    pq_endmessage_noblock(&buf);

    /* Send CommandComplete and ReadyForQuery messages */
    EndCommand_noblock("SELECT", DestRemote);
    ReadyForQuery_noblock(DestRemote, u_sess->attr.attr_storage.wal_sender_timeout);
    /* ReadyForQuery did pq_flush_if_available for us
     *
     * release active status again, START_REPLICATION will reacquire it
     */
    ReplicationSlotRelease();
}

/* Determine if it is a logical slot */
bool IsLogicalSlot(const char *name)
{
    bool ret = false;

    LWLockAcquire(ReplicationSlotControlLock, LW_SHARED);
    for (int i = 0; i < g_instance.attr.attr_storage.max_replication_slots; i++) {
        ReplicationSlot *s = &t_thrd.slot_cxt.ReplicationSlotCtl->replication_slots[i];

        if (s->in_use && strcmp(name, NameStr(s->data.name)) == 0 && s->data.database != InvalidOid) {
            ret = true;
            break;
        }
    }
    LWLockRelease(ReplicationSlotControlLock);

    return ret;
}

/*
 * Get rid of a replication slot that is no longer wanted.
 */
static void DropReplicationSlot(DropReplicationSlotCmd *cmd)
{
    if (IsLogicalSlot(cmd->slotname)) {
        CheckPMstateAndRecoveryInProgress();
        ReplicationSlotDrop(cmd->slotname);
        log_slot_drop(cmd->slotname);
    } else {
        ReplicationSlotDrop(cmd->slotname);
    }

    EndCommand_noblock("DROP_REPLICATION_SLOT", DestRemote);
    EndCommand_noblock("SELECT", DestRemote);
    ReadyForQuery_noblock(DestRemote, u_sess->attr.attr_storage.wal_sender_timeout);
}

/*
 * Load previously initiated logical slot and prepare for sending data (via
 * WalSndLoop).
 */
static void StartLogicalReplication(StartReplicationCmd *cmd)
{
    StringInfoData buf;

    /* make sure that our requirements are still fulfilled */
    CheckLogicalDecodingRequirements(u_sess->proc_cxt.MyDatabaseId);

    Assert(!t_thrd.slot_cxt.MyReplicationSlot);

    ReplicationSlotAcquire(cmd->slotname, AmWalSenderToDummyStandby() ? true : false);

    /*
     * Force a disconnect, so that the decoding code doesn't need to care
     * about a eventual switch from running in recovery, to running in a
     * normal environment. Client code is expected to handle reconnects.
     */
    if (AM_WAL_STANDBY_SENDER && !RecoveryInProgress()) {
        ereport(LOG, (errmsg("terminating walsender process after promotion")));
        t_thrd.walsender_cxt.walsender_ready_to_stop = true;
    }

    {
        /*
         * Rebuild snap dir
         */
        char snappath[MAXPGPATH];
        struct stat st;
        int rc = 0;

        rc = snprintf_s(snappath, MAXPGPATH, MAXPGPATH - 1, "pg_replslot/%s/snap",
                        NameStr(t_thrd.slot_cxt.MyReplicationSlot->data.name));
        securec_check_ss(rc, "\0", "\0");

        if (stat(snappath, &st) == 0 && S_ISDIR(st.st_mode)) {
            if (!rmtree(snappath, true))
                ereport(ERROR, (errcode_for_file_access(), errmsg("could not remove directory \"%s\"", snappath)));
        }
        if (mkdir(snappath, S_IRWXU) < 0)
            ereport(ERROR, (errcode_for_file_access(), errmsg("could not create directory \"%s\": %m", snappath)));
    }

    WalSndSetState(WALSNDSTATE_CATCHUP);

    /* Send a CopyBothResponse message, and start streaming */
    pq_beginmessage(&buf, 'W');
    pq_sendbyte(&buf, 0);
    pq_sendint(&buf, 0, 2);
    pq_endmessage(&buf);
    pq_flush();

    /*
     * Initialize position to the last ack'ed one, then the xlog records begin
     * to be shipped from that position.
     */
    t_thrd.walsender_cxt.logical_decoding_ctx = CreateDecodingContext(cmd->startpoint, cmd->options, false,
                                                                      logical_read_xlog_page, WalSndPrepareWrite,
                                                                      WalSndWriteData);

    /* Start reading WAL from the oldest required WAL. */
    t_thrd.walsender_cxt.logical_startptr = t_thrd.slot_cxt.MyReplicationSlot->data.restart_lsn;

    /*
     * Report the location after which we'll send out further commits as the
     * current sentPtr.
     */
    t_thrd.walsender_cxt.sentPtr = t_thrd.slot_cxt.MyReplicationSlot->data.confirmed_flush;

    /* Also update the sent position status in shared memory */
    {
        /* use volatile pointer to prevent code rearrangement */
        volatile WalSnd *walsnd = t_thrd.walsender_cxt.MyWalSnd;

        SpinLockAcquire(&walsnd->mutex);
        walsnd->sentPtr = t_thrd.slot_cxt.MyReplicationSlot->data.restart_lsn;
        SpinLockRelease(&walsnd->mutex);
    }

    replication_active = true;

    SyncRepInitConfig();

    /* Main loop of walsender */
    WalSndLoop(XLogSendLogical);

    FreeDecodingContext(t_thrd.walsender_cxt.logical_decoding_ctx);
    ReplicationSlotRelease();

    replication_active = false;
    if (t_thrd.walsender_cxt.walsender_ready_to_stop)
        proc_exit(0);
    WalSndSetState(WALSNDSTATE_STARTUP);

    /* Get out of COPY mode (CommandComplete). */
    EndCommand("COPY 0", DestRemote);
}

/*
 * Notify the primary to advance logical replication slot.
 */
static void AdvanceLogicalReplication(AdvanceReplicationCmd *cmd)
{
    StringInfoData buf;
    XLogRecPtr flushRecPtr;
    XLogRecPtr minLsn;
    char xpos[MAXFNAMELEN];
    int rc = 0;

    if (RecoveryInProgress()) {
        ereport(ERROR, (errcode(ERRCODE_INVALID_OPERATION),
                        errmsg("couldn't advance in recovery")));
    }

    Assert(!t_thrd.slot_cxt.MyReplicationSlot);

    /*
     * We can't move slot past what's been flushed so clamp the target
     * possition accordingly.
     */
    flushRecPtr = GetFlushRecPtr();
    if (XLByteLT(flushRecPtr, cmd->confirmed_flush)) {
        cmd->confirmed_flush = flushRecPtr;
    }

    if (XLogRecPtrIsInvalid(cmd->confirmed_flush)) {
        ereport(ERROR, (errcode(ERRCODE_INVALID_PARAMETER_VALUE),
                        errmsg("invalid target wal lsn while advancing "
                               "logical replication restart lsn.")));
    }

    /* Acquire the slot so we "own" it */
    ReplicationSlotAcquire(cmd->slotname, false);

    Assert(OidIsValid(t_thrd.slot_cxt.MyReplicationSlot->data.database));

    /*
     * Check if the slot is not moving backwards. Logical slots have confirmed
     * consumption up to confirmed_lsn, meaning that data older than that is
     * not available anymore.
     */
    minLsn = t_thrd.slot_cxt.MyReplicationSlot->data.confirmed_flush;
    if (XLByteLT(cmd->confirmed_flush, minLsn)) {
        ereport(ERROR, (errcode(ERRCODE_FEATURE_NOT_SUPPORTED),
                        errmsg("cannot move slot to %X/%X, minimum is %X/%X",
                               (uint32)(cmd->confirmed_flush >> 32), (uint32)cmd->confirmed_flush,
                               (uint32)(minLsn >> 32), (uint32)(minLsn))));
    }

    LogicalConfirmReceivedLocation(cmd->confirmed_flush);

    /* Advance the restart_lsn in primary. */
    volatile ReplicationSlot *slot = t_thrd.slot_cxt.MyReplicationSlot;
    SpinLockAcquire(&slot->mutex);
    slot->data.restart_lsn = cmd->restart_lsn;
    SpinLockRelease(&slot->mutex);

    ReplicationSlotMarkDirty();
    log_slot_advance(&t_thrd.slot_cxt.MyReplicationSlot->data);

    if (log_min_messages <= DEBUG2) {
        ereport(LOG, (errmsg("AdvanceLogicalReplication, slotname = %s, restart_lsn = %X/%X, "
                             "confirmed_flush = %X/%X.",
                             cmd->slotname,
                             (uint32)(cmd->restart_lsn >> 32),
                             (uint32)cmd->restart_lsn,
                             (uint32)(cmd->confirmed_flush >> 32),
                             (uint32)cmd->confirmed_flush)));
    }

    rc = snprintf_s(xpos, sizeof(xpos), sizeof(xpos) - 1,
                    "%X/%X", (uint32)(cmd->confirmed_flush >> 32), (uint32)cmd->confirmed_flush);
    securec_check_ss(rc, "\0", "\0");

    pq_beginmessage(&buf, 'T');
    pq_sendint16(&buf, 2); /* 2 field */

    /* first field: slot name */
    pq_sendstring(&buf, "slot_name"); /* col name */
    pq_sendint32(&buf, 0);            /* table oid */
    pq_sendint16(&buf, 0);            /* attnum */
    pq_sendint32(&buf, TEXTOID);      /* type oid */
    pq_sendint16(&buf, UINT16_MAX);   /* typlen */
    pq_sendint32(&buf, 0);            /* typmod */
    pq_sendint16(&buf, 0);            /* format code */

    /* second field: LSN at which we became consistent */
    pq_sendstring(&buf, "confirmed_flush"); /* col name */
    pq_sendint32(&buf, 0);                   /* table oid */
    pq_sendint16(&buf, 0);                   /* attnum */
    pq_sendint32(&buf, TEXTOID);             /* type oid */
    pq_sendint16(&buf, UINT16_MAX);          /* typlen */
    pq_sendint32(&buf, 0);                   /* typmod */
    pq_sendint16(&buf, 0);                   /* format code */
    pq_endmessage_noblock(&buf);

    /* Send a DataRow message */
    pq_beginmessage(&buf, 'D');
    pq_sendint16(&buf, 2); /* # of columns */

    /* slot_name */
    pq_sendint32(&buf, strlen(cmd->slotname)); /* col1 len */
    pq_sendbytes(&buf, cmd->slotname, strlen(cmd->slotname));

    /* consistent wal location */
    pq_sendint32(&buf, strlen(xpos)); /* col2 len */
    pq_sendbytes(&buf, xpos, strlen(xpos));
    pq_endmessage_noblock(&buf);

    /* Send CommandComplete and ReadyForQuery messages */
    EndCommand_noblock("SELECT", DestRemote);
    ReadyForQuery_noblock(DestRemote, u_sess->attr.attr_storage.wal_sender_timeout);
    /* ReadyForQuery did pq_flush_if_available for us */

    ReplicationSlotRelease();
}

/*
 * LogicalDecodingContext 'prepare_write' callback.
 *
 * Prepare a write into a StringInfo.
 *
 * Don't do anything lasting in here, it's quite possible that nothing will done
 * with the data.
 */
static void WalSndPrepareWrite(LogicalDecodingContext *ctx, XLogRecPtr lsn, TransactionId xid, bool last_write)
{
    /* can't have sync rep confused by sending the same LSN several times */
    if (!last_write)
        lsn = InvalidXLogRecPtr;

    resetStringInfo(ctx->out);

    pq_sendbyte(ctx->out, 'w');
    pq_sendint64(ctx->out, lsn); /* dataStart */
    pq_sendint64(ctx->out, lsn); /* walEnd */
    /*
     * Fill out the sendtime later, just as it's done in XLogSendPhysical, but
     * reserve space here.
     */
    pq_sendint64(ctx->out, 0); /* sendtime */
}

/*
 * LogicalDecodingContext 'write' callback.
 *
 * Actually write out data previously prepared by WalSndPrepareWrite out to
 * the network. Take as long as needed, but process replies from the other
 * side and check timeouts during that.
 */
static void WalSndWriteData(LogicalDecodingContext *ctx, XLogRecPtr lsn, TransactionId xid, bool last_write)
{
    errno_t rc;

    /* output previously gathered data in a CopyData packet */
    pq_putmessage_noblock('d', ctx->out->data, ctx->out->len);

    /*
     * Fill the send timestamp last, so that it is taken as late as
     * possible. This is somewhat ugly, but the protocol's set as it's already
     * used for several releases by streaming physical replication.
     */
    resetStringInfo(t_thrd.walsender_cxt.tmpbuf);
    pq_sendint64(t_thrd.walsender_cxt.tmpbuf, GetCurrentTimestamp());
    rc = memcpy_s(&(ctx->out->data[1 + sizeof(int64) + sizeof(int64)]), ctx->out->len,
                  t_thrd.walsender_cxt.tmpbuf->data, sizeof(int64));
    securec_check(rc, "\0", "\0");

    /* fast path */
    /* Try to flush pending output to the client */
    if (pq_flush_if_writable() != 0)
        WalSndShutdown();

    if (!pq_is_send_pending())
        return;

    for (;;) {
        int wakeEvents;
        long sleeptime;
        TimestampTz now;

        /*
         * Emergency bailout if postmaster has died.  This is to avoid the
         * necessity for manual cleanup of all postmaster children.
         */
        if (!PostmasterIsAlive())
            exit(1);

        /* Process any requests or signals received recently */
        if (t_thrd.walsender_cxt.got_SIGHUP) {
            t_thrd.walsender_cxt.got_SIGHUP = false;
            ProcessConfigFile(PGC_SIGHUP);
            SyncRepInitConfig();
        }

        /* Check for input from the client */
        ProcessRepliesIfAny();

        /* Clear any already-pending wakeups */
        ResetLatch(&t_thrd.walsender_cxt.MyWalSnd->latch);

        /* Try to flush pending output to the client */
        if (pq_flush_if_writable() != 0)
            WalSndShutdown();

        /* If we finished clearing the buffered data, we're done here. */
        if (!pq_is_send_pending())
            break;

        now = GetCurrentTimestamp();

        sleeptime = WalSndComputeSleeptime(now);

        wakeEvents = WL_LATCH_SET | WL_POSTMASTER_DEATH | WL_SOCKET_WRITEABLE | WL_SOCKET_READABLE | WL_TIMEOUT;

        /* Sleep until something happens or we time out */
        t_thrd.int_cxt.ImmediateInterruptOK = true;
        CHECK_FOR_INTERRUPTS();
        WaitLatchOrSocket(&t_thrd.walsender_cxt.MyWalSnd->latch, wakeEvents, u_sess->proc_cxt.MyProcPort->sock,
                          sleeptime);
        t_thrd.int_cxt.ImmediateInterruptOK = false;
    }

    /* reactivate latch so WalSndLoop knows to continue */
    SetLatch(&t_thrd.walsender_cxt.MyWalSnd->latch);
}

/*
 * Wait till WAL < loc is flushed to disk so it can be safely read.
 */
static XLogRecPtr WalSndWaitForWal(XLogRecPtr loc)
{
    int wakeEvents;
    static XLogRecPtr RecentFlushPtr = InvalidXLogRecPtr;

    /*
     * Fast path to avoid acquiring the spinlock in the we already know we
     * have enough WAL available. This is particularly interesting if we're
     * far behind.
     */
    if (!XLogRecPtrIsInvalid(RecentFlushPtr) && XLByteLE(loc, RecentFlushPtr))
        return RecentFlushPtr;

    /* Get a more recent flush pointer. */
    if (!RecoveryInProgress())
        RecentFlushPtr = GetFlushRecPtr();
    else
        RecentFlushPtr = GetXLogReplayRecPtr(NULL);

    for (;;) {
        long sleeptime;
        TimestampTz now;

        /*
         * Emergency bailout if postmaster has died.  This is to avoid the
         * necessity for manual cleanup of all postmaster children.
         */
        if (!PostmasterIsAlive())
            exit(1);

        /* Process any requests or signals received recently */
        if (t_thrd.walsender_cxt.got_SIGHUP) {
            t_thrd.walsender_cxt.got_SIGHUP = false;
            ProcessConfigFile(PGC_SIGHUP);
            SyncRepInitConfig();
        }

        /* Check for input from the client */
        ProcessRepliesIfAny();

        /* Clear any already-pending wakeups */
        ResetLatch(&t_thrd.walsender_cxt.MyWalSnd->latch);

        /* Update our idea of the currently flushed position. */
        if (!RecoveryInProgress())
            RecentFlushPtr = GetFlushRecPtr();
        else
            RecentFlushPtr = GetXLogReplayRecPtr(NULL);

        /*
         * If postmaster asked us to stop, don't wait here anymore. This will
         * cause the xlogreader to return without reading a full record, which
         * is the fastest way to reach the mainloop which then can quit.
         *
         * It's important to do this check after the recomputation of
         * RecentFlushPtr, so we can send all remaining data before shutting
         * down.
         */
        if (t_thrd.walsender_cxt.walsender_ready_to_stop)
            break;

        /*
         * We only send regular messages to the client for full decoded
         * transactions, but a synchronous replication and walsender shutdown
         * possibly are waiting for a later location. So we send pings
         * containing the flush location every now and then.
         */
        if (XLByteLT(t_thrd.walsender_cxt.MyWalSnd->flush, t_thrd.walsender_cxt.sentPtr) &&
            !t_thrd.walsender_cxt.waiting_for_ping_response) {
            WalSndKeepalive(false);
            t_thrd.walsender_cxt.waiting_for_ping_response = true;
        }

        /* check whether we're done */
        if (XLByteLE(loc, RecentFlushPtr))
            break;

        /* Waiting for new WAL. Since we need to wait, we're now caught up. */
        t_thrd.walsender_cxt.walSndCaughtUp = true;

        /*
         * Try to flush pending output to the client. Also wait for the socket
         * becoming writable, if there's still pending output after an attempt
         * to flush. Otherwise we might just sit on output data while waiting
         * for new WAL being generated.
         */
        if (pq_flush_if_writable() != 0)
            WalSndShutdown();

        now = GetCurrentTimestamp();

        sleeptime = WalSndComputeSleeptime(now);

        wakeEvents = WL_LATCH_SET | WL_POSTMASTER_DEATH | WL_SOCKET_READABLE | WL_TIMEOUT;

        if (pq_is_send_pending())
            wakeEvents |= WL_SOCKET_WRITEABLE;

        /* Sleep until something happens or we time out */
        t_thrd.int_cxt.ImmediateInterruptOK = true;
        CHECK_FOR_INTERRUPTS();
        WaitLatchOrSocket(&t_thrd.walsender_cxt.MyWalSnd->latch, wakeEvents, u_sess->proc_cxt.MyProcPort->sock,
                          sleeptime);
        t_thrd.int_cxt.ImmediateInterruptOK = false;
    }

    /* reactivate latch so WalSndLoop knows to continue */
    SetLatch(&t_thrd.walsender_cxt.MyWalSnd->latch);
    return RecentFlushPtr;
}

/*
 * Check cmdString format.
 */
bool cmdStringCheck(const char *cmd_string)
{
    const int maxStack = 100;
    char charStack[maxStack];
    int stackLen = 0;
    for (int i = 0; cmd_string[i] != '\0'; i++) {
        if (cmd_string[i] == '\"') {
            if (stackLen > 0 && charStack[stackLen - 1] == '\"') {
                stackLen--;
            } else {
                charStack[stackLen++] = '\"';
            }
        } else if (cmd_string[i] == '\'') {
            if (stackLen > 0 && charStack[stackLen - 1] == '\'') {
                stackLen--;
            } else {
                charStack[stackLen++] = '\'';
            }
        } else if (cmd_string[i] == '(') {
            charStack[stackLen++] = '(';
        } else if (cmd_string[i] == ')') {
            if (stackLen > 0 && charStack[stackLen - 1] == '(') {
                stackLen--;
            } else {
                return false;
            }
        }
    }
    if (stackLen == 0) {
        return true;
    }
    return false;
}

/*
 *  * Check cmdString length.
 *   */
static bool cmdStringLengthCheck(const char* cmd_string)
{
    const size_t cmd_length_limit = 1024;
    const size_t slotname_limit = 64;
    char comd[cmd_length_limit] = {'\0'};
    char* sub_cmd = NULL;
    char* rm_cmd = NULL;
    char* slot_name = NULL;

    size_t cmd_length = strlen(cmd_string);
    if (cmd_length == 0) {
        return true;
    }
    if (cmd_length >= cmd_length_limit) {
        return false;
    }
    errno_t ret = memset_s(comd, cmd_length_limit, 0, cmd_length_limit);
    securec_check_c(ret, "\0", "\0");
    ret = strncpy_s(comd, cmd_length_limit, cmd_string, cmd_length);
    securec_check_c(ret, "\0", "\0");

    if (cmd_length > strlen("START_REPLICATION") &&
        strncmp(cmd_string, "START_REPLICATION", strlen("START_REPLICATION")) == 0) {
        sub_cmd = strtok_r(comd, " ", &rm_cmd);
        sub_cmd = strtok_r(NULL, " ", &rm_cmd);
        if (strlen(sub_cmd) != strlen("SLOT") ||
            strncmp(sub_cmd, "SLOT", strlen("SLOT")) != 0) {
            return true;
        } else {
            slot_name = strtok_r(NULL, " ", &rm_cmd);
        }
    } else if (cmd_length > strlen("CREATE_REPLICATION_SLOT") &&
        strncmp(cmd_string, "CREATE_REPLICATION_SLOT", strlen("CREATE_REPLICATION_SLOT")) == 0) {
        sub_cmd = strtok_r(comd, " ", &rm_cmd);
        slot_name = strtok_r(NULL, " ", &rm_cmd);
    } else if (cmd_length > strlen("DROP_REPLICATION_SLOT") &&
        strncmp(cmd_string, "DROP_REPLICATION_SLOT", strlen("DROP_REPLICATION_SLOT")) == 0) {
        sub_cmd = strtok_r(comd, " ", &rm_cmd);
        slot_name = strtok_r(NULL, " ", &rm_cmd);
    /* ADVANCE_REPLICATION SLOT slotname LOGICAL %X/%X */
    } else if (cmd_length > strlen("ADVANCE_REPLICATION") &&
        strncmp(cmd_string, "ADVANCE_REPLICATION", strlen("ADVANCE_REPLICATION")) == 0) {
        sub_cmd = strtok_r(comd, " ", &rm_cmd);
        sub_cmd = strtok_r(NULL, " ", &rm_cmd);
        if (strlen(sub_cmd) != strlen("SLOT") ||
            strncmp(sub_cmd, "SLOT", strlen("SLOT")) != 0) {
            return false;
        }
        slot_name = strtok_r(NULL, " ", &rm_cmd);
    } else {
        return true;
    }

    if (strlen(slot_name) >= slotname_limit) {
        return false;
    }
    return true;
}

static void IdentifyCommand(Node* cmd_node, bool* replication_started, const char *cmd_string){
    switch (cmd_node->type) {
        case T_IdentifySystemCmd:
            IdentifySystem();
            break;

        case T_IdentifyVersionCmd:
            IdentifyVersion();
            break;

        case T_IdentifyModeCmd:
            IdentifyMode();
            break;

        case T_IdentifyMaxLsnCmd:
            IdentifyMaxLsn();
            break;

        case T_IdentifyConsistenceCmd:
            IdentifyConsistence((IdentifyConsistenceCmd *)cmd_node);
            SetReplWalSender();
            break;

        case T_IdentifyChannelCmd:
            IdentifyChannel((IdentifyChannelCmd *)cmd_node);
            break;

#ifndef ENABLE_MULTIPLE_NODES
        case T_IdentifyAZCmd:
            IdentifyAvailableZone();
            break;
#endif
        case T_BaseBackupCmd:
            MarkPostmasterChildNormal();
            SetWalSndPeerMode(STANDBY_MODE);
            SetWalSndPeerDbstate(BUILDING_STATE);

            if (!IS_PGXC_COORDINATOR && IS_DN_DUMMY_STANDYS_MODE())
                StopAliveBuildSender();
            SendBaseBackup((BaseBackupCmd *)cmd_node);

            /* Send CommandComplete and ReadyForQuery messages */
            EndCommand_noblock("SELECT", DestRemote);
            ReadyForQuery_noblock(DestRemote, u_sess->attr.attr_storage.basebackup_timeout * MILLISECONDS_PER_SECONDS);
            /* ReadyForQuery did pq_flush for us */
            /* Audit database recovery */
            pgaudit_system_recovery_ok();
            break;

        case T_CreateReplicationSlotCmd:
            CreateReplicationSlot((CreateReplicationSlotCmd *)cmd_node);
            break;

        case T_DropReplicationSlotCmd:
            DropReplicationSlot((DropReplicationSlotCmd *)cmd_node);
            break;

        case T_StartReplicationCmd: {
            StartReplicationCmd *cmd = (StartReplicationCmd *)cmd_node;
            if (cmd->kind == REPLICATION_KIND_PHYSICAL) {
                StartReplication(cmd);
                /* break out of the loop */
                *replication_started = true;
            } else {
#ifdef ENABLE_MULTIPLE_NODES
                CheckPMstateAndRecoveryInProgress();
#endif
                StartLogicalReplication(cmd);
            }
            break;
        }

        case T_AdvanceReplicationCmd: {
            AdvanceReplicationCmd *cmd = (AdvanceReplicationCmd *)cmd_node;
            if (cmd->kind == REPLICATION_KIND_LOGICAL) {
                AdvanceLogicalReplication(cmd);
            }
            break;
        }

#ifdef ENABLE_MOT
        case T_FetchMotCheckpointCmd:
            PerformMotCheckpointFetch();
            /* Send CommandComplete and ReadyForQuery messages */
            EndCommand_noblock("SELECT", DestRemote);
            ReadyForQuery_noblock(DestRemote, u_sess->attr.attr_storage.wal_sender_timeout);
            break;
#endif

        default:
            ereport(FATAL,
                    (errcode(ERRCODE_PROTOCOL_VIOLATION), errmsg("invalid standby query string: %s", cmd_string)));
    }

}

/*
 * Execute an incoming replication command.
 */
static bool HandleWalReplicationCommand(const char *cmd_string)
{
    bool replication_started = false;
    int parse_rc;
    Node *cmd_node = NULL;
    MemoryContext cmd_context;
    MemoryContext old_context;
    replication_scanner_yyscan_t yyscanner = NULL;

    /*
     * CREATE_REPLICATION_SLOT ... LOGICAL exports a snapshot until the next
     * command arrives. Clean up the old stuff if there's anything.
     */
    SnapBuildClearExportedSnapshot();

    ereport(LOG, (errmsg("received wal replication command: %s", cmd_string)));

    if (cmdStringCheck(cmd_string) == false) {
        ereport(ERROR, (errcode(ERRCODE_SYNTAX_ERROR), (errmsg_internal("replication command, syntax error."))));
    }

    if (cmdStringLengthCheck(cmd_string) == false) {
        ereport(ERROR, (errcode(ERRCODE_SYNTAX_ERROR),
            (errmsg_internal("replication slot name should be shorter than %d.", NAMEDATALEN))));
    }

    cmd_context = AllocSetContextCreate(CurrentMemoryContext, "Replication command context", ALLOCSET_DEFAULT_MINSIZE,
                                        ALLOCSET_DEFAULT_INITSIZE, ALLOCSET_DEFAULT_MAXSIZE);

    yyscanner = replication_scanner_init(cmd_string);
    parse_rc = replication_yyparse(yyscanner);
    replication_scanner_finish(yyscanner);

    if (parse_rc != 0) {
        ereport(ERROR,
                (errcode(ERRCODE_SYNTAX_ERROR), (errmsg_internal("replication command parser returned %d", parse_rc))));
    }

    old_context = MemoryContextSwitchTo(cmd_context);

    cmd_node = t_thrd.replgram_cxt.replication_parse_result;

    IdentifyCommand(cmd_node, &replication_started, cmd_string);

    /* done */
    (void)MemoryContextSwitchTo(old_context);
    MemoryContextDelete(cmd_context);

    return replication_started;
}

/*
 * Check if the remote end has closed the connection.
 */
static void ProcessRepliesIfAny(void)
{
    unsigned char firstchar;
    int r;
    bool received = false;

    for (;;) {
        r = pq_getbyte_if_available(&firstchar);
        if (r < 0) {
            /* unexpected error or EOF */
            ereport(COMMERROR, (errcode(ERRCODE_PROTOCOL_VIOLATION), errmsg("unexpected EOF on standby connection")));
            proc_exit(0);
        }
        if (r == 0) {
            /* no data available without blocking */
            break;
        }

        /* Handle the very limited subset of commands expected in this phase */
        switch (firstchar) {
                /*
                 * 'd' means a standby reply wrapped in a CopyData packet.
                 */
            case 'd':
                ProcessStandbyMessage();
                received = true;
                break;

                /*
                 * 'X' means that the standby is closing down the socket.
                 */
            case 'c':
            case 'X':
                proc_exit(0);
                /* fall-through */
            default:
                ereport(FATAL, (errcode(ERRCODE_PROTOCOL_VIOLATION),
                                errmsg("invalid standby message type \"%c\"", firstchar)));
        }
    }

    /*
     * Save the last reply timestamp if we've received at least one reply.
     */
    if (received) {
        t_thrd.walsender_cxt.last_reply_timestamp = GetCurrentTimestamp();
        t_thrd.walsender_cxt.waiting_for_ping_response = false;
    } else {
        TimestampTz now = GetCurrentTimestamp();
        /* Check for replication timeout. */
        WalSndCheckTimeOut(now);
        /* Send keepalive if the time has come. */
        WalSndKeepaliveIfNecessary(now);
    }
}

/*
 * Process a status update message received from standby.
 */
static void ProcessStandbyMessage(void)
{
    char msgtype;

    resetStringInfo(t_thrd.walsender_cxt.reply_message);

    /*
     * Read the message contents.
     */
    if (pq_getmessage(t_thrd.walsender_cxt.reply_message, 0)) {
        ereport(COMMERROR, (errcode(ERRCODE_PROTOCOL_VIOLATION), errmsg("unexpected EOF on standby connection")));
        proc_exit(0);
    }

    /*
     * Check message type from the first byte.
     */
    msgtype = pq_getmsgbyte(t_thrd.walsender_cxt.reply_message);

    switch (msgtype) {
        case 'r':
            ProcessStandbyReplyMessage();
            break;

        case 'h':
            ProcessStandbyHSFeedbackMessage();
            break;

        case 's':
            ProcessStandbySwitchRequestMessage();
            break;

        case 'A':
            ProcessStandbyFileTimeMessage();
            break;

        case 'a':
            ProcessArchiveFeedbackMessage();
            break;

        case 'n':
            ProcessStandbyArchiveFeedbackMessage();
            break;

        case 'S':
            ProcessArchiveStatusMessage();
            break;

        default:
            ereport(COMMERROR,
                    (errcode(ERRCODE_PROTOCOL_VIOLATION), errmsg("unexpected message type \"%d\"", msgtype)));
            proc_exit(0);
    }
}

/*
 * Remember that a walreceiver just confirmed receipt of lsn `lsn`.
 */
static void PhysicalConfirmReceivedLocation(XLogRecPtr lsn)
{
    bool changed = false;
    /* use volatile pointer to prevent code rearrangement */
    volatile ReplicationSlot *slot = t_thrd.slot_cxt.MyReplicationSlot;

    Assert(!XLByteEQ(lsn, InvalidXLogRecPtr));
    /* not update in boundary */
    if (lsn % XLogSegSize == 0) {
        return;
    }
    SpinLockAcquire(&slot->mutex);
    if (!XLByteEQ(slot->data.restart_lsn, lsn)) {
        changed = true;
        slot->data.restart_lsn = lsn;
    }
    SpinLockRelease(&slot->mutex);

    if (changed) {
        ReplicationSlotMarkDirty();
        ReplicationSlotsComputeRequiredLSN(NULL);
    }

    /*
     * One could argue that the slot should saved to disk now, but that'd be
     * energy wasted - the worst lost information can do here is give us wrong
     * information in a statistics view - we'll just potentially be more
     * conservative in removing files.
     */
}

/*
 * Regular request from standby to send config file.
 */
static void ProcessStandbyFileTimeMessage(void)
{
    ConfigModifyTimeMessage reply_modify_file_time;
    struct stat statbuf;

    pq_copymsgbytes(t_thrd.walsender_cxt.reply_message, (char *)&reply_modify_file_time,
                    sizeof(ConfigModifyTimeMessage));
    if (lstat(t_thrd.walsender_cxt.gucconf_file, &statbuf) != 0) {
        if (errno != ENOENT)
            ereport(ERROR, (errcode_for_file_access(),
                            errmsg("could not stat file or directory \"%s\": %m", t_thrd.walsender_cxt.gucconf_file)));
    }
    if (reply_modify_file_time.config_modify_time != statbuf.st_mtime) {
        ereport(LOG, (errmsg("the config file has been modified, so send it to the standby")));
        (void)SendConfigFile(t_thrd.walsender_cxt.gucconf_file);
    } else
        ereport(LOG, (errmsg("the config file has no change")));
}

char *remote_role_to_string(int role)
{
    switch (role) {
        case SNDROLE_PRIMARY_STANDBY:
            return "STANDBY";
            break;
        case SNDROLE_PRIMARY_BUILDSTANDBY:
            return "BUILD_STANDBY";
            break;
        case SNDROLE_PRIMARY_DUMMYSTANDBY:
            return "DUMMYSTANDBY";
            break;
        case SNDROLE_DUMMYSTANDBY_STANDBY:
            return "DSTANDBY";
            break;
        default:
            break;
    }

    return "UNKNOW";
}

/*
 * When flush_lsn exceeds min_restart_lsn by a margin of max_keep_log_seg,
 * walsender stream limitation is triggered.
 */
static bool LogicalSlotSleepFlag(void)
{
    const int xlog_offset = 24;
    const int sleep_time_unit = 100000;
    int64 max_keep_log_seg = (int64)g_instance.attr.attr_storage.max_keep_log_seg;
    if (max_keep_log_seg <= 0) {
        return false;
    }
    XLogRecPtr min_restart_lsn = InvalidXLogRecPtr;
    for (int i = 0; i < g_instance.attr.attr_storage.max_replication_slots; i++) {
        ReplicationSlot *s = &t_thrd.slot_cxt.ReplicationSlotCtl->replication_slots[i];

        if (s->in_use && s->data.database != InvalidOid) {
            min_restart_lsn = min_restart_lsn == InvalidXLogRecPtr ? s->data.restart_lsn
                                                                    : Min(min_restart_lsn, s->data.restart_lsn);
        }
    }
    if (min_restart_lsn == InvalidXLogRecPtr) {
        return false;
    }
    XLogRecPtr flush_lsn = GetFlushRecPtr();
    if (((flush_lsn - min_restart_lsn) >> xlog_offset) > (uint64)max_keep_log_seg) {
        g_logical_slot_sleep_time += sleep_time_unit;
        if (g_logical_slot_sleep_time > MICROSECONDS_PER_SECONDS) {
            g_logical_slot_sleep_time = MICROSECONDS_PER_SECONDS;
        }
        ereport(LOG,
                (errmsg("flush_lsn %X/%X exceed min_restart_lsn %X/%X by threshold %ld, sleep time increase by 0.1s.\n",
                        (uint32)(flush_lsn >> 32), (uint32)flush_lsn, (uint32)(min_restart_lsn >> 32),
                        (uint32)min_restart_lsn, max_keep_log_seg)));
        return true;
    } else {
        g_logical_slot_sleep_time = 0;
    }
    return false;
}

static void do_actual_sleep(volatile WalSnd *walsnd, bool forceUpdate)
{
    bool logical_slot_sleep_flag = LogicalSlotSleepFlag();
    /* try to control log sent rate so that standby can flush and apply log under RTO seconds */
    if (walsnd->state == WALSNDSTATE_STREAMING && IS_PGXC_DATANODE) {
        if (u_sess->attr.attr_storage.target_rto > 0 || u_sess->attr.attr_storage.time_to_target_rpo > 0) {
            if (walsnd->log_ctrl.sleep_count % walsnd->log_ctrl.sleep_count_limit == 0
                || walsnd->log_ctrl.just_keep_alive || forceUpdate) {
                LogCtrlCalculateSleepTime();
                LogCtrlCountSleepLimit();
            }
            if (!walsnd->log_ctrl.just_keep_alive) {
                pgstat_report_waitevent(WAIT_EVENT_LOGCTRL_SLEEP);
                LogCtrlSleep();
                pgstat_report_waitevent(WAIT_EVENT_END);
            }
            if (logical_slot_sleep_flag &&
                g_logical_slot_sleep_time > t_thrd.walsender_cxt.MyWalSnd->log_ctrl.sleep_time) {
                pg_usleep(g_logical_slot_sleep_time - t_thrd.walsender_cxt.MyWalSnd->log_ctrl.sleep_time);
            }
        } else {
            if (logical_slot_sleep_flag) {
                pg_usleep(g_logical_slot_sleep_time);
            }
        }
    }
    walsnd->log_ctrl.sleep_count++;
}

static void AdvanceReplicationSlot(XLogRecPtr flush)
{
    if (t_thrd.slot_cxt.MyReplicationSlot && (!XLByteEQ(flush, InvalidXLogRecPtr))) {
        if (t_thrd.slot_cxt.MyReplicationSlot->data.database != InvalidOid) {
            LogicalConfirmReceivedLocation(flush);
            if (RecoveryInProgress() && OidIsValid(t_thrd.slot_cxt.MyReplicationSlot->data.database)) {
                /* Notify the primary to advance logical slot location */
                NotifyPrimaryAdvance(t_thrd.slot_cxt.MyReplicationSlot->data.restart_lsn, flush);
            }
        } else {
            PhysicalConfirmReceivedLocation(flush);
        }
    }
}

/*
 * Regular reply from standby advising of WAL positions on standby server.
 */
static void ProcessStandbyReplyMessage(void)
{
    StandbyReplyMessage reply;
    XLogRecPtr sndFlush = InvalidXLogRecPtr;
    int rc;
    pq_copymsgbytes(t_thrd.walsender_cxt.reply_message, (char *)&reply, sizeof(StandbyReplyMessage));

    ereport(DEBUG2, (errmsg("receive %X/%X write %X/%X flush %X/%X apply %X/%X", (uint32)(reply.receive >> 32),
                            (uint32)reply.receive, (uint32)(reply.write >> 32), (uint32)reply.write,
                            (uint32)(reply.flush >> 32), (uint32)reply.flush, (uint32)(reply.apply >> 32),
                            (uint32)reply.apply)));

    /* send a reply if the standby requested one */
    if (reply.replyRequested) {
        WalSndKeepalive(false);
    }
    /* use volatile pointer to prevent code rearrangement */
    volatile WalSnd *walsnd = t_thrd.walsender_cxt.MyWalSnd;

    /*
     * Update shared state for this WalSender process based on reply data from
     * standby.
     */
    {
        SpinLockAcquire(&walsnd->mutex);
        walsnd->receive = reply.receive;
        walsnd->write = reply.write;
        walsnd->flush = reply.flush;
        walsnd->apply = reply.apply;
        walsnd->peer_role = reply.peer_role;
        walsnd->peer_state = reply.peer_state;
        SpinLockRelease(&walsnd->mutex);
    }

    /*
     * Only sleep when local role is not WAL_DB_SENDER.
     */
    if (!AM_WAL_DB_SENDER) {
        bool forceUpdate = false;
        long millisec_time_diff = 0;
        if (walsnd->log_ctrl.prev_reply_time > 0) {
            long sec_to_time;
            int microsec_to_time;
            TimestampDifference(walsnd->log_ctrl.prev_reply_time, reply.sendTime, &sec_to_time, &microsec_to_time);
            millisec_time_diff = sec_to_time * MILLISECONDS_PER_SECONDS
                + microsec_to_time / MILLISECONDS_PER_MICROSECONDS;
            forceUpdate = millisec_time_diff > MILLISECONDS_PER_SECONDS;
        }

        if (IS_PGXC_DATANODE && ((walsnd->log_ctrl.sleep_count % walsnd->log_ctrl.sleep_count_limit) == 0
            || walsnd->log_ctrl.just_keep_alive || forceUpdate)) {
            LogCtrlCalculateCurrentRTO(&reply);
            if (getObsReplicationSlot() && (u_sess->attr.attr_storage.time_to_target_rpo > 0)) {
                LogCtrlCalculateCurrentRPO();
            }
            walsnd->log_ctrl.prev_reply_time = reply.sendTime;
            walsnd->log_ctrl.prev_flush = reply.flush;
            walsnd->log_ctrl.prev_apply = reply.apply;
        }
        do_actual_sleep(walsnd, forceUpdate);
    }

    if (IS_PGXC_DATANODE) {
        char *standby_name = (char *)(g_instance.rto_cxt.rto_standby_data[walsnd->index].id);
        rc = strncpy_s(standby_name, NODENAMELEN, u_sess->attr.attr_common.application_name,
                       strlen(u_sess->attr.attr_common.application_name));
        securec_check(rc, "\0", "\0");
        if (u_sess->attr.attr_storage.target_rto == 0) {
            g_instance.rto_cxt.rto_standby_data[walsnd->index].current_sleep_time = 0;
        } else {
            g_instance.rto_cxt.rto_standby_data[walsnd->index].current_sleep_time = walsnd->log_ctrl.sleep_time;
        }
        if (g_instance.rto_cxt.rto_standby_data[walsnd->index].target_rto != u_sess->attr.attr_storage.target_rto) {
            ereport(LOG, (errmodule(MOD_RTO_RPO),
                          errmsg("target_rto changes to %d, previous target_rto is %d, current the sleep time is %ld",
                                 u_sess->attr.attr_storage.target_rto,
                                 g_instance.rto_cxt.rto_standby_data[walsnd->index].target_rto,
                                 g_instance.rto_cxt.rto_standby_data[walsnd->index].current_sleep_time)));

            g_instance.rto_cxt.rto_standby_data[walsnd->index].target_rto = u_sess->attr.attr_storage.target_rto;
        }
    }

    if (!AM_WAL_STANDBY_SENDER) {
        SyncRepReleaseWaiters();
    }

    /*
     * Advance our local xmin horizon when the client confirmed a flush.
     */
    AdvanceReplicationSlot(reply.flush);

    if (AM_WAL_STANDBY_SENDER) {
        sndFlush = GetFlushRecPtr();
        WalSndRefreshPercentCountStartLsn(sndFlush, reply.flush);
    }
}

/* compute new replication slot xmin horizon if needed */
static void PhysicalReplicationSlotNewXmin(TransactionId feedbackXmin)
{
    bool changed = false;
    volatile ReplicationSlot *slot = t_thrd.slot_cxt.MyReplicationSlot;

    SpinLockAcquire(&slot->mutex);
    t_thrd.pgxact->xmin = InvalidTransactionId;
    /*
     * For physical replication we don't need the the interlock provided
     * by xmin and effective_xmin since the consequences of a missed increase
     * are limited to query cancellations, so set both at once.
     */
    if (!TransactionIdIsNormal(slot->data.xmin) || !TransactionIdIsNormal(feedbackXmin) ||
        TransactionIdPrecedes(slot->data.xmin, feedbackXmin)) {
        changed = true;
        slot->data.xmin = feedbackXmin;
        slot->effective_xmin = feedbackXmin;
    }
    SpinLockRelease(&slot->mutex);

    if (changed) {
        ReplicationSlotMarkDirty();
        ReplicationSlotsComputeRequiredXmin(false);
    }
}

/*
 * Hot Standby feedback
 */
static void ProcessStandbyHSFeedbackMessage(void)
{
    StandbyHSFeedbackMessage reply;
    TransactionId nextXid;

    /* Decipher the reply message */
    pq_copymsgbytes(t_thrd.walsender_cxt.reply_message, (char *)&reply, sizeof(StandbyHSFeedbackMessage));

    ereport(DEBUG2, (errmsg("hot standby feedback xmin " XID_FMT, reply.xmin)));

    /* Ignore invalid xmin (can't actually happen with current walreceiver) */
    if (!TransactionIdIsNormal(reply.xmin)) {
        if (t_thrd.slot_cxt.MyReplicationSlot != NULL)
            PhysicalReplicationSlotNewXmin(reply.xmin);
        return;
    }
    nextXid = ReadNewTransactionId();
    if (!TransactionIdPrecedesOrEquals(reply.xmin, nextXid)) {
        /* epoch OK, but it's wrapped around */
        return;
    }

    /*
     * Set the WalSender's xmin equal to the standby's requested xmin, so that
     * the xmin will be taken into account by GetOldestXmin.  This will hold
     * back the removal of dead rows and thereby prevent the generation of
     * cleanup conflicts on the standby server.
     *
     * There is a small window for a race condition here: although we just
     * checked that reply.xmin precedes nextXid, the nextXid could have gotten
     * advanced between our fetching it and applying the xmin below, perhaps
     * far enough to make reply.xmin wrap around.  In that case the xmin we
     * set here would be "in the future" and have no effect.  No point in
     * worrying about this since it's too late to save the desired data
     * anyway.	Assuming that the standby sends us an increasing sequence of
     * xmins, this could only happen during the first reply cycle, else our
     * own xmin would prevent nextXid from advancing so far.
     *
     * We don't bother taking the ProcArrayLock here.  Setting the xmin field
     * is assumed atomic, and there's no real need to prevent a concurrent
     * GetOldestXmin.  (If we're moving our xmin forward, this is obviously
     * safe, and if we're moving it backwards, well, the data is at risk
     * already since a VACUUM could have just finished calling GetOldestXmin.)
     */
    /* If we're using a replication slot we reserve the xmin via that,
     * otherwise via the walsender's PGXACT entry.

     * XXX: It might make sense to introduce ephemeral slots and always use
     * the slot mechanism.
     */
    /* XXX: persistency configurable? */
    if (t_thrd.slot_cxt.MyReplicationSlot != NULL) {
        PhysicalReplicationSlotNewXmin(reply.xmin);
    } else {
        t_thrd.pgxact->xmin = reply.xmin;
    }
}

/*
 * process message from standby request primary server making switchover.
 */
static void ProcessStandbySwitchRequestMessage(void)
{
    int i;
    StandbySwitchRequestMessage message;

    pq_copymsgbytes(t_thrd.walsender_cxt.reply_message, (char *)&message, sizeof(StandbySwitchRequestMessage));

    if (message.demoteMode < SmartDemote || message.demoteMode > FastDemote) {
        ereport(WARNING,
                (errmsg("invalid switchover mode in standby switchover request message: %d", message.demoteMode)));
        return;
    }

    SpinLockAcquire(&t_thrd.walsender_cxt.WalSndCtl->mutex);

    /*
     * If the catchup thread is alive, we must stop the demoting process
     * at once. There will be some risk of losting data when catchup can't send the data pages.
     */
    if (catchup_online) {
        volatile WalSnd *walsnd = t_thrd.walsender_cxt.MyWalSnd;
        ClusterNodeState old_mode = walsnd->node_state;

        walsnd->node_state = NODESTATE_PRIMARY_DEMOTING_WAIT_CATCHUP;
        WalSndResponseSwitchover(t_thrd.walsender_cxt.output_xlog_message);
        walsnd->node_state = old_mode;

        SpinLockRelease(&t_thrd.walsender_cxt.WalSndCtl->mutex);
        ereport(NOTICE, (errmsg("could not continuing switchover process when catchup is alive.")));
        return;
    }

    if (t_thrd.walsender_cxt.WalSndCtl->demotion > NoDemote &&
        t_thrd.walsender_cxt.Demotion != t_thrd.walsender_cxt.WalSndCtl->demotion) {
        SpinLockRelease(&t_thrd.walsender_cxt.WalSndCtl->mutex);
        ereport(NOTICE, (errmsg("master is doing switchover,\
						 probably another standby already requested switchover.")));
        return;
    } else if (message.demoteMode <= t_thrd.walsender_cxt.Demotion) {
        SpinLockRelease(&t_thrd.walsender_cxt.WalSndCtl->mutex);
        ereport(NOTICE, (errmsg("the standby already requested %s switchover, so ignore new %s switchover request.",
                                DemoteModeDesc(t_thrd.walsender_cxt.Demotion), DemoteModeDesc(message.demoteMode))));
        return;
    }

    t_thrd.walsender_cxt.WalSndCtl->demotion = (DemoteMode)message.demoteMode;

    /* update the demote state */
    for (i = 0; i < g_instance.attr.attr_storage.max_wal_senders; i++) {
        volatile WalSnd *walsnd = &t_thrd.walsender_cxt.WalSndCtl->walsnds[i];

        if (walsnd->pid == 0) {
            continue;
        }

        walsnd->node_state = NODESTATE_PRIMARY_DEMOTING;
    }
    t_thrd.walsender_cxt.MyWalSnd->node_state = (ClusterNodeState)message.demoteMode;

    SpinLockRelease(&t_thrd.walsender_cxt.WalSndCtl->mutex);

    t_thrd.walsender_cxt.Demotion = (DemoteMode)message.demoteMode;
    ereport(LOG,
            (errmsg("received %s switchover request from standby", DemoteModeDesc(t_thrd.walsender_cxt.Demotion))));

    SendPostmasterSignal(PMSIGNAL_DEMOTE_PRIMARY);
}

/*
 * Hot Standby feedback
 */
static void ProcessArchiveFeedbackMessage(void)
{
    volatile WalSnd *walsnd = t_thrd.walsender_cxt.MyWalSnd;
    ArchiveXlogResponseMeeeage reply;
    /* Decipher the reply message */
    pq_copymsgbytes(t_thrd.walsender_cxt.reply_message, (char*)&reply, sizeof(ArchiveXlogResponseMeeeage));
    ereport(LOG,
        (errmsg("ProcessArchiveFeedbackMessage %d %X/%X", reply.pitr_result, 
            (uint32)(reply.targetLsn >> 32), (uint32)(reply.targetLsn))));
    g_instance.archive_obs_cxt.pitr_finish_result = reply.pitr_result;
    g_instance.archive_obs_cxt.archive_task.targetLsn = reply.targetLsn;
    if (walsnd->arch_latch == NULL) {
        /*
        * slave send feedback message for the arch request that sent during last restart,
        * and arch thread is not start yet, so we ignore this message unti arch thread is normal
        */
        ereport(WARNING,
            (errmsg("master received archive feedback message, but arch not work yet  %d %X/%X", reply.pitr_result, 
                (uint32)(reply.targetLsn >> 32), (uint32)(reply.targetLsn))));
        return ;
    }
    SetLatch(walsnd->arch_latch);
}

/*
 * Process the feedback to check is the standby archive successful
 */
static void ProcessStandbyArchiveFeedbackMessage(void)
{
    volatile WalSnd *walsnd = t_thrd.walsender_cxt.MyWalSnd;
    ArchiveXlogResponseMeeeage reply;
    /* Decipher the reply message */
    pq_copymsgbytes(t_thrd.walsender_cxt.reply_message, (char*)&reply, sizeof(ArchiveXlogResponseMeeeage));
    ereport(LOG,
        (errmsg("ProcessArchiveFeedbackMessage %d %X/%X", reply.pitr_result, 
            (uint32)(reply.targetLsn >> 32), (uint32)(reply.targetLsn))));
    walsnd->arch_finish_result = reply.pitr_result;
    walsnd->archive_target_lsn = reply.targetLsn;
}

static void ProcessArchiveStatusMessage()
{
    volatile WalSnd *walsnd = t_thrd.walsender_cxt.MyWalSnd;
    ArchiveStatusMessage message;
    pq_copymsgbytes(t_thrd.walsender_cxt.reply_message, (char*)&message, sizeof(ArchiveStatusMessage));
    walsnd->is_start_archive = message.is_archive_activied;
    if (message.startLsn == 0) {
        XLogRecPtr receivePtr;
        XLogRecPtr writePtr;
        XLogRecPtr flushPtr;
        XLogRecPtr replayPtr;
        bool amSync = false;
        bool got_recptr = false;
        got_recptr = SyncRepGetSyncRecPtr(&receivePtr, &writePtr, &flushPtr, &replayPtr, &amSync, false);
        if (got_recptr) {
            walsnd->arch_task_last_lsn = flushPtr;
        } else {
            ereport(ERROR,
                    (errmsg("ProcessArchiveStatusMessage failed when call SyncRepGetSyncRecPtr")));
        }
    }

    if (walsnd->arch_task_last_lsn < message.startLsn) {
        walsnd->arch_task_last_lsn = message.startLsn;
    }
    ereport(LOG,
            (errmsg("ProcessArchiveStatusMessage: reset last task lsn to %X/%X",
                    (uint32)(walsnd->arch_task_last_lsn >> 32), (uint32)(walsnd->arch_task_last_lsn))));
    ResponseArchiveStatusMessage();
}

/*
 * Count the limit for sleep_count, it is based on sleep time.
 */
static void LogCtrlCountSleepLimit(void)
{
    volatile WalSnd *walsnd = t_thrd.walsender_cxt.MyWalSnd;
    int64 sleep_count_limit_count;
    if (walsnd->log_ctrl.sleep_time == 0) {
        sleep_count_limit_count = MAX_CONTROL_REPLY;
    } else {
        sleep_count_limit_count = INIT_CONTROL_REPLY * MICROSECONDS_PER_SECONDS / walsnd->log_ctrl.sleep_time;
        sleep_count_limit_count = (sleep_count_limit_count > MAX_CONTROL_REPLY) ? MAX_CONTROL_REPLY
                                                                                : sleep_count_limit_count;
    }
    if (sleep_count_limit_count <= 0) {
        sleep_count_limit_count = INIT_CONTROL_REPLY;
    }
    walsnd->log_ctrl.sleep_count_limit = sleep_count_limit_count;
}

/*
 * Update the sleep time for primary.
 */
static void LogCtrlSleep(void)
{
    volatile WalSnd *walsnd = t_thrd.walsender_cxt.MyWalSnd;
    if (walsnd->log_ctrl.sleep_time > 0 && walsnd->log_ctrl.sleep_time <= MICROSECONDS_PER_SECONDS) {
        pg_usleep(walsnd->log_ctrl.sleep_time);
    } else if (walsnd->log_ctrl.sleep_time > MICROSECONDS_PER_SECONDS) {
        pg_usleep(MICROSECONDS_PER_SECONDS);
        walsnd->log_ctrl.sleep_time = MICROSECONDS_PER_SECONDS;
    }
    g_instance.rto_cxt.rto_standby_data[walsnd->index].current_sleep_time = walsnd->log_ctrl.sleep_time;
}

static inline uint64 LogCtrlCountBigSpeed(uint64 originSpeed, uint64 curSpeed)
{
    uint64 updateSpeed = (((originSpeed << SHIFT_SPEED) - originSpeed) >> SHIFT_SPEED) + curSpeed;
    return updateSpeed;
}

/*
 * Estimate the time standby need to flush and apply log.
 */
static void LogCtrlCalculateCurrentRTO(StandbyReplyMessage *reply)
{
    volatile WalSnd *walsnd = t_thrd.walsender_cxt.MyWalSnd;
    long sec_to_time;
    int microsec_to_time;
    if (XLByteLT(reply->receive, reply->flush) || XLByteLT(reply->flush, reply->apply) ||
        XLByteLT(reply->flush, walsnd->log_ctrl.prev_flush) || XLByteLT(reply->apply, walsnd->log_ctrl.prev_apply)) {
        return;
    }
    if (XLByteEQ(reply->receive, reply->apply)) {
        walsnd->log_ctrl.prev_RTO = walsnd->log_ctrl.current_RTO;
        walsnd->log_ctrl.current_RTO = 0;
        return;
    }
    uint64 part1 = reply->receive - reply->flush;
    uint64 part2 = reply->flush - reply->apply;
    uint64 part1_diff = reply->flush - walsnd->log_ctrl.prev_flush;
    uint64 part2_diff = reply->apply - walsnd->log_ctrl.prev_apply;
    if (walsnd->log_ctrl.prev_reply_time == 0) {
        return;
    }

    TimestampDifference(walsnd->log_ctrl.prev_reply_time, reply->sendTime, &sec_to_time, &microsec_to_time);
    long millisec_time_diff = sec_to_time * MILLISECONDS_PER_SECONDS + microsec_to_time / MILLISECONDS_PER_MICROSECONDS;
    if (millisec_time_diff <= 10) {
        return;
    }

    /*
     * consumeRatePart1 and consumeRatePart2 is based on 7/8 previous_speed(walsnd->log_ctrl.pre_rate1) and 1/8
     * speed_now(part1_diff / millisec_time_diff). To be more precise and keep more decimal point, we expand speed_now
     * by multiply first then divide, which is (8 * previous_speed * 7/8 + speed_now) / 8.
     */
    if (walsnd->log_ctrl.pre_rate1 != 0) {
        walsnd->log_ctrl.pre_rate1 = LogCtrlCountBigSpeed(walsnd->log_ctrl.pre_rate1,
                                                          (uint64)(part1_diff / millisec_time_diff));
    } else {
        walsnd->log_ctrl.pre_rate1 = ((part1_diff / (uint64)millisec_time_diff) << SHIFT_SPEED);
    }
    if (walsnd->log_ctrl.pre_rate2 != 0) {
        walsnd->log_ctrl.pre_rate2 = LogCtrlCountBigSpeed(walsnd->log_ctrl.pre_rate2,
                                                          (uint64)(part2_diff / millisec_time_diff));
    } else {
        walsnd->log_ctrl.pre_rate2 = ((uint64)(part2_diff / millisec_time_diff) << SHIFT_SPEED);
    }

    uint64 consumeRatePart1 = (walsnd->log_ctrl.pre_rate1 >> SHIFT_SPEED);
    uint64 consumeRatePart2 = (walsnd->log_ctrl.pre_rate2 >> SHIFT_SPEED);
    if (consumeRatePart1 == 0) {
        consumeRatePart1 = 1;
    }

    if (consumeRatePart2 == 0) {
        consumeRatePart2 = 1;
    }

    uint64 sec_RTO_part1 = (part1 / consumeRatePart1) / MILLISECONDS_PER_SECONDS;
    uint64 sec_RTO_part2 = ((part1 + part2) / consumeRatePart2) / MILLISECONDS_PER_SECONDS;
    uint64 sec_RTO = sec_RTO_part1 > sec_RTO_part2 ? sec_RTO_part1 : sec_RTO_part2;
    walsnd->log_ctrl.prev_RTO = walsnd->log_ctrl.current_RTO;
    walsnd->log_ctrl.current_RTO = sec_RTO;
    g_instance.rto_cxt.rto_standby_data[walsnd->index].current_rto = walsnd->log_ctrl.current_RTO;
    ereport(DEBUG4, (errmodule(MOD_RTO_RPO),
                     errmsg("The RTO estimated is = : %lu seconds. reply->reveive is %lu, reply->flush is %lu, "
                            "reply->apply is %lu, pre_flush is %lu, pre_apply is %lu, TimestampDifference is %ld, "
                            "consumeRatePart1 is %lu, consumeRatePart2 is %lu",
                            sec_RTO, reply->receive, reply->flush, reply->apply, walsnd->log_ctrl.prev_flush,
                            walsnd->log_ctrl.prev_apply, millisec_time_diff, consumeRatePart1, consumeRatePart2)));
}

/* Calculate the RTO and RPO changes and control the changes as long as one changes. */
static void LogCtrlCalculateIndicatorChange(int64 *gapDiff, int64 *gap)
{
    volatile WalSnd *walsnd = t_thrd.walsender_cxt.MyWalSnd;

    int64 rtoPrevGap = 0;
    int64 rtoGapDiff = 0;
    int64 rtoGap = 0;    
    int64 rpoPrevGap = 0;
    int64 rpoGapDiff = 0;
    int64 rpoGap = 0;

    if (u_sess->attr.attr_storage.target_rto > 0) {

        if (walsnd->log_ctrl.prev_RTO < 0) {
            walsnd->log_ctrl.prev_RTO = walsnd->log_ctrl.current_RTO;
        }

        int targetRTO = u_sess->attr.attr_storage.target_rto;
        int64 currentRTO = walsnd->log_ctrl.current_RTO;
        rtoGap = currentRTO - targetRTO;
        rtoPrevGap = walsnd->log_ctrl.prev_RTO - targetRTO;
        rtoGapDiff = rtoGap - rtoPrevGap;
    }

    if (u_sess->attr.attr_storage.time_to_target_rpo > 0) {
        if (walsnd->log_ctrl.prev_RPO < 0) {
            walsnd->log_ctrl.prev_RPO = walsnd->log_ctrl.current_RPO;
        }

        int targetRPO = u_sess->attr.attr_storage.time_to_target_rpo;
        int64 currentRPO = walsnd->log_ctrl.current_RPO;
        rpoGap = currentRPO - targetRPO;
        rpoPrevGap = walsnd->log_ctrl.prev_RPO - targetRPO;
        rpoGapDiff = rpoGap - rpoPrevGap;
    }

    if (abs(rpoGapDiff) > abs(rtoGapDiff)) {
        *gapDiff = rpoGapDiff;
        *gap = rpoGap;
    } else {
        *gapDiff = rtoGapDiff;
        *gap = rtoGap;
    }

    ereport(DEBUG4, (errmodule(MOD_RTO_RPO), errmsg("[LogCtrlCalculateIndicatorChange] rto_gap=%d, rto_gap_diff=%d," 
            "rpo_gap=%d, rpo_gap_diff=%d, gap=%d, gap_diff=%d", 
        (int)rtoGap, (int)rtoGapDiff, (int)rpoGap, (int)rpoGapDiff, (int)*gap, (int)*gapDiff)));   
}

/*
 * If current RTO/RPO is less than target_rto/time_to_target_rpo, primary need less sleep.
 * If current RTO/RPO is more than target_rto/time_to_target_rpo, primary need more sleep.
 * If current RTO/RPO equals to target_rto/time_to_target_rpo, primary will sleep 
 * according to balance_sleep to maintain rto.
 */
static void LogCtrlCalculateSleepTime(void)
{
    volatile WalSnd *walsnd = t_thrd.walsender_cxt.MyWalSnd;
    int64 gapDiff;
    int64 gap;
    if (walsnd->log_ctrl.just_keep_alive) {
        if (walsnd->log_ctrl.current_RTO == 0)
            walsnd->log_ctrl.sleep_time = 0;
        else
            walsnd->log_ctrl.sleep_time -= (SLEEP_LESS * 10);
        if (walsnd->log_ctrl.sleep_time < 0)
            walsnd->log_ctrl.sleep_time = 0;
        return;
    }

    LogCtrlCalculateIndicatorChange(&gapDiff, &gap);

    int64 sleepTime = walsnd->log_ctrl.sleep_time;
    /* use for rto log */
    int64 pre_time = walsnd->log_ctrl.sleep_time;
    int balance_range = 1;

    /* mark balance sleep time */
    if (abs(gapDiff) <= balance_range) {
        if (walsnd->log_ctrl.balance_sleep_time == 0) {
            walsnd->log_ctrl.balance_sleep_time = sleepTime;
        } else {
            walsnd->log_ctrl.balance_sleep_time = (walsnd->log_ctrl.balance_sleep_time + sleepTime) / 2;
        }
        ereport(DEBUG4, (errmodule(MOD_RTO_RPO), errmsg("The balance time for log control is : %ld microseconds",
            walsnd->log_ctrl.balance_sleep_time)));
    }

    /* rto balance, currentRTO close to targetRTO */
    if (abs(gap) <= balance_range) {
        if (walsnd->log_ctrl.balance_sleep_time != 0) {
            walsnd->log_ctrl.sleep_time = walsnd->log_ctrl.balance_sleep_time;
        } else {
            sleepTime -= SLEEP_LESS;
            walsnd->log_ctrl.sleep_time = (sleepTime >= 0) ? sleepTime : 0;
        }
    }

    /* need more sleep, currentRTO larger than targetRTO
     *  get bigger, but no more than 1s
     */
    if (gap > balance_range) {
        sleepTime += SLEEP_MORE;
        walsnd->log_ctrl.sleep_time = (sleepTime < 1 * MICROSECONDS_PER_SECONDS) ? sleepTime : MICROSECONDS_PER_SECONDS;
    }

    /* need less sleep, currentRTO less than targetRTO */
    if (gap < -balance_range) {
        sleepTime -= SLEEP_LESS;
        walsnd->log_ctrl.sleep_time = (sleepTime >= 0) ? sleepTime : 0;
    }
    /* log control take effect */
    if (pre_time == 0 && walsnd->log_ctrl.sleep_time != 0) {
        ereport(LOG,
                (errmodule(MOD_RTO_RPO),
                 errmsg("Log control take effect, target_rto is %d, current_rto is %ld, current the sleep time is %ld "
                        "microseconds",
                        u_sess->attr.attr_storage.target_rto, walsnd->log_ctrl.current_RTO,
                        walsnd->log_ctrl.sleep_time)));
    }
    /* log control take does not effect */
    if (pre_time != 0 && walsnd->log_ctrl.sleep_time == 0) {
        ereport(
            LOG,
            (errmodule(MOD_RTO_RPO),
             errmsg("Log control does not take effect, target_rto is %d, current_rto is %ld, current the sleep time "
                    "is %ld microseconds",
                    u_sess->attr.attr_storage.target_rto, walsnd->log_ctrl.current_RTO, walsnd->log_ctrl.sleep_time)));
    }
    ereport(DEBUG4, (errmodule(MOD_RTO_RPO),
                     errmsg("The sleep time for log control is : %ld microseconds", walsnd->log_ctrl.sleep_time)));
}

static void LogCtrlCalculateCurrentRPO(void)
{
    volatile WalSnd *walsnd = t_thrd.walsender_cxt.MyWalSnd;
    long barrierTime = 0;
    uint64 barrierId;
    int matchNum;
    char barrier[MAX_BARRIER_ID_LENGTH] = {0};
    struct timeval timeVal;
    long timeToRPO = 0;
    // Obtain the timestamp in the ID in the hadr file.
    if (obs_replication_read_barrier(HADR_BARRIER_ID_FILE, (char *)barrier)) {
        ereport(DEBUG4, (errmodule(MOD_RTO_RPO), 
                      errmsg("[LogCtrlCalculateCurrentRPO] read barrier id from obs %s", barrier)));
        matchNum = sscanf_s(barrier, "hadr_%020" PRIu64 "_%013ld", &barrierId, &barrierTime);
        if (matchNum != 2) {
            return;
        }
    }

    gettimeofday(&timeVal, NULL);
    timeToRPO = timeVal.tv_sec * MILLISECONDS_PER_SECONDS + 
        timeVal.tv_usec / MILLISECONDS_PER_SECONDS - barrierTime; // ms
    ereport(DEBUG4, (errmodule(MOD_RTO_RPO), 
                  errmsg("[LogCtrlCalculateCurrentRPO] timeToRPO is %ld ms", timeToRPO)));

    walsnd->log_ctrl.prev_RPO = walsnd->log_ctrl.current_RPO;
    walsnd->log_ctrl.current_RPO = timeToRPO / MILLISECONDS_PER_SECONDS;
}

static void ChooseStartPointForDummyStandby(void)
{
    XLogRecPtr initSentPtr;

    if (!XLByteEQ(t_thrd.walsender_cxt.sentPtr, InvalidXLogRecPtr)) {
        ereport(DEBUG1, (errmsg("use current sentPtr %X/%X as sync secondary startpoint",
                                (uint32)(t_thrd.walsender_cxt.sentPtr >> 32), (uint32)t_thrd.walsender_cxt.sentPtr)));
        return;
    }

    t_thrd.xlog_cxt.server_mode = PRIMARY_MODE;
    ReplicationSlotsComputeRequiredLSN(NULL);
    initSentPtr = XLogGetReplicationSlotMaximumLSN();

    ReplicationSlotReportRestartLSN();
    ereport(LOG, (errmsg("init sentPtr at %X/%X, latestValidRecord is %X/%X", (uint32)(initSentPtr >> 32),
                         (uint32)initSentPtr, (uint32)(latestValidRecord >> 32), (uint32)latestValidRecord)));

    if (XLByteEQ(initSentPtr, InvalidXLogRecPtr))
        initSentPtr = latestValidRecord;

    /*
     * Ref RequestXLogStreaming()
     * We always start at the beginning of the segment. That prevents a broken
     * segment (i.e., with no records in the first half of a segment) from
     * being created by XLOG streaming, which might cause trouble later on if
     * the segment is e.g archived.
     * Prev the requested segment if request xlog from the beginning of a segment.
     */
    if (initSentPtr % XLogSegSize != 0) {
        initSentPtr -= initSentPtr % XLogSegSize;
    } else {
        XLogSegNo _logSeg;
        XLByteToSeg(initSentPtr, _logSeg);
        _logSeg--;
        initSentPtr = _logSeg * XLogSegSize;
    }

    t_thrd.walsender_cxt.sentPtr = MAX_XLOG_RECORD(t_thrd.walsender_cxt.sentPtr, initSentPtr);

    ereport(
        DEBUG2,
        (errmsg(
            "In ChooseStartPointForDummyStandby(): initSentPtr is %X/%X, latestValidRecord is %X/%X, sentPtr is %X/%X.",
            (uint32)(initSentPtr >> 32), (uint32)initSentPtr, (uint32)(latestValidRecord >> 32),
            (uint32)latestValidRecord, (uint32)(t_thrd.walsender_cxt.sentPtr >> 32),
            (uint32)t_thrd.walsender_cxt.sentPtr)));
}
static int WSXLogPageRead(XLogReaderState *xlogreader, XLogRecPtr targetPagePtr, int reqLen, XLogRecPtr targetRecPtr,
                          char *readBuf, TimeLineID *pageTLI)
{
    WSXLogPageReadPrivate *ws_private = (WSXLogPageReadPrivate *)xlogreader->private_data;
    uint32 targetPageOff;
    int nRetCode = 0;
    char xlogfile[MAXFNAMELEN];
    char xlogfpath[MAXPGPATH];

    if (ws_private == NULL) {
        Assert(false);
        ereport(WARNING, (errmsg("The WAL Streaming XLog Reader Private Info is NULL.")));
        return -1;
    }

    if (ws_private->xlogreadfd >= 0 && !XLByteInSeg(targetPagePtr, ws_private->xlogreadlogsegno)) {
        (void)close(ws_private->xlogreadfd);
        ws_private->xlogreadfd = -1;
    }

    XLByteToSeg(targetPagePtr, ws_private->xlogreadlogsegno);

    if (ws_private->xlogreadfd < 0) {
        XLogFileName(xlogfile, ws_private->tli, ws_private->xlogreadlogsegno);

        nRetCode = snprintf_s(xlogfpath, MAXPGPATH, MAXPGPATH - 1, XLOGDIR "/%s", xlogfile);
        securec_check_ss(nRetCode, "\0", "\0");

        ws_private->xlogreadfd = BasicOpenFile(xlogfpath, O_RDONLY | PG_BINARY, 0);

        if (ws_private->xlogreadfd < 0) {
            ereport(DEBUG2, (errmsg("could not open the xlog file %s: %s.", xlogfpath, gs_strerror(errno))));
            return -1;
        }
    }

    targetPageOff = targetPagePtr % XLogSegSize;

    /* Read the requested page */
    if (lseek(ws_private->xlogreadfd, (off_t)targetPageOff, SEEK_SET) < 0) {
        Assert(false);
        ereport(WARNING,
                (errmsg("could not seek %u bytes in the file %s: %s.", targetPageOff, xlogfpath, gs_strerror(errno))));
        return -1;
    }

    if (read(ws_private->xlogreadfd, readBuf, XLOG_BLCKSZ) != XLOG_BLCKSZ) {
        Assert(false);
        ereport(WARNING, (errmsg("could not read the request %d bytes in the xlog file %s: %s.", reqLen, xlogfpath,
                                 gs_strerror(errno))));
        return -1;
    }

    *pageTLI = ws_private->tli;
    return XLOG_BLCKSZ;
}

static void InitWalSndXLogReader()
{
    WSXLogPageReadPrivate *ws_private = NULL;
    errno_t rc = 0;

    if (t_thrd.walsender_cxt.ws_xlog_reader) {
        if (t_thrd.walsender_cxt.ws_xlog_reader->private_data) {
            pfree((WSXLogPageReadPrivate *)t_thrd.walsender_cxt.ws_xlog_reader->private_data);
            t_thrd.walsender_cxt.ws_xlog_reader->private_data = NULL;
        }

        XLogReaderFree(t_thrd.walsender_cxt.ws_xlog_reader);
        t_thrd.walsender_cxt.ws_xlog_reader = NULL;
    }

    /*
     * Allocate the xlogreader used for xlog parsing.
     */
    ws_private = (WSXLogPageReadPrivate *)palloc(sizeof(WSXLogPageReadPrivate));

    /* Set up XLOG reader facility */
    rc = memset_s(ws_private, sizeof(WSXLogPageReadPrivate), 0, sizeof(WSXLogPageReadPrivate));
    securec_check(rc, "\0", "\0");
    ws_private->xlogreadfd = -1;
    ws_private->tli = t_thrd.xlog_cxt.ThisTimeLineID;

    t_thrd.walsender_cxt.ws_xlog_reader = XLogReaderAllocate(&WSXLogPageRead, ws_private);

    if (!t_thrd.walsender_cxt.ws_xlog_reader)
        ereport(ERROR, (errcode(ERRCODE_INVALID_STATUS), errmsg("Failed to init the xlog reader for the wal sender.")));
    else
        ereport(LOG, (errmsg("Succeeded to init the xlog reader for the wal sender.")));

    return;
}

static void WSDataSendInit()
{
    /*
     * Allocate buffer that will be used for each output message.  We do this
     * just once to reduce palloc overhead.  The buffer must be made large
     * enough for maximum-sized messages.
     */
    if (!g_instance.attr.attr_storage.enable_mix_replication) {
        t_thrd.walsender_cxt.output_xlog_message =
            (char *)palloc(1 + sizeof(WalDataMessageHeader) + (int)WS_MAX_SEND_SIZE);
        if (BBOX_BLACKLIST_XLOG_MESSAGE_SEND) {
            bbox_blacklist_add(XLOG_MESSAGE_SEND, t_thrd.walsender_cxt.output_xlog_message,
                               1 + sizeof(WalDataMessageHeader) + (int)WS_MAX_SEND_SIZE);
        }
    } else {
        t_thrd.walsender_cxt.output_xlog_msg_prefix_len = 1 + sizeof(WalDataMessageHeader) + sizeof(uint32) + 1 +
                                                          sizeof(XLogRecPtr);
        t_thrd.walsender_cxt.output_xlog_message =
            (char *)palloc(t_thrd.walsender_cxt.output_xlog_msg_prefix_len + (int)WS_MAX_SEND_SIZE);
        t_thrd.walsender_cxt.output_data_message = (char *)palloc(
            1 + sizeof(WalDataPageMessageHeader) + sizeof(uint32) + 1 + sizeof(XLogRecPtr) * 2 + (int)WS_MAX_SEND_SIZE);
        t_thrd.walsender_cxt.output_data_msg_cur_len = 0;
        t_thrd.walsender_cxt.load_cu_buffer = (char *)palloc(t_thrd.walsender_cxt.load_cu_buffer_size);

        InitWalSndXLogReader();

        t_thrd.walsender_cxt.wsXLogJustSendRegion->start_ptr = InvalidXLogRecPtr;
        t_thrd.walsender_cxt.wsXLogJustSendRegion->end_ptr = InvalidXLogRecPtr;

        if (BBOX_BLACKLIST_XLOG_MESSAGE_SEND) {
            bbox_blacklist_add(XLOG_MESSAGE_SEND, t_thrd.walsender_cxt.output_xlog_message,
                               t_thrd.walsender_cxt.output_xlog_msg_prefix_len + (int)WS_MAX_SEND_SIZE);
        }
    }

    return;
}

/* Main loop of walsender process */
static int WalSndLoop(WalSndSendDataCallback send_data)
{
    bool first_startup = true;
    bool sync_config_needed = false;
    bool marked_stream_replication = true;
    TimestampTz last_syncconf_timestamp;

    WSDataSendInit();

    /*
     * Allocate buffer that will be used for processing reply messages.  As
     * above, do this just once to reduce palloc overhead.
     */
    initStringInfo(t_thrd.walsender_cxt.reply_message);
    initStringInfo(t_thrd.walsender_cxt.tmpbuf);

    /* Initialize the last reply timestamp */
    t_thrd.walsender_cxt.last_reply_timestamp = GetCurrentTimestamp();
    last_syncconf_timestamp = GetCurrentTimestamp();
    t_thrd.walsender_cxt.last_logical_xlog_advanced_timestamp = GetCurrentTimestamp();
    t_thrd.walsender_cxt.waiting_for_ping_response = false;

    /* Loop forever, unless we get an error */
    for (;;) {
        TimestampTz now;

        /* Clear any already-pending wakeups */
        ResetLatch(&t_thrd.walsender_cxt.MyWalSnd->latch);
#ifdef ENABLE_DISTRIBUTE_TEST
        if (TEST_STUB(DN_WALSEND_MAINLOOP, stub_sleep_emit)) {
            ereport(get_distribute_test_param()->elevel,
                    (errmsg("sleep_emit happen during WalSndLoop  time:%ds, stub_name:%s",
                            get_distribute_test_param()->sleep_time, get_distribute_test_param()->test_stub_name)));
        }
#endif

        pgstat_report_activity(STATE_RUNNING, NULL);

        /*
         * Emergency bailout if postmaster has died.  This is to avoid the
         * necessity for manual cleanup of all postmaster children.
         */
        if (!PostmasterIsAlive())
            gs_thread_exit(1);

        /* Process any requests or signals received recently */
        if (t_thrd.walsender_cxt.got_SIGHUP) {
            t_thrd.walsender_cxt.got_SIGHUP = false;
            marked_stream_replication = u_sess->attr.attr_storage.enable_stream_replication;
            ProcessConfigFile(PGC_SIGHUP);
            SyncRepInitConfig();
#ifndef ENABLE_MULTIPLE_NODES
            if (g_instance.attr.attr_common.sync_config_strategy == ALL_NODE ||
                (g_instance.attr.attr_common.sync_config_strategy == ONLY_SYNC_NODE &&
                t_thrd.walsender_cxt.MyWalSnd->sync_standby_priority > 0)) {
                sync_config_needed = true;
            } else {
                sync_config_needed = false;
            }
#else
            sync_config_needed = true;
#endif
        }

        volatile unsigned int *pitr_archive_flag = &t_thrd.walsender_cxt.MyWalSnd->archive_flag;
        if (unlikely(pg_atomic_read_u32(pitr_archive_flag) == 1)) {
            WalSndArchiveXlog(t_thrd.walsender_cxt.MyWalSnd->arch_task_lsn, 
                t_thrd.walsender_cxt.MyWalSnd->archive_obs_subterm);
            pg_atomic_write_u32(pitr_archive_flag, 0);
        } 

        /* switchover is forbidden when catchup thread in progress */
        if (catchup_online && t_thrd.walsender_cxt.WalSndCtl->demotion > NoDemote) {
            volatile WalSnd *walsnd = t_thrd.walsender_cxt.MyWalSnd;
            SpinLockAcquire(&t_thrd.walsender_cxt.WalSndCtl->mutex);

            walsnd->node_state = NODESTATE_PRIMARY_DEMOTING_WAIT_CATCHUP;
            WalSndResponseSwitchover(t_thrd.walsender_cxt.output_xlog_message);

            /* recover node_state and demotion state */
            walsnd->node_state = NODESTATE_NORMAL;
            t_thrd.walsender_cxt.WalSndCtl->demotion = NoDemote;
            t_thrd.walsender_cxt.Demotion = NoDemote;

            SpinLockRelease(&t_thrd.walsender_cxt.WalSndCtl->mutex);

            ereport(PANIC,
                    (errmsg("walsender stop switchover process for catchup is alive, the process need to be restart")));
        }

        /* Normal exit from the walsender is here */
        if ((t_thrd.walsender_cxt.walsender_shutdown_requested &&
             !t_thrd.walsender_cxt.response_switchover_requested) ||
            t_thrd.walsender_cxt.MyWalSnd->node_state == NODESTATE_STANDBY_REDIRECT) {
            /* Inform the standby that XLOG streaming is done */
            if (!sync_config_needed) {
                pq_puttextmessage('C', "COPY 0");
                (void)pq_flush();

                proc_exit(0);
            }
        }

        /* if changed to stream replication, request for catchup. */
        if (u_sess->attr.attr_storage.enable_stream_replication && !marked_stream_replication) {
            marked_stream_replication = u_sess->attr.attr_storage.enable_stream_replication;
            WalSndSetState(WALSNDSTATE_CATCHUP);
        }

        if (t_thrd.walsender_cxt.response_switchover_requested) {
            if (t_thrd.walsender_cxt.MyWalSnd->peer_role != STANDBY_MODE) {
                ereport(LOG, (errmsg("walsender closed because of switchover.")));
                proc_exit(0);
            }
        }

        /* Check for input from the client */
        ProcessRepliesIfAny();

        /* Only the primary can send the archive lsn to standby */
        load_server_mode();
        if (t_thrd.xlog_cxt.server_mode == PRIMARY_MODE && IsValidArchiverStandby(t_thrd.walsender_cxt.MyWalSnd)) {
            XLogRecPtr receivePtr;
            XLogRecPtr writePtr;
            XLogRecPtr flushPtr;
            XLogRecPtr replayPtr;
            bool amSync = false;
            bool got_recptr = false;
            got_recptr = SyncRepGetSyncRecPtr(&receivePtr, &writePtr, &flushPtr, &replayPtr, &amSync, false);
            if (got_recptr) {
                ArchiveXlogOnStandby(flushPtr);
            } else {
<<<<<<< HEAD
                if (t_thrd.syncrep_cxt.SyncRepConfig == NULL ||
                    (t_thrd.walsender_cxt.WalSndCtl->most_available_sync &&
                        list_length(SyncRepGetSyncStandbys(&amSync)) == 0)) {
                    ArchiveXlogOnStandby(t_thrd.walsender_cxt.MyWalSnd->flush);
                } else {
                    ereport(WARNING, (errcode(ERRCODE_WARNING),
                                        errmsg("ArchiveXlogOnStandby failed when call SyncRepGetSyncRecPtr")));
                }
=======
                ereport(WARNING, (errcode(ERRCODE_WARNING),
                                errmsg("ArchiveXlogOnStandby failed when call SyncRepGetSyncRecPtr")));
>>>>>>> 9ffe07c2
            }
        }

        volatile unsigned int *standby_archive_flag = &t_thrd.walsender_cxt.MyWalSnd->standby_archive_flag;
        if (unlikely(pg_atomic_read_u32(standby_archive_flag) == 1)) {
            WalSndSendArchiveLsn2Standby(t_thrd.walsender_cxt.MyWalSnd->arch_task_lsn);
            pg_atomic_write_u32(standby_archive_flag, 0);
        } 

        /* Walsender first startup, send a keepalive to standby, no need reply. */
        if (first_startup) {
            WalSndKeepalive(false);
            first_startup = false;
        }

        /* send switchover response message to standby if requested */
        if (t_thrd.walsender_cxt.response_switchover_requested) {
            XLogRecPtr WriteRqstPtr;
            uint32 XLogPageOffSet;

            WriteRqstPtr = GetXLogInsertEndRecPtr();
            XLogPageOffSet = WriteRqstPtr % XLOG_BLCKSZ;

            ereport(LOG, (errmsg("The WAL sender in primary is ready to do the switchover.")));

            ereport(LOG,
                    (errmsg("the latest WAL insert at %X/%X", (uint32)(WriteRqstPtr >> 32), (uint32)WriteRqstPtr)));

            /*
             * Check whether the write requestptr points to the end of new
             * page header, we try to flush to the end of last page instead
             * of the new page header.
             */
            if (SizeOfXLogLongPHD == XLogPageOffSet || SizeOfXLogShortPHD == WriteRqstPtr % XLogSegSize) {
                WriteRqstPtr -= XLogPageOffSet;
                ereport(LOG, (errmsg("the latest WAL insert back off to %X/%X", (uint32)(WriteRqstPtr >> 32),
                                     (uint32)WriteRqstPtr)));
            }

            /*
             * Do a last xlog flush; then, if XLogNeedsFlush() found useful
             * work to do, continue to loop.
             */
            if (XLogNeedsFlush(WriteRqstPtr)) {
                XLogWaitFlush(WriteRqstPtr);
                ereport(LOG,
                        (errmsg("the latest WAL flush to %X/%X.", (uint32)(WriteRqstPtr >> 32), (uint32)WriteRqstPtr)));
            } else {
                XLogRecPtr SendRqstPtr;
                SendRqstPtr = AM_WAL_STANDBY_SENDER ? GetStandbyFlushRecPtr(NULL) : GetFlushRecPtr();
                /* Quick exit if nothing to do */
                if (XLByteLE(SendRqstPtr, t_thrd.walsender_cxt.MyWalSnd->flush) &&
                    !t_thrd.walsender_cxt.wal_send_completed) {
                    t_thrd.walsender_cxt.wal_send_completed = true;
                    ereport(LOG, (errmsg("the latest WAL complete at %X/%X", (uint32)(SendRqstPtr >> 32),
                                         (uint32)SendRqstPtr)));
                } else
                    ereport(LOG, (errmsg("the latest WAL flush at %X/%X the latest standby flush at %X/%X",
                                         (uint32)(SendRqstPtr >> 32), (uint32)SendRqstPtr,
                                         (uint32)(t_thrd.walsender_cxt.MyWalSnd->flush >> 32),
                                         (uint32)t_thrd.walsender_cxt.MyWalSnd->flush)));

                if (!DataSndInProgress(SNDROLE_PRIMARY_STANDBY | SNDROLE_PRIMARY_DUMMYSTANDBY) &&
                    !WalSndInProgress(SNDROLE_PRIMARY_DUMMYSTANDBY | SNDROLE_PRIMARY_STANDBY) &&
                    t_thrd.walsender_cxt.wal_send_completed) {
                    t_thrd.walsender_cxt.response_switchover_requested = false;
                    WalSndResponseSwitchover(t_thrd.walsender_cxt.output_xlog_message);
                    ereport(
                        LOG,
                        (errmsg(
                            "The WAL sender in primary has done the switchover waiting for the standby's promotion.")));
                }
            }
        }
        if (sync_config_needed) {
            if (t_thrd.walsender_cxt.walsender_shutdown_requested) {
                if (!AM_WAL_DB_SENDER && !SendConfigFile(t_thrd.walsender_cxt.gucconf_file))
                    ereport(LOG, (errmsg("failed to send config to the peer when walsender shutdown.")));
                sync_config_needed = false;
            } else {
                TimestampTz nowtime = GetCurrentTimestamp();
                if (TimestampDifferenceExceeds(last_syncconf_timestamp, nowtime, 1000) ||
                    last_syncconf_timestamp > nowtime) {
                    sync_config_needed = false;
                    /* begin send file to standby */
                    if (t_thrd.walsender_cxt.MyWalSnd && t_thrd.walsender_cxt.MyWalSnd->peer_state != BUILDING_STATE) {
                        if (!AM_WAL_DB_SENDER && !SendConfigFile(t_thrd.walsender_cxt.gucconf_file))
                            sync_config_needed = true;
                        else
                            last_syncconf_timestamp = nowtime;
                    } else {
                        sync_config_needed = false;
                        ereport(LOG, (errmsg("receive sigup,but the peer is building!")));
                    }
                }
            }
        }

        if (AmWalSenderToDummyStandby()) {
            /*
             * If i am sender to dummy and streaming to standby is online, do not
             * send WAL to dummy. Especially, set WalSndCaughtUp to true, if the dummy
             * sender is "out of work".
             */
            if (WalSndCaughtup()) {
                t_thrd.walsender_cxt.walSndCaughtUp = true;
                t_thrd.walsender_cxt.sentPtr = InvalidXLogRecPtr;

                /* Close open wal file */
                if (t_thrd.walsender_cxt.sendFile >= 0) {
                    (void)close(t_thrd.walsender_cxt.sendFile);
                    t_thrd.walsender_cxt.sendFile = -1;
                }

                if (u_sess->attr.attr_storage.HaModuleDebug) {
                    ereport(LOG, (errmsg("standby is steaming, "
                                         "stop sync to walsender, recycle local data.")));
                }

                /* Notify dummy to cleanup WAL. False means not need response. */
                if (WalSndDummyLEStandby()) {
                    WalSndRmXLog(false);
                }

                /* Set dummy standby replication slot lsn invalid */
                if (g_instance.attr.attr_storage.max_replication_slots > 0)
                    SetDummyStandbySlotLsnInvalid();
            } else {
                ChooseStartPointForDummyStandby();

                if (!pq_is_send_pending()) {
                    send_data();
                } else {
                    t_thrd.walsender_cxt.walSndCaughtUp = false;
                }

                /* Send DummyStandby end message */
                if (t_thrd.walsender_cxt.walSndCaughtUp) {
                    /* Try to flush pending output to the client */
                    if (pq_flush_if_writable() != 0)
                        break;

                    if (!pq_is_send_pending())
                        WalSndSyncDummyStandbyDone(false);
                }
            }
        } else {
            /*
             * If we don't have any pending data in the output buffer, try to send
             * some more.  If there is some, we don't bother to call XLogSend
             * again until we've flushed it ... but we'd better assume we are not
             * caught up.
             */
            if (!pq_is_send_pending())
                send_data();
            else
                t_thrd.walsender_cxt.walSndCaughtUp = false;

            if (t_thrd.walsender_cxt.walSndCaughtUp && dummyStandbyMode) {
                if (!pq_is_send_pending()) {
                    WalSndSyncDummyStandbyDone(false);
                    (void)pq_flush();
                    ereport(LOG, (errmsg("dummystandby wal data replication completed at %X/%X",
                                         (uint32)(t_thrd.walsender_cxt.sentPtr >> 32),
                                         (uint32)t_thrd.walsender_cxt.sentPtr)));
                }
            }
        }

        /* Try to flush pending output to the client */
        if (pq_flush_if_writable() != 0) {
            ereport(LOG, (errmsg("flush return not zero !\n")));
            break;
        }

        /* If nothing remains to be sent right now ... */
        if (t_thrd.walsender_cxt.walSndCaughtUp && !pq_is_send_pending()) {
            /*
             * If we're in catchup state, move to streaming.  This is an
             * important state change for users to know about, since before
             * this point data loss might occur if the primary dies and we
             * need to failover to the standby. The state change is also
             * important for synchronous replication, since commits that
             * started to wait at that point might wait for some time.
             */
            if (t_thrd.walsender_cxt.MyWalSnd->state == WALSNDSTATE_CATCHUP) {
                ereport(DEBUG1, (errmsg("standby \"%s\" has now caught up with primary",
                                        u_sess->attr.attr_common.application_name)));
                WalSndSetState(WALSNDSTATE_STREAMING);
                /* Refresh new state to peer */
                WalSndKeepalive(true);
            }

            t_thrd.walsender_cxt.catchup_threshold = 0;

            /*
             * When SIGUSR2 arrives, we send any outstanding logs up to the
             * shutdown checkpoint record (i.e., the latest record), wait
             * for them to be replicated to the standby, and exit.
             * This may be a normal termination at shutdown, or a promotion,
             * the walsender is not sure which.
             */
            if (t_thrd.walsender_cxt.walsender_ready_to_stop) {
                /*
                 * Let's just be real sure we're caught up. For dummy sender,
                 * during shutting down, if the sender to standby is in progress,
                 * skip to send outstanding logs.
                 */
                if (AmWalSenderToDummyStandby() && WalSndInProgress(SNDROLE_PRIMARY_STANDBY))
                    ; /* nothing to do */
                else
                    send_data();

                if (t_thrd.walsender_cxt.walSndCaughtUp && !pq_is_send_pending()) {
                    if (dummyStandbyMode ||
                        XLByteEQ(t_thrd.walsender_cxt.sentPtr, t_thrd.walsender_cxt.MyWalSnd->flush))
                        t_thrd.walsender_cxt.walsender_shutdown_requested = true;
                }
            }
        } else {
            if (t_thrd.walsender_cxt.MyWalSnd->state == WALSNDSTATE_CATCHUP) {
                CalCatchupRate();
            }
        }

        now = GetCurrentTimestamp();

        if (u_sess->proc_cxt.MyDatabaseId != InvalidOid)
            WalSndWriteLogicalAdvanceXLog(now);

        /*
         * We don't block if not caught up, unless there is unsent data
         * pending in which case we'd better block until the socket is
         * write-ready.  This test is only needed for the case where XLogSend
         * loaded a subset of the available data but then pq_flush_if_writable
         * flushed it all --- we should immediately try to send more.
         */
        if (t_thrd.walsender_cxt.walSndCaughtUp || pq_is_send_pending()) {
            long sleeptime;
            int wakeEvents;

            wakeEvents = WL_LATCH_SET | WL_POSTMASTER_DEATH | WL_SOCKET_READABLE | WL_TIMEOUT;

            sleeptime = WalSndComputeSleeptime(now);

            if (pq_is_send_pending())
                wakeEvents |= WL_SOCKET_WRITEABLE;
            else if (first_startup) {
                /* Walsender first startup, send a keepalive to standby, no need reply. */
                WalSndKeepalive(false);
                first_startup = false;
            }

            /*
             * if requested to response switchover, walsender need not to wait for new xlog data.
             * if requested to shutdown, walsender need not to wait for new xlog data.
             */
            if (t_thrd.walsender_cxt.response_switchover_requested || t_thrd.walsender_cxt.walsender_shutdown_requested)
                sleeptime = 100; /* 0.1s */

            /* Sleep until something happens or we time out */
            pgstat_report_activity(STATE_IDLE, NULL);
            t_thrd.int_cxt.ImmediateInterruptOK = true;
            CHECK_FOR_INTERRUPTS();

            if (sleeptime > u_sess->attr.attr_storage.wal_sender_timeout / 2)
                sleeptime = u_sess->attr.attr_storage.wal_sender_timeout / 2;

            WaitLatchOrSocket(&t_thrd.walsender_cxt.MyWalSnd->latch, wakeEvents, u_sess->proc_cxt.MyProcPort->sock,
                              sleeptime);
            t_thrd.int_cxt.ImmediateInterruptOK = false;
        }

        if (!bSyncStat && !dummyStandbyMode) {
            if (XLByteEQ(GetFlushRecPtr(), t_thrd.walsender_cxt.sentPtr) && SyncRepRequested() &&
                most_available_sync == false) {
                bSyncStat = true;
                ereport(LOG, (errmsg("The primary and standby reached syncstat in WalSndLoop.")));
            }
        }
    }

    WalSndShutdown();
    return 1; /* keep the compiler quiet */
}

/*
 * Compute how long send/receive loops should sleep.
 *
 * If wal_sender_timeout is enabled we want to wake up in time to send
 * keepalives and to abort the connection if wal_sender_timeout has been
 * reached.
 */
static long WalSndComputeSleeptime(TimestampTz now)
{
    /*
     * Formally, sleep time is set according to wal sender timeout.
     * Time is too long and sender can only be waked up when latch
     * is set, resulting in poor performance. Here reduced to 1s.
     */
    long sleeptime = 1000;

    if (u_sess->attr.attr_storage.wal_sender_timeout > 0 && t_thrd.walsender_cxt.last_reply_timestamp > 0) {
        TimestampTz wakeup_time;
        long sec_to_timeout;
        int microsec_to_timeout;

        /*
         * At the latest stop sleeping once wal_sender_timeout has been
         * reached.
         */
        wakeup_time = TimestampTzPlusMilliseconds(t_thrd.walsender_cxt.last_reply_timestamp,
                                                  u_sess->attr.attr_storage.wal_sender_timeout);

        /*
         * If no ping has been sent yet, wakeup when it's time to do so.
         * DataSndKeepaliveIfNecessary() wants to send a keepalive once half of
         * the timeout passed without a response.
         */
        if (!t_thrd.walsender_cxt.waiting_for_ping_response)
            wakeup_time = TimestampTzPlusMilliseconds(t_thrd.walsender_cxt.last_reply_timestamp,
                                                      u_sess->attr.attr_storage.wal_sender_timeout / 2);

        /* Compute relative time until wakeup. */
        TimestampDifference(now, wakeup_time, &sec_to_timeout, &microsec_to_timeout);

        sleeptime = sec_to_timeout * 1000 + microsec_to_timeout / 1000;
    }

    return sleeptime;
}

/*
 * Check if time since last write xlog of logical slot advancing has reached the limit.
 * If reached, write a new xlog.
 */
static void WalSndWriteLogicalAdvanceXLog(TimestampTz now)
{
    TimestampTz timegap;
    if (t_thrd.walsender_cxt.last_logical_xlog_advanced_timestamp <= 0)
        return;

    timegap = TimestampTzPlusMilliseconds(t_thrd.walsender_cxt.last_logical_xlog_advanced_timestamp,
                                          t_thrd.walsender_cxt.logical_xlog_advanced_timeout);
    if (t_thrd.walsender_cxt.logical_xlog_advanced_timeout > 0 && now >= timegap) {
        ereport(LOG, (errmsg("write xlog of logical slot advanced")));
        log_slot_advance(&t_thrd.slot_cxt.MyReplicationSlot->data);
        t_thrd.walsender_cxt.last_logical_xlog_advanced_timestamp = now;
    }
}

static TimestampTz GetHeartbeatLastReplyTimestamp()
{
    int replindex;
    volatile WalSnd *walsnd = t_thrd.walsender_cxt.MyWalSnd;
    SpinLockAcquire(&walsnd->mutex);
    replindex = walsnd->channel_get_replc;
    SpinLockRelease(&walsnd->mutex);

    return get_last_reply_timestamp(replindex);
}

/* return timeout time */
static inline TimestampTz CalculateTimeout(TimestampTz last_reply_time)
{
    const int MULTIPLE_TIME = 4;
    volatile WalSnd *walsnd = t_thrd.walsender_cxt.MyWalSnd;

    if (walsnd->sendRole == SNDROLE_PRIMARY_BUILDSTANDBY) {
        return TimestampTzPlusMilliseconds(last_reply_time,
                                           MULTIPLE_TIME * u_sess->attr.attr_storage.wal_sender_timeout);
    } else {
        return TimestampTzPlusMilliseconds(last_reply_time, u_sess->attr.attr_storage.wal_sender_timeout);
    }
}

/*
 * Check if time since last receive from standby has reached the
 * configured limit.
 */
static void WalSndCheckTimeOut(TimestampTz now)
{
    TimestampTz timeout;

    /* don't bail out if we're doing something that doesn't require timeouts */
    if (u_sess->attr.attr_storage.wal_sender_timeout <= 0 || t_thrd.walsender_cxt.last_reply_timestamp <= 0) {
        return;
    }

    /*
     * Use last_check_timeout_timestamp to avoid call GetHeartbeatLastReplyTimestamp frequently
     * when t_thrd.walsender_cxt.last_reply_timestamp has meet the timeout condition
     * but last heartbeat time doesn't.
     */
    TimestampTz *last_reply_time = &t_thrd.walsender_cxt.last_check_timeout_timestamp;
    /* t_thrd.walsender_cxt.last_reply_timestamp newer */
    if (timestamptz_cmp_internal(t_thrd.walsender_cxt.last_reply_timestamp, *last_reply_time) > 0) {
        *last_reply_time = t_thrd.walsender_cxt.last_reply_timestamp;
    }

    timeout = CalculateTimeout(*last_reply_time);
    if (now < timeout) {
        return;
    }

    TimestampTz heartbeat = GetHeartbeatLastReplyTimestamp();
    /* If heartbeat newer, use heartbeat to recalculate timeout. */
    if (timestamptz_cmp_internal(heartbeat, *last_reply_time) > 0) {
        *last_reply_time = heartbeat;
        timeout = CalculateTimeout(*last_reply_time);
    }

    if (now >= timeout) {
        /*
         * Since typically expiration of replication timeout means
         * communication problem, we don't send the error message to the
         * standby.
         */
        if (log_min_messages <= ERROR || client_min_messages <= ERROR) {
            WalReplicationTimestampInfo timeStampInfo;
            WalReplicationTimestampToString(&timeStampInfo, now, timeout, *last_reply_time, heartbeat);
            ereport(ERROR, (errmsg("terminating Walsender process due to replication timeout."),
                           (errdetail("now time(%s) timeout time(%s) last recv time(%s) heartbeat time(%s)",
                                      timeStampInfo.nowTimeStamp, timeStampInfo.timeoutStamp,
                                      timeStampInfo.lastRecStamp, timeStampInfo.heartbeatStamp)),
                           (errhint("try increasing wal_sender_timeout or check system time."))));
        }        
        WalSndShutdown();
    }
}

/* Initialize a per-walsender data structure for this walsender process */
static void InitWalSnd(void)
{
    int i;
    errno_t rc = 0;

    /*
     * WalSndCtl should be set up already (we inherit this by fork() or
     * EXEC_BACKEND mechanism from the postmaster).
     */
    Assert(t_thrd.walsender_cxt.WalSndCtl != NULL);
    Assert(t_thrd.walsender_cxt.MyWalSnd == NULL);

    /*
     * Find a free walsender slot and reserve it. If this fails, we must be
     * out of WalSnd structures.
     */
    for (i = 0; i < g_instance.attr.attr_storage.max_wal_senders; i++) {
        /* use volatile pointer to prevent code rearrangement */
        volatile WalSnd *walsnd = &t_thrd.walsender_cxt.WalSndCtl->walsnds[i];

        SpinLockAcquire(&walsnd->mutex);

        if (walsnd->pid != 0) {
            SpinLockRelease(&walsnd->mutex);
            continue;
        } else {
            /*
             * Found a free slot. Reserve it for us.
             */
            walsnd->pid = t_thrd.proc_cxt.MyProcPid;
            rc = memset_s((void *)&walsnd->sentPtr, sizeof(XLogRecPtr), 0, sizeof(XLogRecPtr));
            securec_check(rc, "", "");
            walsnd->state = WALSNDSTATE_STARTUP;
            walsnd->node_state = NODESTATE_NORMAL;
            if (dummyStandbyMode) {
                walsnd->sendRole = SNDROLE_DUMMYSTANDBY_STANDBY;
            } else if (t_thrd.postmaster_cxt.senderToDummyStandby) {
                walsnd->sendRole = SNDROLE_PRIMARY_DUMMYSTANDBY;
            } else if (t_thrd.postmaster_cxt.senderToBuildStandby) {
                walsnd->sendRole = SNDROLE_PRIMARY_BUILDSTANDBY;
            } else {
                walsnd->sendRole = SNDROLE_PRIMARY_STANDBY;
            }

            walsnd->sendKeepalive = true;
            walsnd->replSender = false;
            walsnd->peer_role = UNKNOWN_MODE;
            walsnd->peer_state = NORMAL_STATE;
            walsnd->is_start_archive = false;
            walsnd->archive_target_lsn = 0;
            walsnd->arch_task_last_lsn = 0;
            walsnd->arch_finish_result = false;
            walsnd->has_sent_arch_lsn = false;
            walsnd->last_send_lsn_time = 0;
            walsnd->channel_get_replc = 0;
            rc = memset_s((void *)&walsnd->receive, sizeof(XLogRecPtr), 0, sizeof(XLogRecPtr));
            securec_check(rc, "", "");
            rc = memset_s((void *)&walsnd->write, sizeof(XLogRecPtr), 0, sizeof(XLogRecPtr));
            securec_check(rc, "", "");
            rc = memset_s((void *)&walsnd->flush, sizeof(XLogRecPtr), 0, sizeof(XLogRecPtr));
            securec_check(rc, "", "");
            rc = memset_s((void *)&walsnd->apply, sizeof(XLogRecPtr), 0, sizeof(XLogRecPtr));
            securec_check(rc, "", "");
            rc = memset_s((void *)&walsnd->data_flush, sizeof(XLogRecPtr), 0, sizeof(XLogRecPtr));
            securec_check(rc, "", "");
            rc = memset_s((void *)&walsnd->wal_sender_channel, sizeof(ReplConnInfo), 0, sizeof(ReplConnInfo));
            securec_check(rc, "", "");
            walsnd->sync_standby_priority = 0;
            walsnd->index = i;
            walsnd->log_ctrl.sleep_time = 0;
            walsnd->log_ctrl.balance_sleep_time = 0;
            walsnd->log_ctrl.prev_RTO = -1;
            walsnd->log_ctrl.current_RTO = -1;
            walsnd->log_ctrl.sleep_count = 0;
            walsnd->log_ctrl.sleep_count_limit = MAX_CONTROL_REPLY;
            walsnd->log_ctrl.prev_flush = 0;
            walsnd->log_ctrl.prev_apply = 0;
            walsnd->log_ctrl.prev_reply_time = 0;
            walsnd->log_ctrl.pre_rate1 = 0;
            walsnd->log_ctrl.pre_rate2 = 0;
            walsnd->log_ctrl.prev_RPO = -1;
            walsnd->log_ctrl.current_RPO = -1;
            walsnd->lastCalTime = 0;
            walsnd->lastCalWrite = InvalidXLogRecPtr;
            walsnd->catchupRate = 0;
            walsnd->log_ctrl.just_keep_alive = false;
            SpinLockRelease(&walsnd->mutex);
            /* don't need the lock anymore */
            OwnLatch((Latch *)&walsnd->latch);
            t_thrd.walsender_cxt.MyWalSnd = (WalSnd *)walsnd;

            break;
        }
    }
    if (t_thrd.walsender_cxt.MyWalSnd == NULL)
        ereport(FATAL, (errcode(ERRCODE_TOO_MANY_CONNECTIONS), errmsg("number of requested standby connections "
                                                                      "exceeds max_wal_senders (currently %d)",
                                                                      g_instance.attr.attr_storage.max_wal_senders)));

    /* Arrange to clean up at walsender exit */
    on_shmem_exit(WalSndKill, 0);
}

/* Mark WalSnd struct no longer in use. */
static void WalSndReset(WalSnd *walsnd)
{
    errno_t rc = 0;

    SpinLockAcquire(&walsnd->mutex);
    walsnd->pid = 0;
    walsnd->lwpId = 0;
    walsnd->peer_role = UNKNOWN_MODE;
    walsnd->replSender = false;
    walsnd->wal_sender_channel.localport = 0;
    walsnd->wal_sender_channel.localservice = 0;
    walsnd->wal_sender_channel.remoteport = 0;
    walsnd->wal_sender_channel.remoteservice = 0;
    walsnd->channel_get_replc = 0;
    rc = memset_s(walsnd->wal_sender_channel.localhost, sizeof(walsnd->wal_sender_channel.localhost), 0,
                  sizeof(walsnd->wal_sender_channel.localhost));
    securec_check_c(rc, "\0", "\0");
    rc = memset_s(walsnd->wal_sender_channel.remotehost, sizeof(walsnd->wal_sender_channel.remotehost), 0,
                  sizeof(walsnd->wal_sender_channel.remotehost));
    securec_check_c(rc, "\0", "\0");
    SpinLockRelease(&walsnd->mutex);
}

/* Destroy the per-walsender data structure for this walsender process */
static void WalSndKill(int code, Datum arg)
{
    WalSnd *walsnd = t_thrd.walsender_cxt.MyWalSnd;

    Assert(walsnd != NULL);

    /* Clean the connection for advance logical replication slot. */
    CloseLogicalAdvanceConnect();

    /*
     * Clear MyWalSnd first; then disown the latch.  This is so that signal
     * handlers won't try to touch the latch after it's no longer ours.
     */
    t_thrd.walsender_cxt.MyWalSnd = NULL;

    DisownLatch(&walsnd->latch);

    if (code > 0) {
        /* Sleep at least 0.1 second to wait for reporting the error to the client */
        pg_usleep(100000L);
    }

    if (dummyStandbyMode) {
        set_failover_host_conninfo_for_dummy(walsnd->wal_sender_channel.remotehost, t_thrd.walsender_cxt.remotePort);
        t_thrd.walsender_cxt.remotePort = 0;
    }

    /* Mark WalSnd struct no longer in use. */
    WalSndReset(walsnd);

    /*
     * Here one standby is going down, then check if it was synchronous
     * standby and also there is no more synchronous standby, if yes
     * then wake all waiting transaction and also change the master
     * mode to standalone. Should check lock is held or not already to
     * prevent deadlock. (e.g., fatal occurs when lock held and then
     * re-acquire the same lock when process exits)
     */
    if (LWLockHeldByMe(SyncRepLock)) {
        LWLockRelease(SyncRepLock);
    }
    LWLockAcquire(SyncRepLock, LW_EXCLUSIVE);
    SyncRepCheckSyncStandbyAlive();
    LWLockRelease(SyncRepLock);

    /* Close open wal file */
    if (t_thrd.walsender_cxt.sendFile >= 0) {
        (void)close(t_thrd.walsender_cxt.sendFile);
        t_thrd.walsender_cxt.sendFile = -1;
    }

    t_thrd.walsender_cxt.wsXLogJustSendRegion->start_ptr = InvalidXLogRecPtr;
    t_thrd.walsender_cxt.wsXLogJustSendRegion->end_ptr = InvalidXLogRecPtr;

    if (BBOX_BLACKLIST_XLOG_MESSAGE_SEND) {
        bbox_blacklist_remove(XLOG_MESSAGE_SEND, t_thrd.walsender_cxt.output_xlog_message);
    }

    ereport(LOG, (errmsg("walsender thread shut down")));
}

/*
 * Handle a client's connection abort in an orderly manner.
 */
static void WalSndShutdown(void)
{
    /*
     * Reset whereToSendOutput to prevent ereport from attempting to send any
     * more messages to the standby.
     */
    ereport(LOG, (errmsg("wal send shut down !\n")));
    if (t_thrd.postgres_cxt.whereToSendOutput == DestRemote)
        t_thrd.postgres_cxt.whereToSendOutput = DestNone;

    proc_exit(0);
    abort(); /* keep the compiler quiet */
}

/*
 * Read 'count' bytes from WAL into 'buf', starting at location 'startptr'.
 * XXX probably this should be improved to suck data directly from the
 * WAL buffers when possible. Will open, and keep open, one WAL segment
 * stored in the global file descriptor sendFile. This means if XLogRead is used
 * once, there will always be one descriptor left open until the process ends, but never
 * more than one.
 */
static void XLogRead(char *buf, XLogRecPtr startptr, Size count)
{
    char *p = NULL;
    XLogRecPtr recptr;
    Size nbytes;
    XLogSegNo segno;

retry:
    p = buf;
    recptr = startptr;
    nbytes = count;

    while (nbytes > 0) {
        uint32 startoff;
        int segbytes;
        int readbytes;

        startoff = recptr % XLogSegSize;

        /* Do we need to switch to a different xlog segment? */
        if (t_thrd.walsender_cxt.sendFile < 0 || !XLByteInSeg(recptr, t_thrd.walsender_cxt.sendSegNo)) {
            char path[MAXPGPATH];

            if (t_thrd.walsender_cxt.sendFile >= 0) {
                (void)close(t_thrd.walsender_cxt.sendFile);
            }

            XLByteToSeg(recptr, t_thrd.walsender_cxt.sendSegNo);
            XLogFilePath(path, t_thrd.xlog_cxt.ThisTimeLineID, t_thrd.walsender_cxt.sendSegNo);

            t_thrd.walsender_cxt.sendFile = BasicOpenFile(path, O_RDONLY | PG_BINARY, 0);
            if (t_thrd.walsender_cxt.sendFile < 0) {
                /*
                 * If the file is not found, assume it's because the standby
                 * asked for a too old WAL segment that has already been
                 * removed or recycled.
                 */
                if (errno == ENOENT) {
                    /* we suppose wal segments removed happend when we can't open the xlog file. */
                    WalSegmemtRemovedhappened = true;
                    ereport(ERROR,
                            (errcode_for_file_access(),
                             errmsg("requested WAL segment %s has already been removed",
                                    XLogFileNameP(t_thrd.xlog_cxt.ThisTimeLineID, t_thrd.walsender_cxt.sendSegNo))));
                } else {
                    ereport(ERROR,
                            (errcode_for_file_access(),
                             errmsg("could not open file \"%s\" (log segment %s): %m", path,
                                    XLogFileNameP(t_thrd.xlog_cxt.ThisTimeLineID, t_thrd.walsender_cxt.sendSegNo))));
                }
            }
            t_thrd.walsender_cxt.sendOff = 0;
        }

        /* Need to seek in the file? */
        if (t_thrd.walsender_cxt.sendOff != startoff) {
            if (lseek(t_thrd.walsender_cxt.sendFile, (off_t)startoff, SEEK_SET) < 0) {
                (void)close(t_thrd.walsender_cxt.sendFile);
                t_thrd.walsender_cxt.sendFile = -1;
                ereport(ERROR, (errcode_for_file_access(),
                                errmsg("could not seek in log segment %s to offset %u: %m",
                                       XLogFileNameP(t_thrd.xlog_cxt.ThisTimeLineID, t_thrd.walsender_cxt.sendSegNo),
                                       startoff)));
            }
            t_thrd.walsender_cxt.sendOff = startoff;
        }

        /* How many bytes are within this segment? */
        if (nbytes > (XLogSegSize - startoff)) {
            segbytes = XLogSegSize - startoff;
        } else {
            segbytes = nbytes;
        }

        pgstat_report_waitevent(WAIT_EVENT_WAL_READ);
        readbytes = read(t_thrd.walsender_cxt.sendFile, p, segbytes);
        pgstat_report_waitevent(WAIT_EVENT_END);
        if (readbytes <= 0) {
            (void)close(t_thrd.walsender_cxt.sendFile);
            t_thrd.walsender_cxt.sendFile = -1;
            ereport(ERROR, (errcode_for_file_access(),
                            errmsg("could not read from log segment %s, offset %u, length %lu: %m",
                                   XLogFileNameP(t_thrd.xlog_cxt.ThisTimeLineID, t_thrd.walsender_cxt.sendSegNo),
                                   t_thrd.walsender_cxt.sendOff, INT2ULONG(segbytes))));
        }

        /* Update state for read */
        XLByteAdvance(recptr, readbytes);

        t_thrd.walsender_cxt.sendOff += readbytes;
        nbytes -= readbytes;
        p += readbytes;
    }

    /*
     * After reading into the buffer, check that what we read was valid. We do
     * this after reading, because even though the segment was present when we
     * opened it, it might get recycled or removed while we read it. The
     * read() succeeds in that case, but the data we tried to read might
     * already have been overwritten with new WAL records.
     */
    XLByteToSeg(startptr, segno);
    CheckXLogRemoved(segno, t_thrd.xlog_cxt.ThisTimeLineID);

    /*
     * During recovery, the currently-open WAL file might be replaced with the
     * file of the same name retrieved from archive. So we always need to
     * check what we read was valid after reading into the buffer. If it's
     * invalid, we try to open and read the file again.
     */
    if (AM_WAL_STANDBY_SENDER) {
        /* use volatile pointer to prevent code rearrangement */
        volatile WalSnd *walsnd = t_thrd.walsender_cxt.MyWalSnd;
        bool reload = false;

        SpinLockAcquire(&walsnd->mutex);
        reload = walsnd->needreload;
        walsnd->needreload = false;
        SpinLockRelease(&walsnd->mutex);

        if (reload && t_thrd.walsender_cxt.sendFile >= 0) {
            (void)close(t_thrd.walsender_cxt.sendFile);
            t_thrd.walsender_cxt.sendFile = -1;

            goto retry;
        }
    }

    /* we open the xlog file success. it seems we are in good status. */
    WalSegmemtRemovedhappened = false;
}

/*
 * Stream out logically decoded data.
 */
static void XLogSendLogical(void)
{
#ifdef ENABLE_MULTIPLE_NODES
    CheckPMstateAndRecoveryInProgress();
#endif
    XLogRecord *record = NULL;
    char *errm = NULL;

    /*
     * Don't know whether we've caught up yet. We'll set it to true in
     * WalSndWaitForWal, if we're actually waiting. We also set to true if
     * XLogReadRecord() had to stop reading but WalSndWaitForWal didn't wait -
     * i.e. when we're shutting down.
     */
    t_thrd.walsender_cxt.walSndCaughtUp = false;

    record = XLogReadRecord(t_thrd.walsender_cxt.logical_decoding_ctx->reader, t_thrd.walsender_cxt.logical_startptr,
                            &errm);
    t_thrd.walsender_cxt.logical_startptr = InvalidXLogRecPtr;

    /* xlog record was invalid */
    if (errm != NULL)
        ereport(ERROR, (errcode(ERRCODE_LOGICAL_DECODE_ERROR),
                        errmsg("Stopped to parse any valid XLog Record at %X/%X: %s.",
                               (uint32)(t_thrd.walsender_cxt.logical_decoding_ctx->reader->EndRecPtr >> 32),
                               (uint32)t_thrd.walsender_cxt.logical_decoding_ctx->reader->EndRecPtr, errm)));

    if (record != NULL) {
        LogicalDecodingProcessRecord(t_thrd.walsender_cxt.logical_decoding_ctx,
                                     t_thrd.walsender_cxt.logical_decoding_ctx->reader);

        t_thrd.walsender_cxt.sentPtr = t_thrd.walsender_cxt.logical_decoding_ctx->reader->EndRecPtr;
    } else {
        /*
         * If the record we just wanted read is at or beyond the flushed point,
         * then we're caught up.
         */
        if (t_thrd.walsender_cxt.logical_decoding_ctx->reader->EndRecPtr >= GetFlushRecPtr())
            t_thrd.walsender_cxt.walSndCaughtUp = true;
    }

    /* Update shared memory status */
    {
        /* use volatile pointer to prevent code rearrangement */
        volatile WalSnd *walsnd = t_thrd.walsender_cxt.MyWalSnd;

        SpinLockAcquire(&walsnd->mutex);
        walsnd->sentPtr = t_thrd.walsender_cxt.sentPtr;
        SpinLockRelease(&walsnd->mutex);
    }
}

/*
 * Read up to MAX_SEND_SIZE bytes of WAL that's been flushed to disk,
 * but not yet sent to the client, and buffer it in the libpq output buffer.
 *
 * If there is no unsent WAL remaining, *caughtup is set to true, otherwise
 * *caughtup is set to false.
 */
static void XLogSendPhysical(void)
{
    XLogRecPtr SendRqstPtr = InvalidXLogRecPtr;
    XLogRecPtr startptr = InvalidXLogRecPtr;
    XLogRecPtr endptr = InvalidXLogRecPtr;
    Size nbytes = 0;
    WalDataMessageHeader msghdr;
    ServerMode local_role;
    volatile HaShmemData *hashmdata = t_thrd.postmaster_cxt.HaShmData;
    errno_t errorno = EOK;

    t_thrd.walsender_cxt.catchup_threshold = 0;

    /*
     * Attempt to send all data that's already been written out and fsync'd to
     * disk.  We cannot go further than what's been written out given the
     * current implementation of XLogRead().  And in any case it's unsafe to
     * send WAL that is not securely down to disk on the master: if the master
     * subsequently crashes and restarts, slaves must not have applied any WAL
     * that gets lost on the master.
     */
    if (AM_WAL_STANDBY_SENDER) {
        TimeLineID currentTargetTLI;
        SendRqstPtr = GetStandbyFlushRecPtr(&currentTargetTLI);

        /*
         * If the recovery target timeline changed, bail out. It's a bit
         * unfortunate that we have to just disconnect, but there is no way
         * to tell the client that the timeline changed. We also don't know
         * exactly where the switch happened, so we cannot safely try to send
         * up to the switchover point before disconnecting.
         */
        if (currentTargetTLI != t_thrd.xlog_cxt.ThisTimeLineID) {
            if (!t_thrd.walsender_cxt.walsender_ready_to_stop)
                ereport(LOG, (errmsg("terminating walsender process to force cascaded standby "
                                     "to update timeline and reconnect")));
            t_thrd.walsender_cxt.walsender_ready_to_stop = true;
            t_thrd.walsender_cxt.walSndCaughtUp = true;
            return;
        }
    } else if (dummyStandbyMode)
        SendRqstPtr = GetWalRcvWriteRecPtr(NULL);
    else
        SendRqstPtr = GetFlushRecPtr();

    /* Quick exit if nothing to do */
    if (!u_sess->attr.attr_storage.enable_stream_replication || XLByteLE(SendRqstPtr, t_thrd.walsender_cxt.sentPtr)) {
        t_thrd.walsender_cxt.walSndCaughtUp = true;
        return;
    }

    /*
     * Figure out how much to send in one message. If there's no more than
     * MAX_SEND_SIZE bytes to send, send everything. Otherwise send
     * MAX_SEND_SIZE bytes, but round back to logfile or page boundary.
     *
     * The rounding is not only for performance reasons. Walreceiver relies on
     * the fact that we never split a WAL record across two messages. Since a
     * long WAL record is split at page boundary into continuation records,
     * page boundary is always a safe cut-off point. We also assume that
     * SendRqstPtr never points to the middle of a WAL record.
     */
    startptr = t_thrd.walsender_cxt.sentPtr;
    endptr = startptr;
    XLByteAdvance(endptr, g_instance.attr.attr_storage.MaxSendSize * 1024);

    /* if we went beyond SendRqstPtr, back off */
    if (XLByteLE(SendRqstPtr, endptr)) {
        endptr = SendRqstPtr;
        t_thrd.walsender_cxt.walSndCaughtUp = true;
    } else {
        /* round down to page boundary. */
        endptr -= (endptr % XLOG_BLCKSZ);
        t_thrd.walsender_cxt.walSndCaughtUp = false;
        t_thrd.walsender_cxt.catchup_threshold = XLByteDifference(SendRqstPtr, endptr);
    }

    nbytes = endptr - startptr;
    Assert(nbytes <= (Size)g_instance.attr.attr_storage.MaxSendSize * 1024);

    if (nbytes == 0)
        ereport(NOTICE, (errmsg("streaming body is empty, "
                                "request send: %X/%X, already sent: %X/%X",
                                (uint32)(SendRqstPtr >> 32), (uint32)SendRqstPtr,
                                (uint32)(t_thrd.walsender_cxt.sentPtr >> 32), (uint32)t_thrd.walsender_cxt.sentPtr)));

    /*
     * OK to read and send the slice.
     */
    t_thrd.walsender_cxt.output_xlog_message[0] = 'w';

    /*
     * Read the log directly into the output buffer to avoid extra memcpy
     * calls.
     */
    XLogRead(t_thrd.walsender_cxt.output_xlog_message + 1 + sizeof(WalDataMessageHeader), startptr, nbytes);
    ereport(DEBUG5, (errmsg("conninfo:(%s,%d) start: %X/%X, end: %X/%X, %lu bytes",
                            t_thrd.walsender_cxt.MyWalSnd->wal_sender_channel.localhost,
                            t_thrd.walsender_cxt.MyWalSnd->wal_sender_channel.localport, (uint32)(startptr >> 32),
                            (uint32)startptr, (uint32)(endptr >> 32), (uint32)endptr, nbytes)));

    /*
     * We fill the message header last so that the send timestamp is taken as
     * late as possible.
     */
    msghdr.dataStart = startptr;
    msghdr.walEnd = SendRqstPtr;
    msghdr.sendTime = GetCurrentTimestamp();
    msghdr.sender_sent_location = endptr;
    msghdr.catchup = (t_thrd.walsender_cxt.MyWalSnd->state == WALSNDSTATE_CATCHUP &&
        !t_thrd.walsender_cxt.walSndCaughtUp);
    SpinLockAcquire(&hashmdata->mutex);
    local_role = hashmdata->current_mode;
    SpinLockRelease(&hashmdata->mutex);
    if (local_role == PRIMARY_MODE) {
        /* Local role is a primary */
        msghdr.sender_flush_location = GetFlushRecPtr();
        msghdr.sender_replay_location = msghdr.sender_flush_location;
        msghdr.sender_write_location = GetXLogWriteRecPtr();
    } else {
        /* Local role is not a primary */
        msghdr.sender_write_location = GetWalRcvWriteRecPtr(NULL);
        msghdr.sender_flush_location = GetStandbyFlushRecPtr(NULL);
        msghdr.sender_replay_location = GetXLogReplayRecPtr(NULL);
    }

    errorno = memcpy_s(t_thrd.walsender_cxt.output_xlog_message + 1,
                       sizeof(WalDataMessageHeader) + g_instance.attr.attr_storage.MaxSendSize * 1024, &msghdr,
                       sizeof(WalDataMessageHeader));
    securec_check(errorno, "\0", "\0");
    (void)pq_putmessage_noblock('d', t_thrd.walsender_cxt.output_xlog_message,
                                1 + sizeof(WalDataMessageHeader) + nbytes);

    t_thrd.walsender_cxt.sentPtr = endptr;

    /* Update shared memory status */
    {
        /* use volatile pointer to prevent code rearrangement */
        volatile WalSnd *walsnd = t_thrd.walsender_cxt.MyWalSnd;

        SpinLockAcquire(&walsnd->mutex);
        walsnd->sentPtr = t_thrd.walsender_cxt.sentPtr;
        SpinLockRelease(&walsnd->mutex);
        walsnd->log_ctrl.just_keep_alive = false;
    }

    /* Report progress of XLOG streaming in PS display */
    if (u_sess->attr.attr_common.update_process_title) {
        char activitymsg[50];
        int rc = 0;

        rc = snprintf_s(activitymsg, sizeof(activitymsg), sizeof(activitymsg) - 1, "streaming %X/%X",
                        (uint32)(t_thrd.walsender_cxt.sentPtr >> 32), (uint32)t_thrd.walsender_cxt.sentPtr);
        securec_check_ss(rc, "\0", "\0");

        set_ps_display(activitymsg, false);
    }

    return;
}

/*
 * Request walsenders to reload the currently-open WAL file
 */
void WalSndRqstFileReload(void)
{
    int i;

    for (i = 0; i < g_instance.attr.attr_storage.max_wal_senders; i++) {
        /* use volatile pointer to prevent code rearrangement */
        volatile WalSnd *walsnd = &t_thrd.walsender_cxt.WalSndCtl->walsnds[i];

        if (walsnd->pid == 0)
            continue;

        SpinLockAcquire(&walsnd->mutex);
        walsnd->needreload = true;
        SpinLockRelease(&walsnd->mutex);
    }
}

/* SIGHUP: set flag to re-read config file at next convenient time */
static void WalSndSigHupHandler(SIGNAL_ARGS)
{
    int save_errno = errno;

    t_thrd.walsender_cxt.got_SIGHUP = true;
    if (t_thrd.walsender_cxt.MyWalSnd)
        SetLatch(&t_thrd.walsender_cxt.MyWalSnd->latch);

    errno = save_errno;
}

/* SIGTERM: set flag to shut down */
static void WalSndShutdownHandler(SIGNAL_ARGS)
{
    int save_errno = errno;

    t_thrd.walsender_cxt.walsender_shutdown_requested = true;
    if (t_thrd.walsender_cxt.MyWalSnd)
        SetLatch(&t_thrd.walsender_cxt.MyWalSnd->latch);

    /*
     * Set the standard (non-walsender) state as well, so that we can abort
     * things like do_pg_stop_backup().
     */
    InterruptPending = true;
    t_thrd.int_cxt.ProcDiePending = true;

    errno = save_errno;
}

/*
 * WalSndQuickDieHandler() occurs when signalled SIGQUIT by the postmaster.
 *
 * Some backend has bought the farm,
 * so we need to stop what we're doing and exit.
 */
static void WalSndQuickDieHandler(SIGNAL_ARGS)
{
    gs_signal_setmask(&t_thrd.libpq_cxt.BlockSig, NULL);

    /*
     * We DO NOT want to run proc_exit() callbacks -- we're here because
     * shared memory may be corrupted, so we don't want to try to clean up our
     * transaction.  Just nail the windows shut and get out of town.  Now that
     * there's an atexit callback to prevent third-party code from breaking
     * things by calling exit() directly, we have to reset the callbacks
     * explicitly to make this work as intended.
     */
    on_exit_reset();

    /*
     * Note we do exit(2) not exit(0).	This is to force the postmaster into a
     * system reset cycle if some idiot DBA sends a manual SIGQUIT to a random
     * backend.  This is necessary precisely because we don't clean up our
     * shared memory state.  (The "dead man switch" mechanism in pmsignal.c
     * should ensure the postmaster sees this as a crash, too, but no harm in
     * being doubly sure.)
     */
    exit(2);
}

/* SIGUSR1: set flag to send WAL records */
static void WalSndXLogSendHandler(SIGNAL_ARGS)
{
    int save_errno = errno;

    latch_sigusr1_handler();

    errno = save_errno;
}

/* SIGUSR2: set flag to do a last cycle and shut down afterwards */
static void WalSndLastCycleHandler(SIGNAL_ARGS)
{
    int save_errno = errno;

    t_thrd.walsender_cxt.walsender_ready_to_stop = true;
    if (t_thrd.walsender_cxt.MyWalSnd)
        SetLatch(&t_thrd.walsender_cxt.MyWalSnd->latch);

    if (IS_DN_DUMMY_STANDYS_MODE()) {
        if (t_thrd.walsender_cxt.MyWalSnd && !AmWalSenderToDummyStandby() &&
            (t_thrd.walsender_cxt.MyWalSnd->node_state == NODESTATE_PROMOTE_APPROVE ||
             t_thrd.walsender_cxt.MyWalSnd->node_state == NODESTATE_STANDBY_REDIRECT))
            t_thrd.walsender_cxt.response_switchover_requested = true;
    } else {
        if (t_thrd.walsender_cxt.MyWalSnd && t_thrd.walsender_cxt.MyWalSnd->node_state == NODESTATE_PROMOTE_APPROVE)
            t_thrd.walsender_cxt.response_switchover_requested = true;
    }

    errno = save_errno;
}

/* Set up signal handlers */
void WalSndSignals(void)
{
    /* Set up signal handlers */
    (void)gspqsignal(SIGHUP, WalSndSigHupHandler);    /* set flag to read config file */
    (void)gspqsignal(SIGINT, SIG_IGN);                /* not used */
    (void)gspqsignal(SIGTERM, WalSndShutdownHandler); /* request shutdown */
    (void)gspqsignal(SIGQUIT, WalSndQuickDieHandler); /* hard crash time */
    (void)gspqsignal(SIGALRM, handle_sig_alarm);
    (void)gspqsignal(SIGPIPE, SIG_IGN);
    (void)gspqsignal(SIGUSR1, WalSndXLogSendHandler);  /* request WAL sending */
    (void)gspqsignal(SIGUSR2, WalSndLastCycleHandler); /* request a last cycle and shutdown */

    /* Reset some signals that are accepted by postmaster but not here */
    (void)gspqsignal(SIGCHLD, SIG_DFL);
    (void)gspqsignal(SIGTTIN, SIG_DFL);
    (void)gspqsignal(SIGTTOU, SIG_DFL);
    (void)gspqsignal(SIGCONT, SIG_DFL);
    (void)gspqsignal(SIGWINCH, SIG_DFL);
}

/* Report shared-memory space needed by WalSndShmemInit */
Size WalSndShmemSize(void)
{
    Size size = 0;

    size = offsetof(WalSndCtlData, walsnds);
    size = add_size(size, mul_size(g_instance.attr.attr_storage.max_wal_senders, sizeof(WalSnd)));

    return size;
}

/* Allocate and initialize walsender-related shared memory */
void WalSndShmemInit(void)
{
    bool found = false;
    errno_t rc = 0;
    int i;

    t_thrd.walsender_cxt.WalSndCtl = (WalSndCtlData *)ShmemInitStruct("Wal Sender Ctl", WalSndShmemSize(), &found);

    if (!found) {
        /* First time through, so initialize */
        rc = memset_s(t_thrd.walsender_cxt.WalSndCtl, WalSndShmemSize(), 0, WalSndShmemSize());
        securec_check(rc, "\0", "\0");

        for (i = 0; i < NUM_SYNC_REP_WAIT_MODE; i++)
            SHMQueueInit(&(t_thrd.walsender_cxt.WalSndCtl->SyncRepQueue[i]));

        for (i = 0; i < g_instance.attr.attr_storage.max_wal_senders; i++) {
            WalSnd *walsnd = &t_thrd.walsender_cxt.WalSndCtl->walsnds[i];

            walsnd->sendKeepalive = true;
            SpinLockInit(&walsnd->mutex);
            InitSharedLatch(&walsnd->latch);
        }
        t_thrd.walsender_cxt.WalSndCtl->most_available_sync = false;
        t_thrd.walsender_cxt.WalSndCtl->sync_master_standalone = false;
        t_thrd.walsender_cxt.WalSndCtl->demotion = NoDemote;
        SpinLockInit(&t_thrd.walsender_cxt.WalSndCtl->mutex);
    }
}

/* Wake up all walsenders */
void WalSndWakeup(void)
{
    int i;

    for (i = 0; i < g_instance.attr.attr_storage.max_wal_senders; i++)
        SetLatch(&t_thrd.walsender_cxt.WalSndCtl->walsnds[i].latch);
}

/* return true if any standby(except dummy standby) caught up primary */
static bool WalSndCaughtup(void)
{
    int i;
    for (i = 0; i < g_instance.attr.attr_storage.max_wal_senders; i++) {
        /* use volatile pointer to prevent code rearrangement */
        volatile WalSnd *walsnd = &t_thrd.walsender_cxt.WalSndCtl->walsnds[i];

        SpinLockAcquire(&walsnd->mutex);

        if (walsnd->pid != 0 && walsnd->sendRole == SNDROLE_PRIMARY_STANDBY && walsnd->state == WALSNDSTATE_STREAMING) {
            SpinLockRelease(&walsnd->mutex);

            return true;
        }

        SpinLockRelease(&walsnd->mutex);
    }

    return false;
}

/* return true if standby has flush more xlog than dummy standby */
static bool WalSndDummyLEStandby(void)
{
    XLogRecPtr flushDummy = InvalidXLogRecPtr;
    XLogRecPtr flushStandby = InvalidXLogRecPtr;
    int i;

    for (i = 0; i < g_instance.attr.attr_storage.max_wal_senders; i++) {
        /* use volatile pointer to prevent code rearrangement */
        volatile WalSnd *walsnd = &t_thrd.walsender_cxt.WalSndCtl->walsnds[i];

        SpinLockAcquire(&walsnd->mutex);

        if (walsnd->pid != 0 && walsnd->sendRole == SNDROLE_PRIMARY_STANDBY) {
            flushStandby = walsnd->flush;
        } else if (walsnd->pid != 0 && walsnd->sendRole == SNDROLE_PRIMARY_DUMMYSTANDBY) {
            flushDummy = walsnd->flush;
        }

        SpinLockRelease(&walsnd->mutex);
    }

    if (XLByteEQ(flushDummy, InvalidXLogRecPtr) || XLByteEQ(flushStandby, InvalidXLogRecPtr))
        return true;

    return XLByteLE(flushDummy, flushStandby);
}

/* check if there is any wal sender alive. */
bool WalSndInProgress(int type)
{
    int i;

    for (i = 0; i < g_instance.attr.attr_storage.max_wal_senders; i++) {
        /* use volatile pointer to prevent code rearrangement */
        volatile WalSnd *walsnd = &t_thrd.walsender_cxt.WalSndCtl->walsnds[i];

        SpinLockAcquire(&walsnd->mutex);

        if (walsnd->pid != 0 && walsnd->pid != t_thrd.proc_cxt.MyProcPid &&
            ((walsnd->sendRole & type) == walsnd->sendRole)) {
            SpinLockRelease(&walsnd->mutex);

            return true;
        }

        SpinLockRelease(&walsnd->mutex);
    }

    return false;
}

/* check if there is quorum wal sender in type status. */
bool WalSndQuorumInProgress(int type)
{
    int i;
    int num = 0;
    int num_sync = t_thrd.syncrep_cxt.SyncRepConfig->num_sync;

    for (i = 0; i < g_instance.attr.attr_storage.max_wal_senders; i++) {
        /* use volatile pointer to prevent code rearrangement */
        volatile WalSnd *walsnd = &t_thrd.walsender_cxt.WalSndCtl->walsnds[i];
        SpinLockAcquire(&walsnd->mutex);
        if (walsnd->pid != 0 && walsnd->pid != t_thrd.proc_cxt.MyProcPid &&
            ((walsnd->sendRole & type) == walsnd->sendRole)) {
            num++;
        }
        SpinLockRelease(&walsnd->mutex);
    }
    if (num_sync <= num) {
        return true;
    } else {
        return false;
    }
}

/* check if there is all wal sender in type status. */
bool WalSndAllInProgress(int type)
{
    int i;
    int num = 0;
    int allNum = 0;
    int slot_num = 0;

    for (i = 1; i < MAX_REPLNODE_NUM; i++) {
        /* not contains cascade standby in primary */
        if (t_thrd.postmaster_cxt.ReplConnArray[i] != NULL &&
            !t_thrd.postmaster_cxt.ReplConnArray[i]->isCascade) {
            allNum++;
        }
    }

    for (i = 0; i < g_instance.attr.attr_storage.max_wal_senders; i++) {
        /* use volatile pointer to prevent code rearrangement */
        volatile WalSnd *walsnd = &t_thrd.walsender_cxt.WalSndCtl->walsnds[i];
        SpinLockAcquire(&walsnd->mutex);
        if (walsnd->pid != 0 && walsnd->pid != t_thrd.proc_cxt.MyProcPid &&
            ((walsnd->sendRole & type) == walsnd->sendRole) &&
            walsnd->sentPtr > 0) {
            num++;
        }
        SpinLockRelease(&walsnd->mutex);
    }
    if (num >= allNum) {
        /*
         * Check if the number of active physical slot is match. In some fault 
         * scenario, it will appear that the replication slot corresponding to
         * walsender is not active. So we should considerate the number of active
         * slot too.
         */
        LWLockAcquire(ReplicationSlotControlLock, LW_SHARED);
        for (i = 0; i < g_instance.attr.attr_storage.max_replication_slots; i++) {
            ReplicationSlot *s = &t_thrd.slot_cxt.ReplicationSlotCtl->replication_slots[i];
            SpinLockAcquire(&s->mutex);
            if (s->active && s->data.database == InvalidOid) {
                slot_num++;
            }
            SpinLockRelease(&s->mutex);
        }
        LWLockRelease(ReplicationSlotControlLock);
        if (slot_num < num) {
            ereport(WARNING, (errmsg("The number of walsender %d is not equal to the number of active slot %d.",
                                     num, slot_num)));
            return false;
        }
        return true;
    } else {
        return false;
    }
}

/*
 * Check if there is any standby or secondeary alive through walsnd.
 */
void StandbyOrSecondaryIsAlive(void)
{
    /*
     * When the standby promote to primary wrongfully, and the old primary is
     * alive, the new primary maybe overwrite the same name file on the dfs;
     * At this moment, only one primary that the secondary is connected can
     * commit transaction, so another primary that no standby or secondary is
     * connected will report an ERROR to rollback transaction.
     */
    if (!(t_thrd.postmaster_cxt.HaShmData->current_mode == NORMAL_MODE ||
          WalSndInProgress(SNDROLE_PRIMARY_STANDBY | SNDROLE_PRIMARY_DUMMYSTANDBY)))
        ereport(LOG, (errmsg("No standby or secondary is connected, a new dfs file "
                             "can not be created")));
}

/* Set state for current walsender (only called in walsender) */
void WalSndSetState(WalSndState state)
{
    /* use volatile pointer to prevent code rearrangement */
    volatile WalSnd *walsnd = t_thrd.walsender_cxt.MyWalSnd;

    Assert(AM_WAL_SENDER);

    if (walsnd->state == state)
        return;

    SpinLockAcquire(&walsnd->mutex);
    walsnd->state = state;
    if (state == WALSNDSTATE_CATCHUP)
        walsnd->catchupTime[0] = GetCurrentTimestamp();
    else if (state == WALSNDSTATE_STREAMING)
        walsnd->catchupTime[1] = GetCurrentTimestamp();
    SpinLockRelease(&walsnd->mutex);
}

/*
 * Return a string constant representing the state. This is used
 * in system views, and should *not* be translated.
 */
static const char *WalSndGetStateString(WalSndState state)
{
    switch (state) {
        case WALSNDSTATE_STARTUP:
            return "Startup";
        case WALSNDSTATE_BACKUP:
            return "Backup";
        case WALSNDSTATE_CATCHUP:
            return "Catchup";
        case WALSNDSTATE_STREAMING:
            return "Streaming";
    }
    return "Unknown";
}

/*
 * Build tuple desc and store for the caller result
 * return the tuple store, the tupdesc would be return by pointer.
 */
Tuplestorestate *BuildTupleResult(FunctionCallInfo fcinfo, TupleDesc *tupdesc)
{
    ReturnSetInfo *rsinfo = (ReturnSetInfo *)fcinfo->resultinfo;
    Tuplestorestate *tupstore = NULL;

    MemoryContext per_query_ctx;
    MemoryContext oldcontext;

    /* check to see if caller supports returning a tuplestore */
    if (rsinfo == NULL || !IsA(rsinfo, ReturnSetInfo)) {
        ereport(ERROR, (errcode(ERRCODE_FEATURE_NOT_SUPPORTED),
                        errmsg("set-valued function called in context that cannot accept a set")));
    }

    if (!(rsinfo->allowedModes & SFRM_Materialize))
        ereport(ERROR, (errcode(ERRCODE_FEATURE_NOT_SUPPORTED), errmsg("materialize mode required, but it is not "
                                                                       "allowed in this context")));

    /* Build a tuple descriptor for our result type */
    if (get_call_result_type(fcinfo, NULL, tupdesc) != TYPEFUNC_COMPOSITE)
        ereport(ERROR, (errcode(ERRCODE_DATATYPE_MISMATCH), errmsg("return type must be a row type")));

    per_query_ctx = rsinfo->econtext->ecxt_per_query_memory;
    oldcontext = MemoryContextSwitchTo(per_query_ctx);

    tupstore = tuplestore_begin_heap(true, false, u_sess->attr.attr_memory.work_mem);
    rsinfo->returnMode = SFRM_Materialize;
    rsinfo->setResult = tupstore;
    rsinfo->setDesc = *tupdesc;

    (void)MemoryContextSwitchTo(oldcontext);

    return tupstore;
}


static void set_xlog_location(ServerMode local_role, XLogRecPtr* sndWrite, XLogRecPtr* sndFlush, XLogRecPtr* sndReplay){
    if (local_role == PRIMARY_MODE) {
        *sndWrite = GetXLogWriteRecPtr();
        *sndFlush = GetFlushRecPtr();
        *sndReplay = *sndFlush;
    } else {
        *sndWrite = GetWalRcvWriteRecPtr(NULL);
        *sndFlush = GetStandbyFlushRecPtr(NULL);
        *sndReplay = GetXLogReplayRecPtr(NULL);
    }
}

/*
 * Returns activity of walsenders, including pids and xlog locations sent to
 * standby servers.
 */
Datum pg_stat_get_wal_senders(PG_FUNCTION_ARGS)
{
#define PG_STAT_GET_WAL_SENDERS_COLS 21

    TupleDesc tupdesc;
    Tuplestorestate *tupstore = NULL;
    int *sync_priority = NULL;
    int i = 0;
    volatile HaShmemData *hashmdata = t_thrd.postmaster_cxt.HaShmData;
    List *sync_standbys = NIL;

    tupstore = BuildTupleResult(fcinfo, &tupdesc);

    if (IS_DN_DUMMY_STANDYS_MODE()) {
        /*
         * Get the priorities of sync standbys all in one go, to minimise lock
         * acquisitions and to allow us to evaluate who is the current sync
         * standby. This code must match the code in SyncRepReleaseWaiters().
         */
        sync_priority = (int *)palloc(sizeof(int) * g_instance.attr.attr_storage.max_wal_senders);
        for (i = 0; i < g_instance.attr.attr_storage.max_wal_senders; i++) {
            /* use volatile pointer to prevent code rearrangement */
            volatile WalSnd *walsnd = &t_thrd.walsender_cxt.WalSndCtl->walsnds[i];

            if (walsnd->pid != 0) {
                /*
                 * Treat a standby such as a pg_basebackup background process
                 * which always returns an invalid flush location, as an
                 * asynchronous standby.
                 */
                sync_priority[i] = XLogRecPtrIsInvalid(walsnd->flush) ? 0 : walsnd->sync_standby_priority;
            }
        }
    }

    /*
     * Get the currently active synchronous standbys.
     */
    LWLockAcquire(SyncRepLock, LW_SHARED);
    sync_standbys = SyncRepGetSyncStandbys(NULL);
    LWLockRelease(SyncRepLock);

    for (i = 0; i < g_instance.attr.attr_storage.max_wal_senders; i++) {
        /* use volatile pointer to prevent code rearrangement */
        volatile WalSnd *walsnd = &t_thrd.walsender_cxt.WalSndCtl->walsnds[i];
        char location[MAXFNAMELEN] = {0};
        XLogRecPtr sentRecPtr, local_write;
        XLogRecPtr flush, apply;
        WalSndState state;
        XLogRecPtr sndWrite, sndFlush;
        XLogRecPtr sndReplay, RcvReceived;
        XLogRecPtr syncStart;

        int sync_percent = 0;
        ServerMode peer_role;
        SndRole snd_role;
        DbState peer_state;
        ServerMode local_role;
        char localip[IP_LEN] = {0};
        char remoteip[IP_LEN] = {0};
        TimestampTz catchup_time[2];
        int localport = 0;
        int remoteport = 0;
        Datum values[PG_STAT_GET_WAL_SENDERS_COLS];
        bool nulls[PG_STAT_GET_WAL_SENDERS_COLS];
        int j = 0;
        errno_t rc = 0;
        int ret = 0;
        int priority = 0;

        SpinLockAcquire(&hashmdata->mutex);
        local_role = hashmdata->current_mode;
        if (walsnd->pid == 0 || walsnd->lwpId == 0) {
            SpinLockRelease(&hashmdata->mutex);
            continue;
        }
        SpinLockRelease(&hashmdata->mutex);
        SpinLockAcquire(&walsnd->mutex);

        localport = walsnd->wal_sender_channel.localport;
        remoteport = walsnd->wal_sender_channel.remoteport;
        rc = strncpy_s(localip, IP_LEN, (char *)walsnd->wal_sender_channel.localhost, IP_LEN - 1);
        securec_check(rc, "\0", "\0");
        rc = strncpy_s(remoteip, IP_LEN, (char *)walsnd->wal_sender_channel.remotehost, IP_LEN - 1);
        securec_check(rc, "\0", "\0");
        localip[IP_LEN - 1] = '\0';
        remoteip[IP_LEN - 1] = '\0';
        peer_role = walsnd->peer_role;
        snd_role = walsnd->sendRole;
        peer_state = walsnd->peer_state;
        state = walsnd->state;

        sentRecPtr = walsnd->sentPtr;
        local_write = walsnd->write;
        flush = walsnd->flush;
        apply = walsnd->apply;
        RcvReceived = walsnd->receive;
        syncStart = walsnd->syncPercentCountStart;
        catchup_time[0] = walsnd->catchupTime[0];
        catchup_time[1] = walsnd->catchupTime[1];
        if (IS_DN_MULTI_STANDYS_MODE())
            priority = walsnd->sync_standby_priority;
        SpinLockRelease(&walsnd->mutex);

        set_xlog_location(local_role, &sndWrite, &sndFlush, &sndReplay);

        rc = memset_s(nulls, sizeof(nulls), 0, sizeof(nulls));
        securec_check(rc, "\0", "\0");

        values[j++] = Int64GetDatum(walsnd->pid);
        values[j++] = Int32GetDatum(walsnd->lwpId);

        if (!superuser() && !(isOperatoradmin(GetUserId()) && u_sess->attr.attr_security.operation_mode) &&
            !isMonitoradmin(GetUserId())) {
            /*
             * Only superusers can see details. Other users only get the pid
             * value to know it's a walsender, but no details.
             */
            rc = memset_s(&nulls[j], PG_STAT_GET_WAL_SENDERS_COLS - j, true, PG_STAT_GET_WAL_SENDERS_COLS - j);
            securec_check(rc, "", "");
        } else {
            /* local_role */
            values[j++] = CStringGetTextDatum(wal_get_role_string(local_role));

            /* peer_role */
            if (snd_role == SNDROLE_PRIMARY_DUMMYSTANDBY)
                values[j++] = CStringGetTextDatum("Secondary");
            else {
                if (t_thrd.postmaster_cxt.HaShmData->current_mode == STANDBY_MODE) {
                    values[j++] = CStringGetTextDatum("Cascade Standby");
                } else {
                    values[j++] = CStringGetTextDatum("Standby");
                }
            }

            /* peer_state */
            values[j++] = CStringGetTextDatum(wal_get_db_state_string(peer_state));

            /* state */
            values[j++] = CStringGetTextDatum(WalSndGetStateString(state));

            /* catchup time */
            if (catchup_time[0] != 0)
                values[j++] = TimestampTzGetDatum(catchup_time[0]);
            else
                nulls[j++] = true;
            if (catchup_time[1] != 0 && (state != WALSNDSTATE_CATCHUP))
                values[j++] = TimestampTzGetDatum(catchup_time[1]);
            else
                nulls[j++] = true;

            /* sender_sent_location */
            ret = snprintf_s(location, sizeof(location), sizeof(location) - 1, "%X/%X", (uint32)(sentRecPtr >> 32),
                             (uint32)sentRecPtr);
            securec_check_ss(ret, "\0", "\0");
            values[j++] = CStringGetTextDatum(location);

            /* sender_write_location */
            if (sndWrite == 0)
                SETXLOGLOCATION(sndWrite, sentRecPtr)
            ret = snprintf_s(location, sizeof(location), sizeof(location) - 1, "%X/%X", (uint32)(sndWrite >> 32),
                             (uint32)sndWrite);
            securec_check_ss(ret, "\0", "\0");
            values[j++] = CStringGetTextDatum(location);

            /* sender_flush_location */
            if (sndFlush == 0)
                SETXLOGLOCATION(sndFlush, sentRecPtr)
            ret = snprintf_s(location, sizeof(location), sizeof(location) - 1, "%X/%X", (uint32)(sndFlush >> 32),
                             (uint32)sndFlush);
            securec_check_ss(ret, "\0", "\0");
            values[j++] = CStringGetTextDatum(location);

            /* sender_replay_location */
            if (sndReplay == 0)
                SETXLOGLOCATION(sndReplay, sentRecPtr)
            ret = snprintf_s(location, sizeof(location), sizeof(location) - 1, "%X/%X", (uint32)(sndReplay >> 32),
                             (uint32)sndReplay);
            securec_check_ss(ret, "\0", "\0");
            values[j++] = CStringGetTextDatum(location);

            /* receiver_received_location */
            if (RcvReceived == 0)
                SETXLOGLOCATION(RcvReceived, sentRecPtr)
            ret = snprintf_s(location, sizeof(location), sizeof(location) - 1, "%X/%X", (uint32)(RcvReceived >> 32),
                             (uint32)RcvReceived);
            securec_check_ss(ret, "\0", "\0");
            values[j++] = CStringGetTextDatum(location);

            /* receiver_write_location */
            if (local_write == 0)
                SETXLOGLOCATION(local_write, sentRecPtr)
            ret = snprintf_s(location, sizeof(location), sizeof(location) - 1, "%X/%X", (uint32)(local_write >> 32),
                             (uint32)local_write);
            securec_check_ss(ret, "\0", "\0");
            values[j++] = CStringGetTextDatum(location);

            /* receiver_flush_location */
            if (flush == 0)
                SETXLOGLOCATION(flush, sentRecPtr)
            ret = snprintf_s(location, sizeof(location), sizeof(location) - 1, "%X/%X", (uint32)(flush >> 32),
                             (uint32)flush);
            securec_check_ss(ret, "\0", "\0");
            values[j++] = CStringGetTextDatum(location);

            /* receiver_replay_location */
            if (apply == 0)
                SETXLOGLOCATION(apply, sentRecPtr)
            ret = snprintf_s(location, sizeof(location), sizeof(location) - 1, "%X/%X", (uint32)(apply >> 32),
                             (uint32)apply);
            securec_check_ss(ret, "\0", "\0");
            values[j++] = CStringGetTextDatum(location);

            /* sync_percent */
            sync_percent = GetSyncPercent(syncStart, sndFlush, flush);
            ret = snprintf_s(location, sizeof(location), sizeof(location) - 1, "%d%%", sync_percent);
            securec_check_ss(ret, "\0", "\0");
            values[j++] = CStringGetTextDatum(location);

            if (IS_DN_DUMMY_STANDYS_MODE()) {
                /* sync_state and sync_prority */
                if (!SyncRepRequested()) {
                    values[j++] = CStringGetTextDatum("Async");
                    values[j++] = Int32GetDatum(0);
                } else {
                    values[j++] = CStringGetTextDatum("Sync");
                    values[j++] = Int32GetDatum(sync_priority[i]);
                }
            } else {
                /*
                 * Treat a standby such as a pg_basebackup background process
                 * which always returns an invalid flush location, as an
                 * asynchronous standby.
                 */
                priority = XLogRecPtrIsInvalid(walsnd->flush) ? 0 : priority;
                /*
                 * More easily understood version of standby state. This is purely
                 * informational.
                 * In quorum-based sync replication, the role of each standby
                 * listed in synchronous_standby_names can be changing very
                 * frequently. Any standbys considered as "sync" at one moment can
                 * be switched to "potential" ones at the next moment. So, it's
                 * basically useless to report "sync" or "potential" as their sync
                 * states. We report just "quorum" for them.
                 */
                if (priority == 0)
                    values[j++] = CStringGetTextDatum("Async");
                else if (list_member_int(sync_standbys, i)) {
                    values[j++] = t_thrd.syncrep_cxt.SyncRepConfig->syncrep_method == SYNC_REP_PRIORITY
                                        ? CStringGetTextDatum("Sync")
                                        : CStringGetTextDatum("Quorum");
                } else
                    values[j++] = CStringGetTextDatum("Potential");
                values[j++] = Int32GetDatum(priority);
            }

            if (most_available_sync)
                values[j++] = CStringGetTextDatum("On");
            else
                values[j++] = CStringGetTextDatum("Off");

            /* channel */
            ret = snprintf_s(location, sizeof(location), sizeof(location) - 1, "%s:%d-->%s:%d", localip, localport,
                             remoteip, remoteport);
            securec_check_ss(ret, "\0", "\0");
            values[j++] = CStringGetTextDatum(location);
        }

        tuplestore_putvalues(tupstore, tupdesc, values, nulls);
    }
    list_free(sync_standbys);
    if (sync_priority != NULL) {
        pfree(sync_priority);
        sync_priority = NULL;
    }

    /* clean up and return the tuplestore */
    tuplestore_donestoring(tupstore);

    return (Datum)0;
}

/*
 * This function is used to send keepalive message to standby.
 * If requestReply is set, sets a flag in the message requesting the standby
 * to send a message back to us, for heartbeat purposes.
 */
static void WalSndKeepalive(bool requestReply)
{
    PrimaryKeepaliveMessage keepalive_message;
    volatile HaShmemData *hashmdata = t_thrd.postmaster_cxt.HaShmData;
    errno_t errorno = EOK;
    /* use volatile pointer to prevent code rearrangement */
    volatile WalSnd *walsnd = t_thrd.walsender_cxt.MyWalSnd;
    /* Construct a new message */
    SpinLockAcquire(&hashmdata->mutex);
    keepalive_message.peer_role = hashmdata->current_mode;
    SpinLockRelease(&hashmdata->mutex);
    keepalive_message.peer_state = get_local_dbstate();
    keepalive_message.walEnd = t_thrd.walsender_cxt.sentPtr;
    keepalive_message.sendTime = GetCurrentTimestamp();
    keepalive_message.replyRequested = requestReply;
    keepalive_message.catchup = (t_thrd.walsender_cxt.MyWalSnd->state == WALSNDSTATE_CATCHUP);

    ereport(DEBUG2, (errmsg("sending wal replication keepalive")));

    /* Prepend with the message type and send it. */
    t_thrd.walsender_cxt.output_xlog_message[0] = 'k';
    errorno = memcpy_s(t_thrd.walsender_cxt.output_xlog_message + 1,
                       sizeof(WalDataMessageHeader) + g_instance.attr.attr_storage.MaxSendSize * 1024,
                       &keepalive_message, sizeof(PrimaryKeepaliveMessage));
    securec_check(errorno, "\0", "\0");
    (void)pq_putmessage_noblock('d', t_thrd.walsender_cxt.output_xlog_message, sizeof(PrimaryKeepaliveMessage) + 1);

    /* Flush the keepalive message to standby immediately. */
    if (pq_flush_if_writable() != 0)
        WalSndShutdown();
    walsnd->log_ctrl.just_keep_alive = true;
}

/*
 * This function is used to send rm_xlog message to  xlogreceiver.
 * If requestReply is set, sets a flag in the message requesting the standby
 * to send a message back to us, for heartbeat purposes.
 */
static void WalSndRmXLog(bool requestReply)
{
    RmXLogMessage rmXLogMessage;
    volatile HaShmemData *hashmdata = t_thrd.postmaster_cxt.HaShmData;
    errno_t errorno = EOK;

    /* Construct a new message */
    SpinLockAcquire(&hashmdata->mutex);
    rmXLogMessage.peer_role = hashmdata->current_mode;
    SpinLockRelease(&hashmdata->mutex);
    rmXLogMessage.peer_state = get_local_dbstate();
    rmXLogMessage.sendTime = GetCurrentTimestamp();
    rmXLogMessage.replyRequested = requestReply;

    ereport(DEBUG2, (errmsg("sending dummystandby rm xlog message")));

    /* Prepend with the message type and send it. */
    t_thrd.walsender_cxt.output_xlog_message[0] = 'x';
    errorno = memcpy_s(t_thrd.walsender_cxt.output_xlog_message + 1, sizeof(WalDataMessageHeader) + WS_MAX_SEND_SIZE,
                       &rmXLogMessage, sizeof(RmXLogMessage));
    securec_check(errorno, "\0", "\0");
    (void)pq_putmessage_noblock('d', t_thrd.walsender_cxt.output_xlog_message, sizeof(RmXLogMessage) + 1);
}

/*
 * This function is used to send rm_xlog message to  xlogreceiver.
 * If requestReply is set, sets a flag in the message requesting the standby
 * to send a message back to us, for heartbeat purposes.
 */
static void WalSndSyncDummyStandbyDone(bool requestReply)
{
    EndXLogMessage endXLogMessage;
    volatile HaShmemData *hashmdata = t_thrd.postmaster_cxt.HaShmData;
    errno_t errorno = EOK;

    /* Construct a new message */
    SpinLockAcquire(&hashmdata->mutex);
    endXLogMessage.peer_role = hashmdata->current_mode;
    SpinLockRelease(&hashmdata->mutex);
    endXLogMessage.peer_state = get_local_dbstate();
    endXLogMessage.sendTime = GetCurrentTimestamp();
    endXLogMessage.percent = SYNC_DUMMY_STANDBY_END;

    ereport(dummyStandbyMode ? LOG : DEBUG2, (errmsg("send Secondary Standby xlog done")));

    /* Prepend with the message type and send it. */
    t_thrd.walsender_cxt.output_xlog_message[0] = 'e';
    errorno = memcpy_s(t_thrd.walsender_cxt.output_xlog_message + 1,
                       sizeof(WalDataMessageHeader) + g_instance.attr.attr_storage.MaxSendSize * 1024, &endXLogMessage,
                       sizeof(EndXLogMessage));
    securec_check(errorno, "\0", "\0");
    (void)pq_putmessage_noblock('d', t_thrd.walsender_cxt.output_xlog_message, sizeof(EndXLogMessage) + 1);
}

static void WalSndKeepaliveIfNecessary(TimestampTz now)
{
    TimestampTz ping_time;

    /*
     * Don't send keepalive messages if timeouts are globally disabled or
     * we're doing something not partaking in timeouts.
     */
    if (u_sess->attr.attr_storage.wal_sender_timeout <= 0 || t_thrd.walsender_cxt.last_reply_timestamp <= 0)
        return;

    if (t_thrd.walsender_cxt.waiting_for_ping_response)
        return;

    /*
     * If half of wal_sender_timeout has lapsed without receiving any reply
     * from the standby, send a keep-alive message to the standby requesting
     * an immediate reply.
     */
    ping_time = TimestampTzPlusMilliseconds(t_thrd.walsender_cxt.last_reply_timestamp,
                                            u_sess->attr.attr_storage.wal_sender_timeout / 2);
    if (now >= ping_time) {
        WalSndKeepalive(true);
        t_thrd.walsender_cxt.waiting_for_ping_response = true;
    }
}

/*
 * send switchover response message
 */
static void WalSndResponseSwitchover(char *msgbuf)
{
    PrimarySwitchResponseMessage response_message;
    volatile WalSnd *walsnd = t_thrd.walsender_cxt.MyWalSnd;
    errno_t errorno = EOK;

    if (walsnd == NULL)
        return;

    switch (walsnd->node_state) {
        case NODESTATE_PROMOTE_APPROVE:
            response_message.switchResponse = SWITCHOVER_PROMOTE_REQUEST;
            /* clean view data. */
            int rc;
            rc = memset_s(&(g_instance.rto_cxt), sizeof(knl_g_rto_context), 0, sizeof(knl_g_rto_context));
            securec_check(rc, "", "");
            break;
        case NODESTATE_PRIMARY_DEMOTING_WAIT_CATCHUP:
            response_message.switchResponse = SWITCHOVER_DEMOTE_CATCHUP_EXIST;
            break;
        case NODESTATE_STANDBY_REDIRECT:
        case NODESTATE_DEMOTE_FAILED:
        default:
            return;
    }

    response_message.walEnd = t_thrd.walsender_cxt.sentPtr;
    response_message.sendTime = GetCurrentTimestamp();

    ereport(LOG,
            (errmsg("sending switchover response message%s",
                    walsnd->node_state == NODESTATE_PRIMARY_DEMOTING_WAIT_CATCHUP ? ", meeting alive catchup" : ".")));

    /* Prepend with the message type and send it. */
    msgbuf[0] = 'p';
    errorno = memcpy_s(msgbuf + 1, sizeof(WalDataMessageHeader) + g_instance.attr.attr_storage.MaxSendSize * 1024,
                       &response_message, sizeof(PrimarySwitchResponseMessage));
    securec_check(errorno, "\0", "\0");
    (void)pq_putmessage_noblock('d', msgbuf, sizeof(PrimarySwitchResponseMessage) + 1);
}

/*
 * send archive xlog command
 */
static void WalSndArchiveXlog(XLogRecPtr targetLsn, int sub_term)
{
    ArchiveXlogMessage archive_message;
    errno_t errorno = EOK;
    ereport(LOG,
        (errmsg("WalSndArchiveXlog %X/%X", (uint32)(targetLsn >> 32), (uint32)(targetLsn))));

    archive_message.targetLsn = targetLsn;
    archive_message.tli = get_controlfile_timeline();
    archive_message.term = Max(g_instance.comm_cxt.localinfo_cxt.term_from_file, 
        g_instance.comm_cxt.localinfo_cxt.term_from_xlog);
    archive_message.sub_term = sub_term;

    /* Prepend with the message type and send it. */
    t_thrd.walsender_cxt.output_xlog_message[0] = 'a';
    errorno = memcpy_s(t_thrd.walsender_cxt.output_xlog_message + 1,
        sizeof(ArchiveXlogMessage) + WS_MAX_SEND_SIZE,
        &archive_message,
        sizeof(ArchiveXlogMessage));
    securec_check(errorno, "\0", "\0");
    (void)pq_putmessage_noblock('d', t_thrd.walsender_cxt.output_xlog_message, sizeof(ArchiveXlogMessage) + 1);
}

/*
 * send archive lsn to standby
 */
static void WalSndSendArchiveLsn2Standby(XLogRecPtr targetLsn)
{
    ArchiveXlogMessage archive_message;
    errno_t errorno = EOK;
    ereport(LOG,
        (errmsg("WalSndSendArchiveLsn2Standby %X/%X", (uint32)(targetLsn >> 32), (uint32)(targetLsn))));

    archive_message.targetLsn = targetLsn;

    /* Prepend with the message type and send it. */
    t_thrd.walsender_cxt.output_xlog_message[0] = 'n';
    errorno = memcpy_s(t_thrd.walsender_cxt.output_xlog_message + 1,
        sizeof(ArchiveXlogMessage) + WS_MAX_SEND_SIZE,
        &archive_message,
        sizeof(ArchiveXlogMessage));
    securec_check(errorno, "\0", "\0");
    (void)pq_putmessage_noblock('d', t_thrd.walsender_cxt.output_xlog_message, sizeof(ArchiveXlogMessage) + 1);
    struct timeval tv;
    gettimeofday(&tv, NULL);
    t_thrd.walsender_cxt.MyWalSnd->last_send_lsn_time = TIME_GET_MILLISEC(tv);
}

/*
 * This isn't currently used for anything. Monitoring tools might be
 * interested in the future, and we'll need something like this in the
 * future for synchronous replication.
 */
#ifdef NOT_USED
/*
 * Returns the oldest Send position among walsenders. Or InvalidXLogRecPtr
 * if none.
 */
XLogRecPtr GetOldestWALSendPointer(void)
{
    XLogRecPtr oldest = 0;
    int i;
    bool found = false;

    for (i = 0; i < g_instance.attr.attr_storage.max_wal_senders; i++) {
        /* use volatile pointer to prevent code rearrangement */
        volatile WalSnd *walsnd = &t_thrd.walsender_cxt.WalSndCtl->walsnds[i];
        XLogRecPtr recptr;

        if (walsnd->pid == 0)
            continue;

        SpinLockAcquire(&walsnd->mutex);
        recptr = walsnd->sentPtr;
        SpinLockRelease(&walsnd->mutex);

        if (recptr == 0)
            continue;

        if (!found || XLByteLT(recptr, oldest))
            oldest = recptr;
        found = true;
    }
    return oldest;
}

#endif

/*
 * Save the current connect channel of the walsender in walsnd.
 */
static void SetHaWalSenderChannel()
{
    struct sockaddr *laddr = (struct sockaddr *)&(u_sess->proc_cxt.MyProcPort->laddr.addr);
    struct sockaddr *raddr = (struct sockaddr *)&(u_sess->proc_cxt.MyProcPort->raddr.addr);
    char local_ip[IP_LEN] = {0};
    char remote_ip[IP_LEN] = {0};
    volatile WalSnd *walsnd = t_thrd.walsender_cxt.MyWalSnd;
    char *result = NULL;
    errno_t rc = 0;

    if (laddr->sa_family == AF_INET6) {
        result = inet_net_ntop(AF_INET6, &((struct sockaddr_in *)laddr)->sin_addr, 128, local_ip, IP_LEN);
        if (result == NULL) {
            ereport(WARNING, (errmsg("inet_net_ntop failed")));
        }
    } else if (laddr->sa_family == AF_INET) {
        result = inet_net_ntop(AF_INET, &((struct sockaddr_in *)laddr)->sin_addr, 32, local_ip, IP_LEN);
        if (result == NULL) {
            ereport(WARNING, (errmsg("inet_net_ntop failed")));
        }
    }

    if (raddr->sa_family == AF_INET6) {
        result = inet_net_ntop(AF_INET6, &((struct sockaddr_in *)raddr)->sin_addr, 128, remote_ip, IP_LEN);
        if (result == NULL) {
            ereport(WARNING, (errmsg("inet_net_ntop failed")));
        }
    } else if (raddr->sa_family == AF_INET) {
        result = inet_net_ntop(AF_INET, &((struct sockaddr_in *)raddr)->sin_addr, 32, remote_ip, IP_LEN);
        if (result == NULL) {
            ereport(WARNING, (errmsg("inet_net_ntop failed")));
        }
    }

    SpinLockAcquire(&walsnd->mutex);
    rc = strncpy_s((char *)walsnd->wal_sender_channel.localhost, IP_LEN, local_ip, IP_LEN - 1);
    securec_check(rc, "\0", "\0");
    walsnd->wal_sender_channel.localhost[IP_LEN - 1] = '\0';
    walsnd->wal_sender_channel.localport = ntohs(((struct sockaddr_in *)laddr)->sin_port);
    rc = strncpy_s((char *)walsnd->wal_sender_channel.remotehost, IP_LEN, remote_ip, IP_LEN - 1);
    securec_check(rc, "\0", "\0");
    walsnd->wal_sender_channel.remotehost[IP_LEN - 1] = '\0';
    walsnd->wal_sender_channel.remoteport = ntohs(((struct sockaddr_in *)raddr)->sin_port);
    SpinLockRelease(&walsnd->mutex);

    if (IS_PGXC_DATANODE) {
        char *standby_name = (char *)(g_instance.rto_cxt.rto_standby_data[walsnd->index].id);
        rc = strncpy_s(standby_name, NODENAMELEN, u_sess->attr.attr_common.application_name,
                       strlen(u_sess->attr.attr_common.application_name));
        securec_check(rc, "\0", "\0");
    }
}

static bool UpdateHaWalSenderChannel(int ha_remote_listen_port)
{
    volatile WalSnd *walsnd = t_thrd.walsender_cxt.MyWalSnd;
    bool is_found = false;
    int i = 0;

    for (i = 1; i < MAX_REPLNODE_NUM; i++) {
        ReplConnInfo *replconninfo = t_thrd.postmaster_cxt.ReplConnArray[i];
        if (replconninfo == NULL)
            continue;

        if (strncmp((char *)replconninfo->remotehost, (char *)walsnd->wal_sender_channel.remotehost, IP_LEN) == 0 &&
            replconninfo->remoteport == ha_remote_listen_port) {
            SpinLockAcquire(&walsnd->mutex);
            walsnd->channel_get_replc = i;
            walsnd->wal_sender_channel.localservice = replconninfo->localservice;
            walsnd->wal_sender_channel.remoteservice = replconninfo->remoteservice;
            SpinLockRelease(&walsnd->mutex);
            is_found = true;
            break;
        }
    }

    if (is_found)
        ereport(LOG, (errmsg("current repl of walsender is %d.", i)));

    return is_found;
}

static void SetReplWalSender(void)
{
    volatile WalSnd *walsnd = t_thrd.walsender_cxt.MyWalSnd;

    SpinLockAcquire(&walsnd->mutex);
    walsnd->replSender = true;
    SpinLockRelease(&walsnd->mutex);
}

/* Set walsnd peer_mode */
static void SetWalSndPeerMode(ServerMode mode)
{
    volatile WalSnd *walsnd = t_thrd.walsender_cxt.MyWalSnd;

    SpinLockAcquire(&walsnd->mutex);
    walsnd->peer_role = mode;
    SpinLockRelease(&walsnd->mutex);
}

/* Set walsnd peer_state */
static void SetWalSndPeerDbstate(DbState state)
{
    volatile WalSnd *walsnd = t_thrd.walsender_cxt.MyWalSnd;

    SpinLockAcquire(&walsnd->mutex);
    walsnd->peer_state = state;
    SpinLockRelease(&walsnd->mutex);
}

/* send config file to standby */
static bool SendConfigFile(char *path)
{
    char *buf = NULL;
    char *temp_buf = nullptr;
    char **opt_lines = nullptr;
    int len = 0;
    int temp_buf_len = 0;
    struct stat statbuf;
    ConfFileLock filelock = { NULL, 0 };
    ConfigModifyTimeMessage msgConfigTime;
    errno_t errorno = EOK;
    bool read_guc_file_success = true;

    if (AmWalSenderToDummyStandby() || AmWalSenderOnDummyStandby())
        return true;

    if (lstat(path, &statbuf) < 0 || statbuf.st_size == 0) {
        ereport(LOG, (errcode_for_file_access(), errmsg("could not stat file or directory \"%s\": %m", path)));
        return false;
    }
    if (get_file_lock(t_thrd.walsender_cxt.gucconf_lock_file, &filelock) != CODE_OK) {
        ereport(LOG, (errmsg("get lock failed when send gaussdb config file to the peer.")));
        return false;
    }
    PG_TRY();
    {
    opt_lines = read_guc_file(path);
    }
    PG_CATCH();
    {
        read_guc_file_success = false;
        EmitErrorReport();
        FlushErrorState();
    }
    PG_END_TRY();
    if (!read_guc_file_success) {
        /* if failed to read guc file, will log the error info in PG_CATCH(), no need to log again. */
        release_file_lock(&filelock);
        return false;
    }
    if (opt_lines == nullptr) {
        release_file_lock(&filelock);
        ereport(LOG, (errmsg("the config file has no data,please check it.")));
        return false;
    }
    comment_guc_lines(opt_lines, g_reserve_param);
    temp_buf_len = add_guc_optlines_to_buffer(opt_lines, &temp_buf);
    release_opt_lines(opt_lines);
    Assert(temp_buf_len != 0);
    /* temp_buf_len including last byte '\0' */
    len = 1 + sizeof(ConfigModifyTimeMessage) + temp_buf_len;
    buf = (char *)palloc0(len);
    buf[0] = 'm';
    msgConfigTime.config_modify_time = statbuf.st_mtime;
    errorno = memcpy_s(buf + 1, sizeof(ConfigModifyTimeMessage) + temp_buf_len,
                        &msgConfigTime, sizeof(ConfigModifyTimeMessage));
    securec_check(errorno, "\0", "\0");
    errorno = memcpy_s(buf + 1 + sizeof(ConfigModifyTimeMessage), temp_buf_len,
                        temp_buf, temp_buf_len);
    securec_check(errorno, "\0", "\0");
    pfree(temp_buf);
    temp_buf = NULL;
    release_file_lock(&filelock);
    /* Send the chunk as a CopyData message */
    (void)pq_putmessage_noblock('d', buf, len);
    pfree(buf);
    buf = NULL;
    ereport(LOG, (errmsg("walsender send config file size :%d", len)));
    return true;
}

AlarmCheckResult WalSegmentsRemovedChecker(Alarm *alarm, AlarmAdditionalParam *additionalParam)
{
    if (WalSegmemtRemovedhappened == true) {
        // fill the alarm message
        WriteAlarmAdditionalInfo(additionalParam, g_instance.attr.attr_common.PGXCNodeName, "", "", alarm, ALM_AT_Fault,
                                 g_instance.attr.attr_common.PGXCNodeName);
        return ALM_ACR_Abnormal;
    } else {
        // fill the alarm message
        WriteAlarmAdditionalInfo(additionalParam, g_instance.attr.attr_common.PGXCNodeName, "", "", alarm,
                                 ALM_AT_Resume);
        return ALM_ACR_Normal;
    }
}

void StopAliveBuildSender(void)
{
    for (int i = 0; i < g_instance.attr.attr_storage.max_wal_senders; i++) {
        /* use volatile pointer to prevent code rearrangement */
        volatile WalSnd *walsnd = &t_thrd.walsender_cxt.WalSndCtl->walsnds[i];
        SndRole sndrole;

        if (walsnd->pid == 0 || t_thrd.walsender_cxt.MyWalSnd == walsnd)
            continue;

        SpinLockAcquire(&walsnd->mutex);
        sndrole = walsnd->sendRole;
        SpinLockRelease(&walsnd->mutex);

        /* skip the last cycle using SIGTERM */
        if (sndrole == SNDROLE_PRIMARY_BUILDSTANDBY)
            (void)gs_signal_send(walsnd->pid, SIGTERM);
    }
}

bool IsAllBuildSenderExit()
{
    for (int i = 0; i < g_instance.attr.attr_storage.max_wal_senders; i++) {
        /* use volatile pointer to prevent code rearrangement */
        volatile WalSnd *walsnd = &t_thrd.walsender_cxt.WalSndCtl->walsnds[i];
        SndRole sndrole;
        SpinLockAcquire(&walsnd->mutex);
        sndrole = walsnd->sendRole;
        SpinLockRelease(&walsnd->mutex);
        if (sndrole == SNDROLE_PRIMARY_BUILDSTANDBY && walsnd->pid != 0) {
            return false;
        }
    }
    ereport(LOG, (errmsg("all build walsenders exited")));
    return true;
}

void GetFastestReplayStandByServiceAddress(char *fastest_remote_address, char *second_fastest_remote_address,
                                           size_t address_len)
{
    if (fastest_remote_address == NULL || second_fastest_remote_address == NULL || address_len == 0 ||
        t_thrd.walsender_cxt.WalSndCtl == NULL)
        return;

    int fastest = 0;
    int second_fastest = 0;
    XLogRecPtr fastest_replay = InvalidXLogRecPtr;
    XLogRecPtr second_fastest_replay = InvalidXLogRecPtr;

    errno_t rc = EOK;

    for (int i = 0; i < g_instance.attr.attr_storage.max_wal_senders; i++) {
        /* use volatile pointer to prevent code rearrangement */
        volatile WalSnd *walsnd = &t_thrd.walsender_cxt.WalSndCtl->walsnds[i];

        if (walsnd->pid == 0 || !walsnd->replSender)
            continue;

        SpinLockAcquire(&walsnd->mutex);
        XLogRecPtr walsnd_replay = walsnd->apply;
        DbState peer_state = walsnd->peer_state;
        SpinLockRelease(&walsnd->mutex);

        /* remote can accept connections */
        if (peer_state != NORMAL_STATE && peer_state != CATCHUP_STATE)
            continue;

        if (XLByteLT(second_fastest_replay, walsnd_replay)) {
            if (XLByteLT(fastest_replay, walsnd_replay)) {
                /* walsnd_replay is larger than fastest_replay */
                second_fastest = fastest;
                second_fastest_replay = fastest_replay;

                fastest = i;
                fastest_replay = walsnd_replay;
            } else {
                /* walsnd_replay is in the range (second_fastest_replay, fastest_replay] */
                second_fastest = i;
                second_fastest_replay = walsnd_replay;
            }
        }
    }

    /* find fastest replay standby */
    if (!XLogRecPtrIsInvalid(fastest_replay)) {
        volatile WalSnd *walsnd = &t_thrd.walsender_cxt.WalSndCtl->walsnds[fastest];
        SpinLockAcquire(&walsnd->mutex);
        rc = snprintf_s(fastest_remote_address, address_len, (address_len - 1), "%s:%d",
                        walsnd->wal_sender_channel.remotehost, walsnd->wal_sender_channel.remoteservice);
        SpinLockRelease(&walsnd->mutex);

        securec_check_ss(rc, "", "");
    }

    /* find second fastest replay standby */
    if (!XLogRecPtrIsInvalid(second_fastest_replay)) {
        volatile WalSnd *walsnd = &t_thrd.walsender_cxt.WalSndCtl->walsnds[second_fastest];
        SpinLockAcquire(&walsnd->mutex);
        rc = snprintf_s(second_fastest_remote_address, address_len, (address_len - 1), "%s:%d",
                        walsnd->wal_sender_channel.remotehost, walsnd->wal_sender_channel.remoteservice);
        SpinLockRelease(&walsnd->mutex);

        securec_check_ss(rc, "", "");
    }
}

bool IsPrimaryStandByReadyToRemoteRead(void)
{
    /* only using  IS_DN_DUMMY_STANDYS_MODE && PRIMARY_MODE */
    bool can_remte_read = false;

    for (int i = 0; i < g_instance.attr.attr_storage.max_wal_senders; i++) {
        /* use volatile pointer to prevent code rearrangement */
        volatile WalSnd *walsnd = &t_thrd.walsender_cxt.WalSndCtl->walsnds[i];

        if (walsnd->pid == 0 || t_thrd.walsender_cxt.MyWalSnd == walsnd)
            continue;

        SpinLockAcquire(&walsnd->mutex);
        SndRole sndrole = walsnd->sendRole;
        DbState peer_state = walsnd->peer_state;
        SpinLockRelease(&walsnd->mutex);

        if (sndrole == SNDROLE_PRIMARY_STANDBY) {
            if (peer_state == NORMAL_STATE || peer_state == CATCHUP_STATE) {
                can_remte_read = true;
            }

            break;
        }
    }

    return can_remte_read;
}

static bool IsWalSenderToBuild(void)
{
    WalSnd *walsnd = t_thrd.walsender_cxt.MyWalSnd;
    bool isWalToBuild = false;
    if (walsnd == NULL) {
        return false;
    }
    SpinLockAcquire(&walsnd->mutex);
    SndRole sndrole = walsnd->sendRole;
    ThreadId pid = walsnd->pid;
    if (sndrole == SNDROLE_PRIMARY_BUILDSTANDBY && pid != 0) {
        isWalToBuild = true;
    }
    SpinLockRelease(&walsnd->mutex);

    return isWalToBuild;
}

/* Set start send lsn for current walsender (only called in walsender) */
static void WalSndSetPercentCountStartLsn(XLogRecPtr startLsn)
{
    /* use volatile pointer to prevent code rearrangement */
    volatile WalSnd *walsnd = t_thrd.walsender_cxt.MyWalSnd;

    SpinLockAcquire(&walsnd->mutex);
    walsnd->syncPercentCountStart = startLsn;
    SpinLockRelease(&walsnd->mutex);
}

/* Set start send lsn for current walsender (only called in walsender) */
static void WalSndRefreshPercentCountStartLsn(XLogRecPtr currentMaxLsn, XLogRecPtr currentDoneLsn)
{
    uint64 coundWindow = ((uint64)WalGetSyncCountWindow() * XLOG_SEG_SIZE);
    volatile WalSnd *walsnd = t_thrd.walsender_cxt.MyWalSnd;
    XLogRecPtr baseStartLsn = InvalidXLogRecPtr;

    if (!walsnd) {
        return;
    }

    /* don't refresh during catching up. */
    if (walsnd->state == WALSNDSTATE_CATCHUP) {
        return;
    }

    if (XLogDiff(currentMaxLsn, currentDoneLsn) < coundWindow) {
        WalSndSetPercentCountStartLsn(InvalidXLogRecPtr);
    } else {
        SpinLockAcquire(&walsnd->mutex);
        baseStartLsn = walsnd->syncPercentCountStart;
        SpinLockRelease(&walsnd->mutex);
        if (!XLByteEQ(baseStartLsn, InvalidXLogRecPtr)) {
            return;
        }
        WalSndSetPercentCountStartLsn(currentDoneLsn);
    }
}

XLogSegNo WalGetSyncCountWindow(void)
{
    return (XLogSegNo)(uint32)u_sess->attr.attr_storage.wal_keep_segments;
}

static void ArchiveXlogOnStandby(XLogRecPtr flushLsn)
{
    /* Check whether the active node is connected to the standby node. */
    volatile WalSnd* walsnd = t_thrd.walsender_cxt.MyWalSnd;

    /*
     * Check whether the size of the newly archived xlog file is greater than that of the last archived xlog file.
     * If the size is greater than the xlog size, the system sends an archive LSN to the standby node for archiving.
     */
    if ((flushLsn - walsnd->arch_task_last_lsn ) > XLogSegSize) {
        XLogRecPtr targetLsn;
        targetLsn = Min(walsnd->arch_task_last_lsn + XLogSegSize -
                        (walsnd->arch_task_last_lsn % XLogSegSize) - 1,
                        flushLsn);
        if (walsnd->arch_task_last_lsn == targetLsn) {
            targetLsn = Min(targetLsn + XLogSegSize, flushLsn);
        }
        if (!walsnd->has_sent_arch_lsn) {
            SendLsn2Standby(targetLsn);
        } else {
            CheckStandbyFinishArchive(targetLsn);
        }
    }
}

/*
 * SendLsn2Standby
 * 
 * Sending the lsn which is need to be archived by standby.
 * It will return true if send archive lsn successful.
 */
static void SendLsn2Standby(XLogRecPtr targetLsn)
{
    /* use volatile pointer to prevent code rearrangement */
    volatile WalSnd* walsnd = t_thrd.walsender_cxt.MyWalSnd;
    if (walsnd == NULL) {
        /* send failed, walsnd is null */
        return;
    }
    ereport(LOG,
            (errmsg("the lsn which is ready to be sent is: \"%X/%X\"",
                    (uint32)(targetLsn >> 32), (uint32)(targetLsn))));
    walsnd->has_sent_arch_lsn = true;
    if (!XLogRecPtrIsInvalid(walsnd->flush) && XLByteLE(targetLsn, walsnd->flush)) {
        walsnd->arch_task_lsn = targetLsn;
        pg_atomic_write_u32(&walsnd->standby_archive_flag, 1);
    }
}

/*
 * CheckStandbyFinishArchive
 *
 * check the targetLsn and g_instance.archive_obs_cxt.archive_task.targetLsn for deal message with wrong order
 */
static void CheckStandbyFinishArchive(XLogRecPtr targetLsn)
{
    struct timeval tv;
    gettimeofday(&tv, NULL);
    volatile WalSnd* walsnd = t_thrd.walsender_cxt.MyWalSnd;
    long time_diff = (long)TIME_GET_MILLISEC(tv) - walsnd->last_send_lsn_time;
    if (walsnd->arch_finish_result == false && time_diff > WAIT_FOR_ARCHIVE_TIME) {
        walsnd->has_sent_arch_lsn = false;
        ereport(WARNING,
                (errcode(ERRCODE_WARNING),
                    errmsg("transaction xlog file \"%X/%X\" could not be archived: try again", 
                            (uint32)(targetLsn >> 32), (uint32)(targetLsn))));
        return;
    }
    if (walsnd->arch_finish_result == true && XLByteEQ(walsnd->archive_target_lsn, targetLsn)) {
        /* reset result flag */
        walsnd->arch_finish_result = false;
        walsnd->has_sent_arch_lsn = false;
        walsnd->arch_task_last_lsn = targetLsn;
        ereport(LOG, (errmsg("the archive time is %.2lf seconds,last archive lsn change to \"%X/%X\"",
                            ((double)time_diff / 1000), (uint32)(targetLsn >> 32), (uint32)(targetLsn))));
    }
}

static void ResponseArchiveStatusMessage()
{
    char msgbuf[sizeof(ArchiveStatusResponseMessage) + 1];
    msgbuf[0] = 'S';
    ArchiveStatusResponseMessage response;
    volatile WalSnd *walsnd = t_thrd.walsender_cxt.MyWalSnd;
    errno_t errorno = EOK;

    if (walsnd == NULL)
        return;

    ereport(LOG,(errmsg("sending archive status response message")));

    /* Prepend with the message type and send it. */
    response.is_set_status_success = true;
    errorno = memcpy_s(&msgbuf[1], sizeof(ArchiveStatusResponseMessage),
                        &response, sizeof(ArchiveStatusResponseMessage));
    securec_check(errorno, "\0", "\0");
    (void)pq_putmessage_noblock('d', msgbuf, sizeof(ArchiveStatusResponseMessage) + 1);
}
/*
 * Calculate catchup rate of standby to estimate how long
 * the standby will be caught up with primary.
 */
static void CalCatchupRate() {
    if (g_instance.attr.attr_storage.catchup2normal_wait_time < 0) {
        return;
    }
    volatile WalSnd *walsnd = t_thrd.walsender_cxt.MyWalSnd;

    SpinLockAcquire(&walsnd->mutex);
    XLogRecPtr write = walsnd->write;
    TimestampTz now = GetCurrentTimestamp();

    if (XLByteEQ(walsnd->lastCalWrite, InvalidXLogRecPtr)) {
        walsnd->lastCalWrite = write;
        walsnd->lastCalTime = now;
        SpinLockRelease(&walsnd->mutex);
        return;
    }
    if (TimestampDifferenceExceeds(walsnd->lastCalTime, now, CALCULATE_CATCHUP_RATE_TIME) &&
        XLByteLT(walsnd->lastCalWrite, write)) {
        double tempRate = (double)(now - walsnd->lastCalTime) /
                          (double)XLByteDifference(write, walsnd->lastCalWrite);
        walsnd->catchupRate = walsnd->catchupRate == 0 ? tempRate : (walsnd->catchupRate + tempRate) / 2;
        walsnd->lastCalWrite = write;
        walsnd->lastCalTime = now;
    }
    SpinLockRelease(&walsnd->mutex);
}<|MERGE_RESOLUTION|>--- conflicted
+++ resolved
@@ -3207,7 +3207,6 @@
             if (got_recptr) {
                 ArchiveXlogOnStandby(flushPtr);
             } else {
-<<<<<<< HEAD
                 if (t_thrd.syncrep_cxt.SyncRepConfig == NULL ||
                     (t_thrd.walsender_cxt.WalSndCtl->most_available_sync &&
                         list_length(SyncRepGetSyncStandbys(&amSync)) == 0)) {
@@ -3216,10 +3215,6 @@
                     ereport(WARNING, (errcode(ERRCODE_WARNING),
                                         errmsg("ArchiveXlogOnStandby failed when call SyncRepGetSyncRecPtr")));
                 }
-=======
-                ereport(WARNING, (errcode(ERRCODE_WARNING),
-                                errmsg("ArchiveXlogOnStandby failed when call SyncRepGetSyncRecPtr")));
->>>>>>> 9ffe07c2
             }
         }
 
