/* -------------------------------------------------------------------------
 *
 * lwlock.cpp
 *     Lightweight lock manager
 *
 * Lightweight locks are intended primarily to provide mutual exclusion of
 * access to shared-memory data structures.  Therefore, they offer both
 * exclusive and shared lock modes (to support read/write and read-only
 * access to a shared object). There are few other frammishes.  User-level
 * locking should be done with the full lock manager --- which depends on
 * LWLocks to protect its shared state.
 *
 *
 * Portions Copyright (c) 2020 Huawei Technologies Co.,Ltd.
 * Portions Copyright (c) 1996-2012, PostgreSQL Global Development Group
 * Portions Copyright (c) 1994, Regents of the University of California
 *
 * IDENTIFICATION
 *     src/gausskernel/storage/lmgr/lwlock.cpp
 *
 * NOTES:
 *
 * This used to be a pretty straight forward reader-writer lock
 * implementation, in which the internal state was protected by a
 * spinlock. Unfortunately the overhead of taking the spinlock proved to be
 * too high for workloads/locks that were taken in shared mode very
 * frequently. Often we were spinning in the (obviously exclusive) spinlock,
 * while trying to acquire a shared lock that was actually free.
 *
 * Thus a new implementation was devised that provides wait-free shared lock
 * acquisition for locks that aren't exclusively locked.
 *
 * The basic idea is to have a single atomic variable 'lockcount' instead of
 * the formerly separate shared and exclusive counters and to use atomic
 * operations to acquire the lock. That's fairly easy to do for plain
 * rw-spinlocks, but a lot harder for something like LWLocks that want to wait
 * in the OS.
 *
 * For lock acquisition we use an atomic compare-and-exchange on the lockcount
 * variable. For exclusive lock we swap in a sentinel value
 * (LW_VAL_EXCLUSIVE), for shared locks we count the number of holders.
 *
 * To release the lock we use an atomic decrement to release the lock. If the
 * new value is zero (we get that atomically), we know we can/have to release
 * waiters.
 *
 * Obviously it is important that the sentinel value for exclusive locks
 * doesn't conflict with the maximum number of possible share lockers -
 * luckily MAX_BACKENDS makes that easily possible.
 *
 *
 * The attentive reader might have noticed that naively doing the above has a
 * glaring race condition: We try to lock using the atomic operations and
 * notice that we have to wait. Unfortunately by the time we have finished
 * queuing, the former locker very well might have already finished it's
 * work. That's problematic because we're now stuck waiting inside the OS.
 *
 * To mitigate those races we use a two phased attempt at locking:
 *   Phase 1: Try to do it atomically, if we succeed, nice
 *   Phase 2: Add ourselves to the waitqueue of the lock
 *   Phase 3: Try to grab the lock again, if we succeed, remove ourselves from
 *            the queue
 *   Phase 4: Sleep till wake-up, goto Phase 1
 *
 * This protects us against the problem from above as nobody can release too
 *    quick, before we're queued, since after Phase 2 we're already queued.
 * -------------------------------------------------------------------------
 */
#include "postgres.h"
#include "knl/knl_variable.h"

#include "access/clog.h"
#include "access/csnlog.h"
#include "access/multixact.h"
#include "access/subtrans.h"
#include "access/ustore/undo/knl_uundoapi.h"
#include "commands/async.h"
#include "commands/copy.h"
#include "lib/ilist.h"
#include "miscadmin.h"
#include "pg_trace.h"
#include "pgstat.h"
#include "postmaster/postmaster.h"
#include "replication/slot.h"
#include "storage/ipc.h"
#include "storage/lock/lwlock_be.h"
#include "storage/predicate.h"
#include "storage/proc.h"
#include "storage/lock/s_lock.h"
#include "storage/spin.h"
#include "storage/cucache_mgr.h"
#include "utils/atomic.h"
#include "utils/builtins.h"
#include "instruments/instr_event.h"
#include "instruments/instr_statement.h"
#include "tsan_annotation.h"
#include "storage/cfs/cfs_buffers.h"

#ifndef MAX
#define MAX(A, B) ((B) > (A) ? (B) : (A))
#endif

#define LW_FLAG_HAS_WAITERS ((uint64)1LU << 30 << 32)
#define LW_FLAG_RELEASE_OK ((uint64)1LU << 29 << 32)
#define LW_FLAG_LOCKED ((uint64)1LU << 28 << 32)

#define LW_VAL_EXCLUSIVE (((uint64)1LU << 24 << 32) + (1LU << 47) + (1LU << 39) + (1LU << 31) + (1LU << 23) + (1LU << 15) + (1LU << 7))
#define LW_VAL_SHARED 1

#define LW_LOCK_MASK ((uint64)((1LU << 25 << 32) - 1))
#ifdef LOCK_DEBUG
    /* Must be greater than MAX_BACKENDS - which is 2^23-1, so we're fine. */
    #define LW_SHARED_MASK ((uint64)(1LU << 23 << 32))
#endif

#define LOCK_THREADID_MASK ((((uintptr_t)&t_thrd) >> 20) % 6)
#define LOCK_REFCOUNT_ONE_BY_THREADID (1LU << (8 * LOCK_THREADID_MASK))

#define LWLOCK_TRANCHE_SIZE 128

const char **LWLockTrancheArray = NULL;
int LWLockTranchesAllocated = 0;

/*
 * The array MainLWLockNames represents the name of individual locks
 * for LWLock in src/include/storage/lwlocknames.h.
 * The definition is moved to lwlocknames.cpp, which is generated through generate-lwlocknames.pl in Makefile
 *
 *
 * The array BuiltinTrancheNames represents LWLock tranche' names
 * for BuiltinTrancheIds in src/include/storage/lock/lwlock.h.
 * The order should be consistent with the order of BuiltinTrancheIds.
 */
static const char *BuiltinTrancheNames[] = {
    "BufMappingLock",
    "LockMgrLock",
    "PredicateLockMgrLock",
    "OperatorRealTLock",
    "OperatorHistLock",
    "SessionRealTLock",
    "SessionHistLock",
    "InstanceRealTLock",
    "CacheSlotMappingLock",
    "CSNBufMappingLock",
    "CLogBufMappingLock",
    "UniqueSQLMappingLock",
    "InstrUserLockId",
    "GPCMappingLock",
    "UspagrpMappingLock",
    "ProcXactMappingLock",
    "ASPMappingLock",
    "GlobalSeqLock",
    "GlobalWorkloadLock",
    "NormalizedSqlLock",
    "StartBlockMappingLock",
    "BufferIOLock",
    "BufferContentLock",
    "UndoPerZoneLock",
    "UndoSpaceLock",
    "DataCacheLock",
    "MetaCacheLock",
    "PGPROCLock",
    "ReplicationSlotLock",
    "Async Ctl",
    "CLOG Ctl",
    "CSNLOG Ctl",
    "MultiXactOffset Ctl",
    "MultiXactMember Ctl",
    "OldSerXid SLRU Ctl",
    "WALInsertLock",
    "SnapshotBlockLock",
    "DoubleWriteLock",
    "DWSingleFlushFirstLock",
    "DWSingleFlushSecondLock",
    "DWSingleFlushSecondBufTagLock",
    "RestartPointQueueLock",
    "PruneDirtyQueueLock",
    "UnlinkRelHashTblLock",
    "UnlinkRelForkHashTblLock",
    "LWTRANCHE_ACCOUNT_TABLE",
    "GeneralExtendedLock",
    "MPFLLOCK",
    "GlobalTempTableControl", /* LWTRANCHE_GTT_CTL */
    "PLdebugger",
    "NGroupMappingLock",
    "MatviewSeqnoLock",
    "IOStatLock",
    "WALFlushWait",
    "WALBufferInitWait",
    "WALInitSegment",
    "SegmentHeadPartitionLock",
    "TwoPhaseStatePartLock",
    "RoleIdPartLock",
    "GPRCMappingLock",
    "StandbyStmtHistLock",
    "PgwrSyncQueueLock",
    "BarrierHashTblLock",
    "PageRepairHashTblLock",
    "FileRepairHashTblLock",
    "ReplicationOriginLock",
    "AuditIndextblLock",
    "PCABufferContentLock",
    "XlogTrackPartLock",
    "SSSnapshotXminCachePartLock"
};

static void RegisterLWLockTranches(void);
static void InitializeLWLocks(int numLocks);

#ifdef LWLOCK_STATS
typedef struct lwlock_stats_key {
    int tranche;
    void *instance;
} lwlock_stats_key;

typedef struct lwlock_stats {
    lwlock_stats_key key;
    int sh_acquire_count;
    int ex_acquire_count;
    int block_count;
    int dequeue_self_count;
    int spin_delay_count;
} lwlock_stats;

static HTAB *lwlock_stats_htab;
static lwlock_stats lwlock_stats_dummy;
#endif

#ifdef LOCK_DEBUG
bool Trace_lwlocks = false;

inline static void PRINT_LWDEBUG(const char *where, LWLock *lock, LWLockMode mode)
{
    /* hide statement & context here, otherwise the log is just too verbose */
    if (Trace_lwlocks) {
        uint64 state = pg_atomic_read_u64(&lock->state);
        ereport(LOG, (errhidestmt(true), errhidecontext(true),
                      errmsg("%d: %s(%s): excl %lu shared %lu haswaiters %lu waiters %u rOK %ld",
                             t_thrd.proc_cxt.MyProcPid, where, T_NAME(lock), !!(state & LW_VAL_EXCLUSIVE),
                             state & LW_SHARED_MASK, !!(state & LW_FLAG_HAS_WAITERS),
                             pg_atomic_read_u32(&lock->nwaiters), !!(state & LW_FLAG_RELEASE_OK))));
    }
}

inline static void LOG_LWDEBUG(const char *where, LWLock *lock, const char *msg)
{
    /* hide statement & context here, otherwise the log is just too verbose */
    if (Trace_lwlocks) {
        ereport(LOG,
                (errhidestmt(true), errhidecontext(true), errmsg("%s(%s): %s", where, T_NAME(lock), msg)));
    }
}

#else /* not LOCK_DEBUG */
#define PRINT_LWDEBUG(a, b, c) ((void)0)
#define LOG_LWDEBUG(a, b, c) ((void)0)
#endif /* LOCK_DEBUG */

#ifdef LWLOCK_STATS

static void init_lwlock_stats(void);
static void print_lwlock_stats(int code, Datum arg);
static lwlock_stats* get_lwlock_stats_entry(LWLock* lockid);

static void init_lwlock_stats(void)
{
    HASHCTL ctl;
    static MemoryContext lwlock_stats_cxt = NULL;
    static bool exit_registered = false;

    if (lwlock_stats_cxt != NULL) {
        MemoryContextDelete(lwlock_stats_cxt);
    }

    /*
     * The LWLock stats will be updated within a critical section, which
     * requires allocating new hash entries. Allocations within a critical
     * section are normally not allowed because running out of memory would
     * lead to a PANIC, but LWLOCK_STATS is debugging code that's not normally
     * turned on in production, so that's an acceptable risk. The hash entries
     * are small, so the risk of running out of memory is minimal in practice.
     */
    lwlock_stats_cxt = AllocSetContextCreate(t_thrd.top_mem_cxt, "LWLock stats", ALLOCSET_DEFAULT_MINSIZE,
                                             ALLOCSET_DEFAULT_INITSIZE, ALLOCSET_DEFAULT_MAXSIZE);
    MemoryContextAllowInCriticalSection(lwlock_stats_cxt, true);

    errno_t rc = memset_s(&ctl, sizeof(ctl), 0, sizeof(ctl));
    securec_check(rc, "\0", "\0");
    ctl.keysize = sizeof(lwlock_stats_key);
    ctl.entrysize = sizeof(lwlock_stats);
    ctl.hcxt = lwlock_stats_cxt;
    lwlock_stats_htab = hash_create("lwlock stats", 16384, &ctl, HASH_ELEM | HASH_BLOBS | HASH_CONTEXT);
    if (!exit_registered) {
        on_shmem_exit(print_lwlock_stats, 0);
        exit_registered = true;
    }
}

static void print_lwlock_stats(int code, Datum arg)
{
    HASH_SEQ_STATUS scan;
    lwlock_stats *lwstats = NULL;

    hash_seq_init(&scan, lwlock_stats_htab);

    /* Grab an LWLock to keep different backends from mixing reports */
    LWLockAcquire(GetMainLWLockByIndex(0), LW_EXCLUSIVE);

    while ((lwstats = (lwlock_stats*)hash_seq_search(&scan)) != NULL) {
        fprintf(stderr,
                "PID %d lwlock %s: shacq %u exacq %u blk %u spindelay %u dequeue self %u\n",
                t_thrd.proc_cxt.MyProcPid,
                LWLockTrancheArray[lwstats->key.tranche]->name,
                lwstats->sh_acquire_count,
                lwstats->ex_acquire_count,
                lwstats->block_count,
                lwstats->spin_delay_count,
                lwstats->dequeue_self_count);
    }

    LWLockRelease(GetMainLWLockByIndex(0));
}

static lwlock_stats *get_lwlock_stats_entry(LWLock *lock)
{
    lwlock_stats_key key;
    lwlock_stats *lwstats = NULL;
    bool found = false;

    /*
     * During shared memory initialization, the hash table doesn't exist yet.
     * Stats of that phase aren't very interesting, so just collect operations
     * on all locks in a single dummy entry.
     */
    if (lwlock_stats_htab == NULL) {
        return &lwlock_stats_dummy;
    }

    /* Fetch or create the entry. */
    key.tranche = lock->tranche;
    key.instance = lock;
    lwstats = hash_search(lwlock_stats_htab, &key, HASH_ENTER, &found);
    if (!found) {
        lwstats->sh_acquire_count = 0;
        lwstats->ex_acquire_count = 0;
        lwstats->block_count = 0;
        lwstats->dequeue_self_count = 0;
        lwstats->spin_delay_count = 0;
    }
    return lwstats;
}
#endif /* LWLOCK_STATS */

/*
 * Compute number of LWLocks to allocate.
 */
int NumLWLocks(void)
{
    int numLocks;
    uint32 maxConn = g_instance.attr.attr_network.MaxConnections;
    uint32 maxThreadNum = 0;
    if (ENABLE_THREAD_POOL) {
        maxThreadNum = g_threadPoolControler->GetThreadNum();
    }
    uint32 numLockFactor = 4;

    /*
     * Possibly this logic should be spread out among the affected modules,
     * the same way that shmem space estimation is done.  But for now, there
     * are few enough users of LWLocks that we can get away with just keeping
     * the knowledge here.
     */
    /* Predefined LWLocks */
    numLocks = (int)NumFixedLWLocks;

    /* bufmgr.c needs two for each shared buffer */
    numLocks += 2 * TOTAL_BUFFER_NUM;

    /* each zone owns undo space lock */
    numLocks += MAX(maxConn, maxThreadNum) * numLockFactor * UNDO_ZONE_LOCK;

    /* cucache_mgr.cpp CU Cache calculates its own requirements */
    numLocks += DataCacheMgrNumLocks();

    /* proc.c needs one for each backend or auxiliary process. For prepared xacts,
     * backendLock is actually not allocated. */
    numLocks += (2 * GLOBAL_ALL_PROCS - g_instance.attr.attr_storage.max_prepared_xacts * NUM_TWOPHASE_PARTITIONS);

    /* clog.c needs one per CLOG buffer */
    numLocks += CLOGShmemBuffers();

    /* csnlog.c needs one per CLOG buffer */
    numLocks += NUM_CSNLOG_PARTITIONS * CSNLOGShmemBuffers();

    /* clog.c needs one per CLOG buffer */
    numLocks += NUM_CLOG_PARTITIONS * CLOGShmemBuffers();

    /* multixact.c needs two SLRU areas */
    if (ENABLE_DSS) {
        numLocks += DSS_MAX_MXACTOFFSET + DSS_MAX_MXACTMEMBER;
    } else {
        numLocks += NUM_MXACTOFFSET_BUFFERS + NUM_MXACTMEMBER_BUFFERS;
    }

    /* async.c needs one per Async buffer */
    numLocks += NUM_ASYNC_BUFFERS;

    /* predicate.c needs one per old serializable xid buffer */
    numLocks += NUM_OLDSERXID_BUFFERS;

    /* slot.c needs one for each slot */
    numLocks += g_instance.attr.attr_storage.max_replication_slots;

    /* double write.c standy snapshot needs one io block lock  */
    numLocks += 1;

    /* double write.c needs flush lock */
    numLocks += 1;   /* dw batch flush lock */
    numLocks += 3;  /* dw single flush pos lock (two version) + second version buftag page lock */

    /* for materialized view */
    numLocks += 1;

    /* for WALFlushWait lock, WALBufferInitWait lock and WALInitSegment lock */
    numLocks += 3;

    /* for recovery state queue */
    numLocks += 1;

    /* for prune dirty queue */
    numLocks += 1;

    /* for unlink rel hashtbl, one is for all fork relation hashtable, one is for one fork relation hash table */
    numLocks += 2;

    /* for incre ckpt sync request queue lock */
    numLocks +=1;
    /* for page repair hash table and file repair hash table */
    numLocks += 2;

    /* for barrier preparse hashtbl */
    numLocks += 1;

    /* for xlog track hash table */
    numLocks += NUM_XLOG_TRACK_PARTITIONS;

    /*
     * Add any requested by loadable modules; for backwards-compatibility
     * reasons, allocate at least NUM_USER_DEFINED_LWLOCKS of them even if
     * there are no explicit requests.
     */
    t_thrd.storage_cxt.lock_addin_request_allowed = false;
    numLocks += Max(t_thrd.storage_cxt.lock_addin_request, NUM_USER_DEFINED_LWLOCKS);

    /* bufmgr.c needs two for each shared buffer */
    numLocks += (int)pca_lock_count();

    return numLocks;
}

/*
 * RequestAddinLWLocks
 *		Request that extra LWLocks be allocated for use by
 *		a loadable module.
 *
 * This is only useful if called from the _PG_init hook of a library that
 * is loaded into the postmaster via shared_preload_libraries.	Once
 * shared memory has been allocated, calls will be ignored.  (We could
 * raise an error, but it seems better to make it a no-op, so that
 * libraries containing such calls can be reloaded if needed.)
 */
void RequestAddinLWLocks(int n)
{
    if (IsUnderPostmaster || !t_thrd.storage_cxt.lock_addin_request_allowed) {
        return; /* too late */
    }
    t_thrd.storage_cxt.lock_addin_request += n;
}

/*
 * Compute shmem space needed for LWLocks.
 */
Size LWLockShmemSize(void)
{
    Size size;
    int numLocks = NumLWLocks();

    /* Space for the LWLock array. */
    size = mul_size(numLocks, sizeof(LWLockPadded));

    /* Space for dynamic allocation counter, plus room for alignment. */
    size = add_size(size, 3 * sizeof(int) + LWLOCK_PADDED_SIZE);

    return size;
}

/*
 * Allocate shmem space for LWLocks and initialize the locks.
 */
void CreateLWLocks(void)
{
    int numLocks = NumLWLocks();
    Size spaceLocks = LWLockShmemSize();
    int *LWLockCounter = NULL;
    char *ptr = NULL;

    StaticAssertExpr(LW_VAL_EXCLUSIVE > (uint32)MAX_BACKENDS, "MAX_BACKENDS too big for lwlock.cpp");
    /* Allocate space */
    ptr = (char *)ShmemAlloc(spaceLocks);

    /* Leave room for dynamic allocation counter */
    ptr += 2 * sizeof(int);

    /* Ensure desired alignment of LWLock array */
    ptr += LWLOCK_PADDED_SIZE - ((uintptr_t)ptr) % LWLOCK_PADDED_SIZE;

    t_thrd.shemem_ptr_cxt.mainLWLockArray = (LWLockPadded *)ptr;
    /*
     * Initialize the dynamic-allocation counter, which is stored just before
     * the first LWLock.
     */
    LWLockCounter = (int *)((char *)t_thrd.shemem_ptr_cxt.mainLWLockArray - 2 * sizeof(int));
    LWLockCounter[0] = (int)NumFixedLWLocks;
    LWLockCounter[1] = numLocks;

    InitializeLWLocks(numLocks);
    RegisterLWLockTranches();
}

/*
 * Initialize LWLocks that are fixed and those belonging to named tranches.
 */
static void InitializeLWLocks(int numLocks)
{
    int id;
    LWLockPadded *lock = t_thrd.shemem_ptr_cxt.mainLWLockArray;

    /* Initialize all individual LWLocks in main array */
    for (id = 0; id < NUM_INDIVIDUAL_LWLOCKS; id++, lock++) {
        LWLockInitialize(&lock->lock, id);
    }

    Assert((lock - t_thrd.shemem_ptr_cxt.mainLWLockArray) == NUM_INDIVIDUAL_LWLOCKS);

    for (id = 0; id < NUM_BUFFER_PARTITIONS; id++, lock++) {
        LWLockInitialize(&lock->lock, LWTRANCHE_BUFMAPPING);
    }

    for (id = 0; id < NUM_LOCK_PARTITIONS; id++, lock++) {
        LWLockInitialize(&lock->lock, LWTRANCHE_LOCK_MANAGER);
    }

    for (id = 0; id < NUM_PREDICATELOCK_PARTITIONS; id++, lock++) {
        LWLockInitialize(&lock->lock, LWTRANCHE_PREDICATE_LOCK_MANAGER);
    }

    for (id = 0; id < NUM_OPERATOR_REALTIME_PARTITIONS; id++, lock++) {
        LWLockInitialize(&lock->lock, LWTRANCHE_OPERATOR_REAL_TIME);
    }

    for (id = 0; id < NUM_OPERATOR_HISTORY_PARTITIONS; id++, lock++) {
        LWLockInitialize(&lock->lock, LWTRANCHE_OPERATOR_HISTORY);
    }

    for (id = 0; id < NUM_SESSION_REALTIME_PARTITIONS; id++, lock++) {
        LWLockInitialize(&lock->lock, LWTRANCHE_SESSION_REAL_TIME);
    }

    for (id = 0; id < NUM_SESSION_HISTORY_PARTITIONS; id++, lock++) {
        LWLockInitialize(&lock->lock, LWTRANCHE_SESSION_HISTORY);
    }

    for (id = 0; id < NUM_INSTANCE_REALTIME_PARTITIONS; id++, lock++) {
        LWLockInitialize(&lock->lock, LWTRANCHE_INSTANCE_REAL_TIME);
    }

    for (id = 0; id < NUM_CACHE_BUFFER_PARTITIONS; id++, lock++) {
        LWLockInitialize(&lock->lock, LWTRANCHE_CACHE_SLOT_MAPPING);
    }

    for (id = 0; id < NUM_CSNLOG_PARTITIONS; id++, lock++) {
        LWLockInitialize(&lock->lock, LWTRANCHE_CSN_BUFMAPPING);
    }

    for (id = 0; id < NUM_CLOG_PARTITIONS; id++, lock++) {
        LWLockInitialize(&lock->lock, LWTRANCHE_CLOG_BUFMAPPING);
    }

    for (id = 0; id < NUM_UNIQUE_SQL_PARTITIONS; id++, lock++) {
        LWLockInitialize(&lock->lock, LWTRANCHE_UNIQUE_SQLMAPPING);
    }

    for (id = 0; id < NUM_INSTR_USER_PARTITIONS; id++, lock++) {
        LWLockInitialize(&lock->lock, LWTRANCHE_INSTR_USER);
    }

    for (id = 0; id < NUM_GPC_PARTITIONS; id++, lock++) {
        LWLockInitialize(&lock->lock, LWTRANCHE_GPC_MAPPING);
    }

    for (id = 0; id < NUM_UNIQUE_SQL_PARTITIONS; id++, lock++) {
        LWLockInitialize(&lock->lock, LWTRANCHE_ASP_MAPPING);
    }

    for (id = 0; id < NUM_GS_PARTITIONS; id++, lock++) {
        LWLockInitialize(&lock->lock, LWTRANCHE_GlobalSeq);
    }

    for (id = 0; id < NUM_GWC_PARTITIONS; id++, lock++) {
        LWLockInitialize(&lock->lock, LWTRANCHE_GWC_MAPPING);
    }

    for (id = 0; id < NUM_NORMALIZED_SQL_PARTITIONS; id++, lock++) {
        LWLockInitialize(&lock->lock, LWTRANCHE_NORMALIZED_SQL);
    }

    for (id = 0; id < NUM_MAX_PAGE_FLUSH_LSN_PARTITIONS; id++, lock++) {
        LWLockInitialize(&lock->lock, LWTRANCHE_MPFL);
    }

    for (id = 0; id < NUM_NGROUP_INFO_PARTITIONS; id++, lock++) {
        LWLockInitialize(&lock->lock, LWTRANCHE_NGROUP_MAPPING);
    }

    for (id = 0; id < NUM_IO_STAT_PARTITIONS; id++, lock++) {
        LWLockInitialize(&lock->lock, LWTRANCHE_IO_STAT);
    }

    for (id = 0; id < NUM_PROCXACT_PARTITIONS; id++, lock++) {
        LWLockInitialize(&lock->lock, LWTRANCHE_PROC_XACT_MAPPING);
    }

    for (id = 0; id < NUM_STARTBLOCK_PARTITIONS; id++, lock++) {
        LWLockInitialize(&lock->lock, LWTRANCHE_START_BLOCK_MAPPING);
    }

    for (id = 0; id < NUM_SEGMENT_HEAD_PARTITIONS; id++, lock++) {
        LWLockInitialize(&lock->lock, LWTRANCHE_SEGHEAD_PARTITION);
    }

    for (id = 0; id < NUM_TWOPHASE_PARTITIONS; id++, lock++) {
        LWLockInitialize(&lock->lock, LWTRANCHE_TWOPHASE_STATE);
    }

    for (id = 0; id < NUM_SESSION_ROLEID_PARTITIONS; id++, lock++) {
        LWLockInitialize(&lock->lock, LWTRANCHE_ROLEID_PARTITION);
    }

    for (id = 0; id < NUM_GPRC_PARTITIONS; id++, lock++) {
        LWLockInitialize(&lock->lock, LWTRANCHE_GPRC_MAPPING);
    }

    for (id = 0; id < NUM_STANDBY_STMTHIST_PARTITIONS; id++, lock++) {
        LWLockInitialize(&lock->lock, LWTRANCHE_STANDBY_STMTHIST);
    }

    for (id = 0; id < NUM_XLOG_TRACK_PARTITIONS; id++, lock++) {
        LWLockInitialize(&lock->lock, LWTRANCHE_XLOG_TRACK_PARTITION);
    }

    for (id = 0; id < NUM_SS_SNAPSHOT_XMIN_CACHE_PARTITIONS; id++, lock++) {
        LWLockInitialize(&lock->lock, LWTRANCHE_SS_SNAPSHOT_XMIN_PARTITION);
    }

    Assert((lock - t_thrd.shemem_ptr_cxt.mainLWLockArray) == NumFixedLWLocks);

    for (id = NumFixedLWLocks; id < numLocks; id++, lock++) {
        LWLockInitialize(&lock->lock, LWTRANCHE_UNKNOWN);
    }
}

const char *GetBuiltInTrancheName(int trancheId)
{
    Assert(trancheId >= NUM_INDIVIDUAL_LWLOCKS);
    Assert(trancheId < LWTRANCHE_NATIVE_TRANCHE_NUM);
    int offset = trancheId - NUM_INDIVIDUAL_LWLOCKS;
    Assert(offset < (int)(sizeof(BuiltinTrancheNames) / sizeof(BuiltinTrancheNames[0])));
    return BuiltinTrancheNames[offset];
}

/*
 * Return an identifier for an LWLock based on the wait class and event.
 */
const char *GetLWLockIdentifier(uint32 classId, uint16 eventId)
{
    Assert(classId == PG_WAIT_LWLOCK);

    if (eventId >= LWLockTranchesAllocated || LWLockTrancheArray[eventId] == NULL) {
        return "extension";
    }

    return LWLockTrancheArray[eventId];
}

void DumpLWLockInfo()
{
    static const int NUM_COUNTERS_LWLOCKARRAY = 2;
    int* LWLockCounter = (int*) ((char*)t_thrd.shemem_ptr_cxt.mainLWLockArray - NUM_COUNTERS_LWLOCKARRAY * sizeof(int));
    SpinLockAcquire(t_thrd.shemem_ptr_cxt.ShmemLock);
    ereport(INFO,
            (errmsg("dumpLWLockInfo LWLockCounter: %d, %d.", LWLockCounter[0], LWLockCounter[1])));
    for (int i = 0; i < LWLockCounter[0]; i++) {
        LWLock* lock = &t_thrd.shemem_ptr_cxt.mainLWLockArray[i].lock;
        ereport(INFO,
                (errmsg("dumpLWLockInfo LWLock: %d, %d, %s.", i, lock->tranche, LWLockTrancheArray[lock->tranche])));
    }
    SpinLockRelease(t_thrd.shemem_ptr_cxt.ShmemLock);

    for (int i = 0; i < LWLockTranchesAllocated; i++) {
        ereport(INFO, (errmsg("dumpLWLockInfo LWLockTranche: %d, %s.", i, LWLockTrancheArray[i])));
    }
}

/*
 * Register a tranche ID in the lookup table for the current process.  This
 * routine will save a pointer to the tranche name passed as an argument,
 * so the name should be allocated in a backend-lifetime context
 * (t_thrd.top_mem_cxt, static variable, or similar).
 */
void LWLockRegisterTranche(int tranche_id, const char *tranche_name)
{
    Assert(LWLockTrancheArray != NULL);

    if (tranche_id >= LWLockTranchesAllocated) {
        int i = LWLockTranchesAllocated;
        int j = LWLockTranchesAllocated;

        while (i <= tranche_id) {
            i *= 2;
        }

        LWLockTrancheArray = (const char **)repalloc(LWLockTrancheArray, i * sizeof(char *));
        LWLockTranchesAllocated = i;
        while (j < LWLockTranchesAllocated) {
            LWLockTrancheArray[j++] = NULL;
        }
    }

    LWLockTrancheArray[tranche_id] = tranche_name;
}

/*
 * Register tranches for fixed LWLocks.
 */
static void RegisterLWLockTranches(void)
{
    uint64 i;
    int trancheId;
    Size builtInTrancheNum;

    if (LWLockTrancheArray == NULL) {
        LWLockTranchesAllocated = LWLOCK_TRANCHE_SIZE;
        LWLockTrancheArray = (const char **)MemoryContextAllocZero(
            THREAD_GET_MEM_CXT_GROUP(MEMORY_CONTEXT_STORAGE), LWLockTranchesAllocated * sizeof(char *));
    }

    /*
     * Make sure the size of MainLWLockNames equals to NUM_INDIVIDUAL_LWLOCKS.
     * They are added in lwlocknames.txt, which will be used to generate lwlocknames.h/cpp automatically.
     */
    for (i = 0, trancheId = 0; i < NUM_INDIVIDUAL_LWLOCKS; i++, trancheId++) {
        LWLockRegisterTranche(trancheId, MainLWLockNames[i]);
    }

    builtInTrancheNum = sizeof(BuiltinTrancheNames) / sizeof(BuiltinTrancheNames[0]);
    Assert((Size)(LWTRANCHE_NATIVE_TRANCHE_NUM - NUM_INDIVIDUAL_LWLOCKS) == builtInTrancheNum);
    for (i = 0; i < builtInTrancheNum; i++, trancheId++) {
        LWLockRegisterTranche(trancheId, BuiltinTrancheNames[i]);
    }
}

/*
 * LWLockAssign - assign a dynamically-allocated LWLock number
 *
 * We interlock this using the same spinlock that is used to protect
 * ShmemAlloc().  Interlocking is not really necessary during postmaster
 * startup, but it is needed if any user-defined code tries to allocate
 * LWLocks after startup.
 */
LWLock *LWLockAssign(int trancheId)
{
    LWLock *result = NULL;

    /* use volatile pointer to prevent code rearrangement */
    volatile int *LWLockCounter = NULL;

    LWLockCounter = (int *)((char *)t_thrd.shemem_ptr_cxt.mainLWLockArray - 2 * sizeof(int));
    SpinLockAcquire(t_thrd.shemem_ptr_cxt.ShmemLock);
    if (LWLockCounter[0] >= LWLockCounter[1]) {
        SpinLockRelease(t_thrd.shemem_ptr_cxt.ShmemLock);
        ereport(ERROR, (errcode(ERRCODE_LOCK_NOT_AVAILABLE), errmsg("no more LWLocks available")));
    }
    result = &t_thrd.shemem_ptr_cxt.mainLWLockArray[LWLockCounter[0]++].lock;
    SpinLockRelease(t_thrd.shemem_ptr_cxt.ShmemLock);
    result->tranche = trancheId;
    return result;
}

/*
 * LWLockInitialize - initialize a new lwlock; it's initially unlocked
 */
void LWLockInitialize(LWLock *lock, int tranche_id)
{
    pg_atomic_init_u64(&lock->state, LW_FLAG_RELEASE_OK);

    /* ENABLE_THREAD_CHECK only, Register RWLock in Tsan */
    TsAnnotateRWLockCreate(&lock->rwlock);
    TsAnnotateRWLockCreate(&lock->listlock);

#ifdef LOCK_DEBUG
    pg_atomic_init_u32(&lock->nwaiters, 0);
#endif
    lock->tranche = tranche_id;
    dlist_init(&lock->waiters);
}

static void LWThreadSuicide(PGPROC *proc, int extraWaits, LWLock *lock, LWLockMode mode)
{
    if (!proc->lwIsVictim) {
        return;
    }

    Assert(false); /* for debug */

    /* allow LWLockRelease to release waiters again. */
    pg_atomic_fetch_or_u64(&lock->state, LW_FLAG_RELEASE_OK);

    /* Fix the process wait semaphore's count for any absorbed wakeups. */
    while (extraWaits-- > 0) {
        PGSemaphoreUnlock(&proc->sem);
    }
    instr_stmt_report_lock(LWLOCK_WAIT_END);
    LWLockReportWaitFailed(lock);
    ereport(FATAL, (errmsg("force thread %lu to exit because of lwlock deadlock", proc->pid),
                    errdetail("Lock Info: (%s), mode %d", T_NAME(lock), mode)));
}

/*
 * Internal function that tries to atomically acquire the lwlock in the passed
 * in mode. This function will not block waiting for a lock to become free - that's the
 * callers job.
 * Returns true if the lock isn't free and we need to wait.
 */
static bool LWLockAttemptLock(LWLock *lock, LWLockMode mode)
{
    uint64 old_state;

    AssertArg(mode == LW_EXCLUSIVE || mode == LW_SHARED);

    /*
     * Read once outside the loop, later iterations will get the newer value
     * via compare & exchange.
     */

    /* loop until we've determined whether we could acquire the lock or not */
    uint64 desired_state = 0;

    if (mode == LW_SHARED) {
        uint32 maskId = LOCK_THREADID_MASK;
        uint64 refoneByThread = LOCK_REFCOUNT_ONE_BY_THREADID;
        old_state = pg_atomic_read_u64((volatile uint64 *)&lock->state);
        do {
            if ((old_state & (LW_VAL_EXCLUSIVE)) != 0) {
                return true;
            }
<<<<<<< HEAD

            desired_state = old_state + refoneByThread;

=======

            desired_state = old_state + refoneByThread;
>>>>>>> 65c38d55
            if ((desired_state & (LW_VAL_EXCLUSIVE)) != 0) {
                return true;
            }
        } while (!pg_atomic_compare_exchange_u8((((volatile uint8*)&lock->state) + maskId), ((uint8*)&old_state) + maskId, (desired_state >> (8 * maskId))));
    } else if (mode == LW_EXCLUSIVE) {
        old_state = pg_atomic_read_u64(&lock->state);
        do {
            if ((old_state & LW_LOCK_MASK) != 0) {
                return true;
            }

            desired_state = old_state + LW_VAL_EXCLUSIVE;
        } while (!pg_atomic_compare_exchange_u64(&lock->state, &old_state, desired_state));
    }
<<<<<<< HEAD

    /* ENABLE_THREAD_CHECK only, Must acquire vector clock info from other
     * thread after got the lock */
    if (desired_state & LW_VAL_EXCLUSIVE) {
        TsAnnotateRWLockAcquired(&lock->rwlock, 1);
    } else {
        TsAnnotateRWLockAcquired(&lock->rwlock, 0);
    }

=======

    /* ENABLE_THREAD_CHECK only, Must acquire vector clock info from other
     * thread after got the lock */
    if (desired_state & LW_VAL_EXCLUSIVE) {
        TsAnnotateRWLockAcquired(&lock->rwlock, 1);
    } else {
        TsAnnotateRWLockAcquired(&lock->rwlock, 0);
    }

>>>>>>> 65c38d55
    /* Great! Got the lock. */
#ifdef LOCK_DEBUG
    if (mode == LW_EXCLUSIVE) {
        lock->owner = t_thrd.proc;
    }
#endif
    return false;
}

/*
 * Lock the LWLock's wait list against concurrent activity.
 *
 * NB: even though the wait list is locked, non-conflicting lock operations
 * may still happen concurrently.
 *
 * Time spent holding mutex should be short!
 */
static void LWLockWaitListLock(LWLock *lock)
{
    uint64 old_state;
#ifdef LWLOCK_STATS
    lwlock_stats *lwstats = NULL;
    uint32 delays = 0;

    lwstats = get_lwlock_stats_entry(lock);
#endif

    while (true) {
        /* always try once to acquire lock directly */
        old_state = pg_atomic_fetch_or_u64(&lock->state, LW_FLAG_LOCKED);
        if (!(old_state & LW_FLAG_LOCKED)) {
            break; /* got lock */
        }

        /* and then spin without atomic operations until lock is released */
        {
#ifndef ENABLE_THREAD_CHECK
            SpinDelayStatus delayStatus = init_spin_delay((void *)&lock->state);
#endif

            while (old_state & LW_FLAG_LOCKED) {
#ifndef ENABLE_THREAD_CHECK
                perform_spin_delay(&delayStatus);
#endif
                old_state = pg_atomic_read_u64(&lock->state);
            }
#ifdef LWLOCK_STATS
            delays += delayStatus.delays;
#endif
#ifndef ENABLE_THREAD_CHECK
            finish_spin_delay(&delayStatus);
#endif
        }

        /*
         * Retry. The lock might obviously already be re-acquired by the time
         * we're attempting to get it again.
         */
    }

#ifdef LWLOCK_STATS
    delays += delayStatus.delays;
#endif

    /* ENABLE_THREAD_CHECK only, Must acquire vector clock info from other
     * thread after got the lock */
    TsAnnotateRWLockAcquired(&lock->listlock, 1);
}

/*
 * Unlock the LWLock's wait list.
 *
 * Note that it can be more efficient to manipulate flags and release the
 * locks in a single atomic operation.
 */
static void LWLockWaitListUnlock(LWLock *lock)
{
    uint64 old_state PG_USED_FOR_ASSERTS_ONLY;

    /* ENABLE_THREAD_CHECK only, Must release vector clock info to other
     * threads before unlock */
    TsAnnotateRWLockReleased(&lock->listlock, 1);

    old_state = pg_atomic_fetch_and_u64(&lock->state, ~LW_FLAG_LOCKED);
    Assert(old_state & LW_FLAG_LOCKED);
}

/*
 * Wakeup all the lockers that currently have a chance to acquire the lock.
 */
static void LWLockWakeup(LWLock *lock)
{
    bool new_release_ok = true;
    bool wokeup_somebody = false;
    dlist_head wakeup;
    dlist_mutable_iter iter;

    dlist_init(&wakeup);

    /* lock wait list while collecting backends to wake up */
    LWLockWaitListLock(lock);

    dlist_foreach_modify(iter, &lock->waiters)
    {
        PGPROC *waiter = dlist_container(PGPROC, lwWaitLink, iter.cur);
        if (wokeup_somebody && waiter->lwWaitMode == LW_EXCLUSIVE) {
            continue;
        }

        dlist_delete(&waiter->lwWaitLink);
        dlist_push_tail(&wakeup, &waiter->lwWaitLink);

        if (waiter->lwWaitMode != LW_WAIT_UNTIL_FREE) {
            /* Prevent additional wakeups until retryer gets to run. Backends
             * that are just waiting for the lock to become free don't retry
             * automatically. */
            new_release_ok = false;
            /* Don't wakeup (further) exclusive locks. */
            wokeup_somebody = true;
        }

        /*
         * Once we've woken up an exclusive lock, there's no point in waking
         * up anybody else.
         */
        if (waiter->lwWaitMode == LW_EXCLUSIVE) {
            break;
        }
    }

    Assert(dlist_is_empty(&wakeup) || (pg_atomic_read_u64(&lock->state) & LW_FLAG_HAS_WAITERS));

    /* unset required flags, and release lock, in one fell swoop */
    {
        uint64 old_state;
        uint64 desired_state;

        /* ENABLE_THREAD_CHECK only, Must release vector clock info to other
         * threads before unlock */
        TsAnnotateRWLockReleased(&lock->listlock, 1);

        old_state = pg_atomic_read_u64(&lock->state);
        while (true) {
            desired_state = old_state;

            /* compute desired flags */
            if (new_release_ok) {
                desired_state |= LW_FLAG_RELEASE_OK;
            } else {
                desired_state &= ~LW_FLAG_RELEASE_OK;
            }

            if (dlist_is_empty(&wakeup)) {
                desired_state &= ~LW_FLAG_HAS_WAITERS;
            }

            desired_state &= ~LW_FLAG_LOCKED;  // release lock
            if (pg_atomic_compare_exchange_u64(&lock->state, &old_state, desired_state)) {
                break;
            }
        }
    }

    /* Awaken any waiters I removed from the queue. */
    dlist_foreach_modify(iter, &wakeup)
    {
        PGPROC *waiter = dlist_container(PGPROC, lwWaitLink, iter.cur);

        LOG_LWDEBUG("LWLockRelease", lock, "release waiter");
        dlist_delete(&waiter->lwWaitLink);
        /*
         * Guarantee that lwWaiting being unset only becomes visible once the
         * unlink from the link has completed. Otherwise the target backend
         * could be woken up for other reason and enqueue for a new lock - if
         * that happens before the list unlink happens, the list would end up
         * being corrupted.
         *
         * The barrier pairs with the LWLockWaitListLock() when enqueing for
         * another lock.
         */
        pg_write_barrier();

        /* ENABLE_THREAD_CHECK only, waiter->lwWaiting should not be reported race  */
        TsAnnotateBenignRaceSized(&waiter->lwWaiting, sizeof(waiter->lwWaiting));

        waiter->lwWaiting = false;
        PGSemaphoreUnlock(&waiter->sem);
    }
}

/*
 * Add ourselves to the end of the queue.
 *
 * NB: Mode can be LW_WAIT_UNTIL_FREE here!
 */
static void LWLockQueueSelf(LWLock *lock, LWLockMode mode)
{
    /*
     * If we don't have a PGPROC structure, there's no way to wait. This
     * should never occur, since t_thrd.proc should only be null during shared
     * memory initialization.
     */
    if (t_thrd.proc == NULL) {
        ereport(PANIC, (errcode(ERRCODE_DATA_CORRUPTED), errmsg("cannot wait without a PGPROC structure")));
    }

    if (t_thrd.proc->lwWaiting) {
        ereport(PANIC, (errcode(ERRCODE_DATA_CORRUPTED), errmsg("queueing for lock while waiting on another one")));
    }

    LWLockWaitListLock(lock);

    /* setting the flag is protected by the spinlock */
    pg_atomic_fetch_or_u64(&lock->state, LW_FLAG_HAS_WAITERS);

    t_thrd.proc->lwWaiting = true;
    t_thrd.proc->lwWaitMode = mode;

    /* LW_WAIT_UNTIL_FREE waiters are always at the front of the queue */
    if (mode == LW_WAIT_UNTIL_FREE) {
        dlist_push_head(&lock->waiters, &t_thrd.proc->lwWaitLink);
    } else {
        dlist_push_tail(&lock->waiters, &t_thrd.proc->lwWaitLink);
    }

    /* Can release the mutex now */
    LWLockWaitListUnlock(lock);

#ifdef LOCK_DEBUG
    pg_atomic_fetch_add_u32(&lock->nwaiters, 1);
#endif
}

/*
 * Remove ourselves from the waitlist.
 *
 * This is used if we queued ourselves because we thought we needed to sleep
 * but, after further checking, we discovered that we don't actually need to
 * do so. Returns false if somebody else already has woken us up, otherwise
 * returns true.
 */
static void LWLockDequeueSelf(LWLock *lock, LWLockMode mode)
{
    bool found = false;
    dlist_mutable_iter iter;

#ifdef LWLOCK_STATS
    lwlock_stats *lwstats = NULL;

    lwstats = get_lwlock_stats_entry(lock);

    lwstats->dequeue_self_count++;
#endif

    LWLockWaitListLock(lock);

    /*
     * Can't just remove ourselves from the list, but we need to iterate over
     * all entries as somebody else could have unqueued us.
     */
    dlist_foreach_modify(iter, &lock->waiters)
    {
        PGPROC *proc = dlist_container(PGPROC, lwWaitLink, iter.cur);
        if (proc == t_thrd.proc) {
            found = true;
            dlist_delete(&proc->lwWaitLink);
            break;
        }
    }

    if (dlist_is_empty(&lock->waiters) && (pg_atomic_read_u64(&lock->state) & LW_FLAG_HAS_WAITERS) != 0) {
        pg_atomic_fetch_and_u64(&lock->state, ~LW_FLAG_HAS_WAITERS);
    }

    /* XXX: combine with fetch_and above? */
    LWLockWaitListUnlock(lock);

    /* clear waiting state again, nice for debugging */
    if (found) {
        t_thrd.proc->lwWaiting = false;
    } else {
        int extraWaits = 0;

        /*
         * Somebody else dequeued us and has or will wake us up. Deal with the
         * superflous absorption of a wakeup.
         *
         * Reset releaseOk if somebody woke us before we removed ourselves -
         * they'll have set it to false. */
        pg_atomic_fetch_or_u64(&lock->state, LW_FLAG_RELEASE_OK);

        /*
         * Now wait for the scheduled wakeup, otherwise our ->lwWaiting would
         * get reset at some inconvenient point later. Most of the time this
         * will immediately return. */
        for (;;) {
            /* "false" means cannot accept cancel/die interrupt here. */
            PGSemaphoreLock(&t_thrd.proc->sem, false);
            if (!t_thrd.proc->lwWaiting) {
                LWThreadSuicide(t_thrd.proc, extraWaits, lock, mode);
                break;
            }
            extraWaits++;
        }

        /*
         * Fix the process wait semaphore's count for any absorbed wakeups.
         */
        while (extraWaits-- > 0) {
            PGSemaphoreUnlock(&t_thrd.proc->sem);
        }
    }

#ifdef LOCK_DEBUG
    {
        /* not waiting anymore */
        uint32 nwaiters = pg_atomic_fetch_sub_u32(&lock->nwaiters, 1);
        Assert(nwaiters < MAX_BACKENDS);
    }
#endif
}

/*
 * Does the lwlock in its current state need to wait for the variable value to
 * change?
 *
 * If we don't need to wait, and it's because the value of the variable has
 * changed, store the current value in newval.
 *
 * *result is set to true if the lock was free, and false otherwise.
 */
static bool LWLockConflictsWithVar(LWLock *lock, uint64 *valptr, uint64 oldval, uint64 *newval, bool *result)
{
    bool mustwait = false;
    uint64 value;

    /*
     * Test first to see if it the slot is free right now.
     *
     * XXX: the caller uses a spinlock before this, so we don't need a memory
     * barrier here as far as the current usage is concerned.  But that might
     * not be safe in general.
     */
    mustwait = (pg_atomic_read_u64(&lock->state) & LW_VAL_EXCLUSIVE) != 0;
    if (!mustwait) {
        *result = true;
        return false;
    }

    *result = false;

    /*
     * Read value using the lwlock's wait list lock, as we can't generally
     * rely on atomic 64 bit reads/stores. On platforms with a way to
     * do atomic 64 bit reads/writes the spinlock should be optimized away.
     */
    LWLockWaitListLock(lock);
    value = *valptr;
    LWLockWaitListUnlock(lock);

    if (value != oldval) {
        mustwait = false;
        *newval = value;
    } else {
        mustwait = true;
    }

    return mustwait;
}

const float NEED_UPDATE_LOCKID_QUEUE_SLOT = 0.6;

/*
 * LWLockAcquire - acquire a lightweight lock in the specified mode
 *
 * If the lock is not available, sleep until it is.
 *
 * Side effect: cancel/die interrupts are held off until lock release.
 */
bool LWLockAcquire(LWLock *lock, LWLockMode mode, bool need_update_lockid)
{
    PGPROC *proc = t_thrd.proc;
    bool result = true;
    int extraWaits = 0;
#ifdef LWLOCK_STATS
    lwlock_stats *lwstats = NULL;

    lwstats = get_lwlock_stats_entry(lock);
#endif

    AssertArg(mode == LW_SHARED || mode == LW_EXCLUSIVE);

    PRINT_LWDEBUG("LWLockAcquire", lock, mode);

#ifdef LWLOCK_STATS
    /* Count lock acquisition attempts */
    if (mode == LW_EXCLUSIVE) {
        lwstats->ex_acquire_count++;
    } else {
        lwstats->sh_acquire_count++;
    }
#endif /* LWLOCK_STATS */

    /*
     * We can't wait if we haven't got a PGPROC.  This should only occur
     * during bootstrap or shared memory initialization.  Put an Assert here
     * to catch unsafe coding practices.
     */
    Assert(!(proc == NULL && IsUnderPostmaster));

    /* Ensure we will have room to remember the lock */
    if (t_thrd.storage_cxt.num_held_lwlocks >= MAX_SIMUL_LWLOCKS) {
        ereport(ERROR, (errcode(ERRCODE_LOCK_NOT_AVAILABLE), errmsg("too many LWLocks taken")));
    }

    remember_lwlock_acquire(lock);

    /*
     * Lock out cancel/die interrupts until we exit the code section protected
     * by the LWLock.  This ensures that interrupts will not interfere with
     * manipulations of data structures in shared memory.
     */
    HOLD_INTERRUPTS();

    /*
     * Loop here to try to acquire lock after each time we are signaled by
     * LWLockRelease.
     *
     * NOTE: it might seem better to have LWLockRelease actually grant us the
     * lock, rather than retrying and possibly having to go back to sleep. But
     * in practice that is no good because it means a process swap for every
     * lock acquisition when two or more processes are contending for the same
     * lock.  Since LWLocks are normally used to protect not-very-long
     * sections of computation, a process needs to be able to acquire and
     * release the same lock many times during a single CPU time slice, even
     * in the presence of contention.  The efficiency of being able to do that
     * outweighs the inefficiency of sometimes wasting a process dispatch
     * cycle because the lock is not free when a released waiter finally gets
     * to run.	See pgsql-hackers archives for 29-Dec-01.
     */
    for (;;) {
        bool mustwait = false;

        /*
         * Try to grab the lock the first time, we're not in the waitqueue
         * yet/anymore.
         */
        mustwait = LWLockAttemptLock(lock, mode);
        if (!mustwait) {
            /* XXX: remove before commit? */
            LOG_LWDEBUG("LWLockAcquire", lock, "immediately acquired lock");
            break; /* got the lock */
        }

        instr_stmt_report_lock(LWLOCK_WAIT_START, mode, NULL, lock->tranche);
        pgstat_report_waitevent(PG_WAIT_LWLOCK | lock->tranche);
        /*
         * Ok, at this point we couldn't grab the lock on the first try. We
         * cannot simply queue ourselves to the end of the list and wait to be
         * woken up because by now the lock could long have been released.
         * Instead add us to the queue and try to grab the lock again. If we
         * succeed we need to revert the queuing and be happy, otherwise we
         * recheck the lock. If we still couldn't grab it, we know that the
         * other lock will see our queue entries when releasing since they
         * existed before we checked for the lock.
         */
        /* add to the queue */
        LWLockQueueSelf(lock, mode);

        mustwait = LWLockAttemptLock(lock, mode);
        /* ok, grabbed the lock the second time round, need to undo queueing */
        if (!mustwait) {
            LOG_LWDEBUG("LWLockAcquire", lock, "acquired, undoing queue");

            LWLockDequeueSelf(lock, mode);
            pgstat_report_waitevent(WAIT_EVENT_END);
            instr_stmt_report_lock(LWLOCK_WAIT_END);
            break;
        }

        if (need_update_lockid &&
            get_dirty_page_num() >= g_instance.ckpt_cxt_ctl->dirty_page_queue_size * NEED_UPDATE_LOCKID_QUEUE_SLOT) {
            update_wait_lockid(lock);
        }
        /*
         * Wait until awakened.
         *
         * Since we share the process wait semaphore with the regular lock
         * manager and ProcWaitForSignal, and we may need to acquire an LWLock
         * while one of those is pending, it is possible that we get awakened
         * for a reason other than being signaled by LWLockRelease. If so,
         * loop back and wait again.  Once we've gotten the LWLock,
         * re-increment the sema by the number of additional signals received,
         * so that the lock manager or signal manager will see the received
         * signal when it next waits.
         */
        LOG_LWDEBUG("LWLockAcquire", lock, "waiting");

#ifdef LWLOCK_STATS
        lwstats->block_count++;
#endif
        TRACE_POSTGRESQL_LWLOCK_WAIT_START(T_NAME(lock), mode);
        for (;;) {
            /* "false" means cannot accept cancel/die interrupt here. */
            PGSemaphoreLock(&proc->sem, false);
            if (!proc->lwWaiting) {
                if (!proc->lwIsVictim) {
                    break;
                }
                /* allow LWLockRelease to release waiters again. */
                pg_atomic_fetch_or_u64(&lock->state, LW_FLAG_RELEASE_OK);
                LWThreadSuicide(proc, extraWaits, lock, mode);
            }
            extraWaits++;
        }

        /* Retrying, allow LWLockRelease to release waiters again. */
        pg_atomic_fetch_or_u64(&lock->state, LW_FLAG_RELEASE_OK);

#ifdef LOCK_DEBUG
        {
            /* not waiting anymore */
            uint32 nwaiters = pg_atomic_fetch_sub_u32(&lock->nwaiters, 1);
            Assert(nwaiters < MAX_BACKENDS);
        }
#endif
        TRACE_POSTGRESQL_LWLOCK_WAIT_DONE(T_NAME(lock), mode);
        pgstat_report_waitevent(WAIT_EVENT_END);
        instr_stmt_report_lock(LWLOCK_WAIT_END);

        LOG_LWDEBUG("LWLockAcquire", lock, "awakened");

        /* Now loop back and try to acquire lock again. */
        result = false;
    }

    TRACE_POSTGRESQL_LWLOCK_ACQUIRE(T_NAME(lock), mode);

    forget_lwlock_acquire();

    /* Add lock to list of locks held by this backend */
    t_thrd.storage_cxt.held_lwlocks[t_thrd.storage_cxt.num_held_lwlocks].lock = lock;
    t_thrd.storage_cxt.held_lwlocks[t_thrd.storage_cxt.num_held_lwlocks++].mode = mode;

    /*
     * Fix the process wait semaphore's count for any absorbed wakeups.
     */
    while (extraWaits-- > 0) {
        PGSemaphoreUnlock(&proc->sem);
    }

    return result;
}

/*
 * LWLockConditionalAcquire - acquire a lightweight lock in the specified mode
 *
 * If the lock is not available, return FALSE with no side-effects.
 *
 * If successful, cancel/die interrupts are held off until lock release.
 */
bool LWLockConditionalAcquire(LWLock *lock, LWLockMode mode)
{
    bool mustwait = false;

    AssertArg(mode == LW_SHARED || mode == LW_EXCLUSIVE);

    PRINT_LWDEBUG("LWLockConditionalAcquire", lock, mode);

    /* Ensure we will have room to remember the lock */
    if (t_thrd.storage_cxt.num_held_lwlocks >= MAX_SIMUL_LWLOCKS) {
        ereport(ERROR, (errcode(ERRCODE_LOCK_NOT_AVAILABLE), errmsg("too many LWLocks taken")));
    }

    /*
     * Lock out cancel/die interrupts until we exit the code section protected
     * by the LWLock.  This ensures that interrupts will not interfere with
     * manipulations of data structures in shared memory.
     */
    HOLD_INTERRUPTS();

    /* Check for the lock */
    mustwait = LWLockAttemptLock(lock, mode);
    if (mustwait) {
        /* Failed to get lock, so release interrupt holdoff */
        RESUME_INTERRUPTS();
        LOG_LWDEBUG("LWLockConditionalAcquire", lock, "failed");
        TRACE_POSTGRESQL_LWLOCK_CONDACQUIRE_FAIL(T_NAME(lock), mode);
    } else {
        /* Add lock to list of locks held by this backend */
        t_thrd.storage_cxt.held_lwlocks[t_thrd.storage_cxt.num_held_lwlocks].lock = lock;
        t_thrd.storage_cxt.held_lwlocks[t_thrd.storage_cxt.num_held_lwlocks++].mode = mode;
        TRACE_POSTGRESQL_LWLOCK_CONDACQUIRE(T_NAME(lock), mode);
    }
    return !mustwait;
}

/*
 * LWLockAcquireOrWait - Acquire lock, or wait until it's free
 *
 * The semantics of this function are a bit funky.	If the lock is currently
 * free, it is acquired in the given mode, and the function returns true.  If
 * the lock isn't immediately free, the function waits until it is released
 * and returns false, but does not acquire the lock.
 *
 * This is currently used for WALWriteLock: when a backend flushes the WAL,
 * holding WALWriteLock, it can flush the commit records of many other
 * backends as a side-effect.  Those other backends need to wait until the
 * flush finishes, but don't need to acquire the lock anymore.  They can just
 * wake up, observe that their records have already been flushed, and return.
 */
bool LWLockAcquireOrWait(LWLock *lock, LWLockMode mode)
{
    PGPROC *proc = t_thrd.proc;
    bool mustwait = false;
    int extraWaits = 0;
#ifdef LWLOCK_STATS
    lwlock_stats *lwstats = NULL;
    lwstats = get_lwlock_stats_entry(lock);
#endif

    Assert(mode == LW_SHARED || mode == LW_EXCLUSIVE);

    PRINT_LWDEBUG("LWLockAcquireOrWait", lock, mode);

    /* Ensure we will have room to remember the lock */
    if (t_thrd.storage_cxt.num_held_lwlocks >= MAX_SIMUL_LWLOCKS) {
        ereport(ERROR, (errcode(ERRCODE_LOCK_NOT_AVAILABLE), errmsg("too many LWLocks taken")));
    }

    /*
     * Lock out cancel/die interrupts until we exit the code section protected
     * by the LWLock.  This ensures that interrupts will not interfere with
     * manipulations of data structures in shared memory.
     */
    HOLD_INTERRUPTS();

    mustwait = LWLockAttemptLock(lock, mode);
    if (mustwait) {
        instr_stmt_report_lock(LWLOCK_WAIT_START, mode, NULL, lock->tranche);
        pgstat_report_waitevent(PG_WAIT_LWLOCK | lock->tranche);
        TRACE_POSTGRESQL_LWLOCK_WAIT_START(T_NAME(lock), mode);

        LWLockQueueSelf(lock, LW_WAIT_UNTIL_FREE);
        mustwait = LWLockAttemptLock(lock, mode);
        if (mustwait) {
            /*
             * Wait until awakened.  Like in LWLockAcquire, be prepared for bogus
             * wakups, because we share the semaphore with ProcWaitForSignal.
             */
            LOG_LWDEBUG("LWLockAcquireOrWait", lock, "waiting");

#ifdef LWLOCK_STATS
            lwstats->block_count++;
#endif
            remember_lwlock_acquire(lock);

            for (;;) {
                /* "false" means cannot accept cancel/die interrupt here. */
                PGSemaphoreLock(&proc->sem, false);
                if (!proc->lwWaiting) {
                    if (!proc->lwIsVictim) {
                        break;
                    }
                    LWThreadSuicide(proc, extraWaits, lock, mode);
                }
                extraWaits++;
            }

            forget_lwlock_acquire();

#ifdef LOCK_DEBUG
            {
                /* not waiting anymore */
                uint32 nwaiters = pg_atomic_fetch_sub_u32(&lock->nwaiters, 1);
                Assert(nwaiters < MAX_BACKENDS);
            }
#endif
            LOG_LWDEBUG("LWLockAcquireOrWait", lock, "awakened");
        } else {
            LOG_LWDEBUG("LWLockAcquireOrWait", lock, "acquired, undoing queue");

            /*
             * Got lock in the second attempt, undo queueing. We need to
             * treat this as having successfully acquired the lock, otherwise
             * we'd not necessarily wake up people we've prevented from
             * acquiring the lock.
             */
            LWLockDequeueSelf(lock, mode);
        }
        TRACE_POSTGRESQL_LWLOCK_WAIT_DONE(T_NAME(lock), mode);
        pgstat_report_waitevent(WAIT_EVENT_END);
        instr_stmt_report_lock(LWLOCK_WAIT_END);
    }

    /*
     * Fix the process wait semaphore's count for any absorbed wakeups.
     */
    while (extraWaits-- > 0) {
        PGSemaphoreUnlock(&proc->sem);
    }

    if (mustwait) {
        /* Failed to get lock, so release interrupt holdoff */
        RESUME_INTERRUPTS();
        LOG_LWDEBUG("LWLockAcquireOrWait", lock, "failed");
        TRACE_POSTGRESQL_LWLOCK_WAIT_UNTIL_FREE_FAIL(T_NAME(lock), mode);
    } else {
        LOG_LWDEBUG("LWLockAcquireOrWait", lock, "succeeded");
        /* Add lock to list of locks held by this backend */
        t_thrd.storage_cxt.held_lwlocks[t_thrd.storage_cxt.num_held_lwlocks].lock = lock;
        t_thrd.storage_cxt.held_lwlocks[t_thrd.storage_cxt.num_held_lwlocks++].mode = mode;
        TRACE_POSTGRESQL_LWLOCK_WAIT_UNTIL_FREE(T_NAME(lock), mode);
    }

    return !mustwait;
}

/*
 * LWLockWaitForVar - Wait until lock is free, or a variable is updated.
 * If the lock is held and *valptr equals oldval, waits until the lock is
 * either freed, or the lock holder updates *valptr by calling
 * LWLockUpdateVar.  If the lock is free on exit (immediately or after
 * waiting), returns true.  If the lock is still held, but *valptr no longer
 * matches oldval, returns false and sets *newval to the current value in *valptr.
 *
 * It's possible that the lock holder releases the lock, but another backend
 * acquires it again before we get a chance to observe that the lock was
 * momentarily released.  We wouldn't need to wait for the new lock holder,
 * but we cannot distinguish that case, so we will have to wait.
 *
 * Note: this function ignores shared lock holders; if the lock is held
 * in shared mode, returns 'true'.
 */
bool LWLockWaitForVar(LWLock *lock, uint64 *valptr, uint64 oldval, uint64 *newval)
{
    PGPROC *proc = t_thrd.proc;
    int extraWaits = 0;
    bool result = false;
#ifdef LWLOCK_STATS
    lwlock_stats *lwstats = NULL;
#endif

#ifdef LWLOCK_STATS
    lwstats = get_lwlock_stats_entry(lock);
#endif /* LWLOCK_STATS */

    PRINT_LWDEBUG("LWLockWaitForVar", lock, LW_WAIT_UNTIL_FREE);

    /*
     * Lock out cancel/die interrupts while we sleep on the lock.  There is no
     * cleanup mechanism to remove us from the wait queue if we got
     * interrupted.
     */
    HOLD_INTERRUPTS();

    /*
     * Loop here to check the lock's status after each time we are signaled.
     */
    for (;;) {
        bool mustwait = LWLockConflictsWithVar(lock, valptr, oldval, newval, &result);
        if (!mustwait) {
            break; /* the lock was free or value didn't match */
        }

        /*
         * Add myself to wait queue. Note that this is racy, somebody else
         * could wakeup before we're finished queuing. NB: We're using nearly
         * the same twice-in-a-row lock acquisition protocol as
         * LWLockAcquire(). Check its comments for details. The only
         * difference is that we also have to check the variable's values when
         * checking the state of the lock.
         */
        LWLockQueueSelf(lock, LW_WAIT_UNTIL_FREE);

        /*
         * Set RELEASE_OK flag, to make sure we get woken up as soon as the
         * lock is released.
         */
        pg_atomic_fetch_or_u64(&lock->state, LW_FLAG_RELEASE_OK);

        /*
         * We're now guaranteed to be woken up if necessary. Recheck the lock
         * and variables state.
         */
        mustwait = LWLockConflictsWithVar(lock, valptr, oldval, newval, &result);
        /* Ok, no conflict after we queued ourselves. Undo queueing. */
        if (!mustwait) {
            LOG_LWDEBUG("LWLockWaitForVar", lock, "free, undoing queue");

            LWLockDequeueSelf(lock, LW_WAIT_UNTIL_FREE);
            break;
        }

        /*
         * Wait until awakened.
         *
         * Since we share the process wait semaphore with the regular lock
         * manager and ProcWaitForSignal, and we may need to acquire an LWLock
         * while one of those is pending, it is possible that we get awakened
         * for a reason other than being signaled by LWLockRelease. If so,
         * loop back and wait again.  Once we've gotten the LWLock,
         * re-increment the sema by the number of additional signals received,
         * so that the lock manager or signal manager will see the received
         * signal when it next waits.
         */
        LOG_LWDEBUG("LWLockWaitForVar", lock, "waiting");

#ifdef LWLOCK_STATS
        lwstats->block_count++;
#endif

        TRACE_POSTGRESQL_LWLOCK_WAIT_START(T_NAME(lock), LW_EXCLUSIVE);

        for (;;) {
            /* "false" means cannot accept cancel/die interrupt here. */
            PGSemaphoreLock(&proc->sem, false);
            if (!proc->lwWaiting) {
                LWThreadSuicide(proc, extraWaits, lock, LW_WAIT_UNTIL_FREE);
                break;
            }
            extraWaits++;
        }
#ifdef LOCK_DEBUG
        {
            /* not waiting anymore */
            uint32 nwaiters PG_USED_FOR_ASSERTS_ONLY = pg_atomic_fetch_sub_u32(&lock->nwaiters, 1);

            Assert(nwaiters < MAX_BACKENDS);
        }
#endif

        TRACE_POSTGRESQL_LWLOCK_WAIT_DONE(T_NAME(lock), LW_EXCLUSIVE);

        LOG_LWDEBUG("LWLockWaitForVar", lock, "awakened");

        /* Now loop back and check the status of the lock again. */
    }

    TRACE_POSTGRESQL_LWLOCK_ACQUIRE(T_NAME(lock), LW_EXCLUSIVE);

    /*
     * Fix the process wait semaphore's count for any absorbed wakeups.
     */
    while (extraWaits-- > 0) {
        PGSemaphoreUnlock(&proc->sem);
    }

    /*
     * Now okay to allow cancel/die interrupts.
     */
    RESUME_INTERRUPTS();

    return result;
}

/*
 * LWLockUpdateVar - Update a variable and wake up waiters atomically
 *
 * Sets *valptr to 'val', and wakes up all processes waiting for us with
 * LWLockWaitForVar().  Setting the value and waking up the processes happen
 * atomically so that any process calling LWLockWaitForVar() on the same lock
 * is guaranteed to see the new value, and act accordingly.
 *
 * The caller must be holding the lock in exclusive mode.
 */
void LWLockUpdateVar(LWLock *lock, uint64 *valptr, uint64 val)
{
    dlist_head wakeup;
    dlist_mutable_iter iter;

    PRINT_LWDEBUG("LWLockUpdateVar", lock, LW_EXCLUSIVE);

    dlist_init(&wakeup);

    LWLockWaitListLock(lock);

    Assert(pg_atomic_read_u64(&lock->state) & LW_VAL_EXCLUSIVE);

    /* Update the lock's value */
    *valptr = val;

    /*
     * See if there are any LW_WAIT_UNTIL_FREE waiters that need to be woken
     * up. They are always in the front of the queue. */
    dlist_foreach_modify(iter, &lock->waiters)
    {
        PGPROC *waiter = dlist_container(PGPROC, lwWaitLink, iter.cur);

        if (waiter->lwWaitMode != LW_WAIT_UNTIL_FREE) {
            break;
        }

        dlist_delete(&waiter->lwWaitLink);
        dlist_push_tail(&wakeup, &waiter->lwWaitLink);
    }

    /* We are done updating shared state of the lock itself. */
    LWLockWaitListUnlock(lock);

    /* Awaken any waiters I removed from the queue. */
    dlist_foreach_modify(iter, &wakeup) {
        PGPROC* waiter = dlist_container(PGPROC, lwWaitLink, iter.cur);

        dlist_delete(&waiter->lwWaitLink);
        /* check comment in LWLockWakeup() about this barrier */
        pg_write_barrier();
        waiter->lwWaiting = false;
        PGSemaphoreUnlock(&waiter->sem);
    }
}

/*
 * LWLockRelease - release a previously acquired lock
 */
void LWLockRelease(LWLock *lock)
{
    LWLockMode mode = LW_EXCLUSIVE;
    uint64 oldstate;
    bool check_waiters = false;
    int i;

    /* Remove lock from list of locks held.  Usually, but not always, it will
     * be the latest-acquired lock; so search array backwards. */
    for (i = t_thrd.storage_cxt.num_held_lwlocks; --i >= 0;) {
        if (lock == t_thrd.storage_cxt.held_lwlocks[i].lock) {
            mode = t_thrd.storage_cxt.held_lwlocks[i].mode;
            break;
        }
    }
    if (i < 0) {
        ereport(ERROR, (errcode(ERRCODE_LOCK_NOT_AVAILABLE), errmsg("lock %s is not held", T_NAME(lock))));
    }
    t_thrd.storage_cxt.num_held_lwlocks--;
    for (; i < t_thrd.storage_cxt.num_held_lwlocks; i++) {
        t_thrd.storage_cxt.held_lwlocks[i] = t_thrd.storage_cxt.held_lwlocks[i + 1];
    }

    PRINT_LWDEBUG("LWLockRelease", lock, mode);

    /*
     * Release my hold on lock, after that it can immediately be acquired by
     * others, even if we still have to wakeup other waiters. */
    if (mode == LW_EXCLUSIVE) {
        /* ENABLE_THREAD_CHECK only, Must release vector clock info to other
         * threads before unlock */
        TsAnnotateRWLockReleased(&lock->rwlock, 1);
        oldstate = pg_atomic_sub_fetch_u64(&lock->state, LW_VAL_EXCLUSIVE);
    } else {
        /* ENABLE_THREAD_CHECK only, Must release vector clock info to other
         * threads before unlock */
        TsAnnotateRWLockReleased(&lock->rwlock, 0);
        oldstate = __sync_sub_and_fetch(&lock->state, LOCK_REFCOUNT_ONE_BY_THREADID);
    }

    /* nobody else can have that kind of lock */
    Assert(!(oldstate & LW_VAL_EXCLUSIVE));

    /* We're still waiting for backends to get scheduled, don't wake them up again. */
    check_waiters =
        ((oldstate & (LW_FLAG_HAS_WAITERS | LW_FLAG_RELEASE_OK)) == (LW_FLAG_HAS_WAITERS | LW_FLAG_RELEASE_OK))
        && ((oldstate & LW_LOCK_MASK) == 0);
    /* As waking up waiters requires the spinlock to be acquired, only do so
     * if necessary. */
    if (check_waiters) {
        /* XXX: remove before commit? */
        LOG_LWDEBUG("LWLockRelease", lock, "releasing waiters");
        LWLockWakeup(lock);
    }

    TRACE_POSTGRESQL_LWLOCK_RELEASE(T_NAME(lock));

    /* Now okay to allow cancel/die interrupts. */
    RESUME_INTERRUPTS();
}

/*
 * LWLockReleaseClearVar - release a previously acquired lock, reset variable
 */
void LWLockReleaseClearVar(LWLock *lock, uint64 *valptr, uint64 val)
{
    LWLockWaitListLock(lock);

    /*
     * Set the variable's value before releasing the lock, that prevents race
     * a race condition wherein a new locker acquires the lock, but hasn't yet
     * set the variables value.
     */
    *valptr = val;
    LWLockWaitListUnlock(lock);

    LWLockRelease(lock);
}

/*
 * LWLockReleaseAll - release all currently-held locks
 *
 * Used to clean up after ereport(ERROR). An important difference between this
 * function and retail LWLockRelease calls is that t_thrd.int_cxt.InterruptHoldoffCount is
 * unchanged by this operation.  This is necessary since t_thrd.int_cxt.InterruptHoldoffCount
 * has been set to an appropriate level earlier in error recovery. We could
 * decrement it below zero if we allow it to drop for each released lock!
 */
void LWLockReleaseAll(void)
{
    int index = t_thrd.storage_cxt.num_held_lwlocks - 1;
    while (index >= 0) {
        // SwitchoverLockHolder never release switchover lock in LWLockReleaseAll
        if (t_thrd.storage_cxt.isSwitchoverLockHolder && (g_instance.archive_obs_cxt.in_switchover ||
                g_instance.streaming_dr_cxt.isInSwitchover) &&
                (t_thrd.storage_cxt.held_lwlocks[index].lock == HadrSwitchoverLock)) {
            index--;
            continue;
        }
        HOLD_INTERRUPTS(); /* match the upcoming RESUME_INTERRUPTS */

        LWLockRelease(t_thrd.storage_cxt.held_lwlocks[index].lock);
        index--;
    }
}

/*
 * LWLockHeldByMe - test whether my process currently holds a lock
 *
 * This is meant as debug support only.  We currently do not distinguish
 * whether the lock is held shared or exclusive.
 */
bool LWLockHeldByMe(LWLock *lock)
{
    for (int i = 0; i < t_thrd.storage_cxt.num_held_lwlocks; i++) {
        if (t_thrd.storage_cxt.held_lwlocks[i].lock == lock) {
            return true;
        }
    }
    return false;
}

/*
 * LWLockHeldByMeInMode - test whether my process holds a lock in given mode
 *
 * This is meant as debug support only.
 */
bool LWLockHeldByMeInMode(LWLock *lock, LWLockMode mode)
{
    for (int i = 0; i < t_thrd.storage_cxt.num_held_lwlocks; i++) {
        if (t_thrd.storage_cxt.held_lwlocks[i].lock == lock && t_thrd.storage_cxt.held_lwlocks[i].mode == mode) {
            return true;
        }
    }
    return false;
}

/* reset a lwlock */
void LWLockReset(LWLock *lock)
{
    pg_atomic_init_u64(&lock->state, LW_FLAG_RELEASE_OK);

    /* ENABLE_THREAD_CHECK only */
    TsAnnotateRWLockDestroy(&lock->listlock);
    TsAnnotateRWLockCreate(&lock->listlock);
    TsAnnotateRWLockDestroy(&lock->rwlock);
    TsAnnotateRWLockCreate(&lock->rwlock);

#ifdef LOCK_DEBUG
    pg_atomic_init_u32(&lock->nwaiters, 0);
    lock->owner = NULL;
#endif
    dlist_init(&lock->waiters);
}

/*
 * @Description: obtain ownership of a lock acquired by another thread
 * This function should only be used when a lock is acquired in one thread
 * context and released within another. The lock is unaffected, it remains
 * held.  All that changes is the book keeping, the thread calling this
 * routine becomes responsible for releasing the lock.
 */
void LWLockOwn(LWLock *lock)
{
    uint64 expected_state;

    /* Ensure we will have room to remember the lock */
    if (t_thrd.storage_cxt.num_held_lwlocks >= MAX_SIMUL_LWLOCKS) {
        ereport(ERROR, (errcode(ERRCODE_LOCK_NOT_AVAILABLE), errmsg("too many LWLocks taken")));
    }

    /* Ensure that lock is held */
    expected_state = pg_atomic_read_u64(&lock->state);
    if (!((expected_state & LW_LOCK_MASK) > 0 || (expected_state & LW_VAL_EXCLUSIVE) > 0)) {
        ereport(ERROR, (errcode(ERRCODE_LOCK_NOT_AVAILABLE), errmsg("lock %s is not held", T_NAME(lock))));
    }

    t_thrd.storage_cxt.held_lwlocks[t_thrd.storage_cxt.num_held_lwlocks++].lock = lock;

    HOLD_INTERRUPTS();
}

/*
 * @Description: LWLockDisown - Disown the lock acquired by this thread that it has no  intention of releasing.
 * This function should only be used when a lock is acquired in one thread
 * context and released within another. Disowning the lock prevents the thread
 * that acquired it from releasing it.
 *
 * This is necessary in cases where the lock must be held beyond the life of
 * the thread that acquired it (when another thread will be releasing it).
 * @Param[IN] lockid: lock id
 * @See also:
 */
void LWLockDisown(LWLock *lock)
{
    uint64 expected_state;
    int i;

    /* Ensure that lock is held */
    expected_state = pg_atomic_read_u64(&lock->state);
    if (!((expected_state & LW_LOCK_MASK) > 0 || (expected_state & LW_VAL_EXCLUSIVE) > 0)) {
        ereport(ERROR, (errcode(ERRCODE_LOCK_NOT_AVAILABLE), errmsg("lock %s is not held", T_NAME(lock))));
    }

    for (i = t_thrd.storage_cxt.num_held_lwlocks; --i >= 0;) {
        if (lock == t_thrd.storage_cxt.held_lwlocks[i].lock) {
            break;
        }
    }

    if (i < 0) {
        ereport(ERROR, (errcode(ERRCODE_LOCK_NOT_AVAILABLE), errmsg("lock %s is not held", T_NAME(lock))));
    }

    t_thrd.storage_cxt.num_held_lwlocks--;
    for (; i < t_thrd.storage_cxt.num_held_lwlocks; i++) {
        t_thrd.storage_cxt.held_lwlocks[i] = t_thrd.storage_cxt.held_lwlocks[i + 1];
    }

    RESUME_INTERRUPTS();
}

/* get the address of num_held_lwlocks */
int *get_held_lwlocks_num(void)
{
    return &t_thrd.storage_cxt.num_held_lwlocks;
}

/* get the max number of held lwlocks */
uint32 get_held_lwlocks_maxnum(void)
{
    return (uint32)MAX_SIMUL_LWLOCKS;
}

/* get lwlocks now held */
void *get_held_lwlocks(void)
{
    return (void *)t_thrd.storage_cxt.held_lwlocks;
}

#define COPY_LWLOCK_HANDLE(src, dst) do { \
        (dst)->lock_addr.lock = (src)->lock; \
        (dst)->lock_sx = (src)->mode;        \
        ++(src);                             \
        ++(dst);                             \
    } while (0)

/* copy lwlocks from heldlocks to dst whose size is at least num_heldlocks */
void copy_held_lwlocks(void *heldlocks, lwlock_id_mode *dst, int num_heldlocks)
{
    LWLockHandle *src = (LWLockHandle *)heldlocks;
    const int nloops = (num_heldlocks / 4);
    const int nlefts = (num_heldlocks % 4);

    /* extending loops */
    for (int i = 0; i < nloops; ++i) {
        COPY_LWLOCK_HANDLE(src, dst);
        COPY_LWLOCK_HANDLE(src, dst);
        COPY_LWLOCK_HANDLE(src, dst);
        COPY_LWLOCK_HANDLE(src, dst);
    }
    for (int i = 0; i < nlefts; ++i) {
        COPY_LWLOCK_HANDLE(src, dst);
    }
}

/* wake up the victim thread, and force it to exit */
void wakeup_victim(LWLock *lock, ThreadId victim_tid)
{
    dlist_mutable_iter iter = { NULL, NULL, NULL };
    PGPROC *victim = NULL;

    LWLockWaitListLock(lock);

    dlist_foreach_modify(iter, &lock->waiters)
    {
        PGPROC *waiter = dlist_container(PGPROC, lwWaitLink, iter.cur);
        if (victim_tid == waiter->pid) {
            dlist_delete(&waiter->lwWaitLink);
            victim = waiter;
            break;
        }
    }

    /* update flag LW_FLAG_HAS_WAITERS before waking up victim */
    if (dlist_is_empty(&lock->waiters) && (pg_atomic_read_u64(&lock->state) & LW_FLAG_HAS_WAITERS) != 0) {
        pg_atomic_fetch_and_u64(&lock->state, ~LW_FLAG_HAS_WAITERS);
    }

    LWLockWaitListUnlock(lock);

    if (victim != NULL) {
        ereport(LOG, (errmsg("victim(lock %s, thread %lu) found, wake up it", T_NAME(lock), victim_tid)));
        /* wake up this victim */
        pg_write_barrier();
        victim->lwWaiting = false;
        victim->lwIsVictim = true;
        PGSemaphoreUnlock(&(victim->sem));
    } else {
        /* print a LOG message */
        ereport(LOG, (errmsg("victim(lock %s, thread %lu) not found, maybe lwlock deadlock disappear", T_NAME(lock),
                             victim_tid)));
    }
}

void print_leak_warning_at_commit()
{
    /* LWLock must be released before commit */
    for (int i = 0; i < t_thrd.storage_cxt.num_held_lwlocks; i++) {
        ereport(WARNING,
                (errmsg("LWLock %s is held when commit transaction", T_NAME(t_thrd.storage_cxt.held_lwlocks[i].lock))));
    }
}

LWLockMode GetHeldLWLockMode(LWLock *lock)
{
    for (int i = 0; i < t_thrd.storage_cxt.num_held_lwlocks; i++) {
        if (t_thrd.storage_cxt.held_lwlocks[i].lock == lock) {
            return t_thrd.storage_cxt.held_lwlocks[i].mode;
        }
    }

    ereport(ERROR,
            (errcode(ERRCODE_LOCK_NOT_AVAILABLE),
             errmsg("lock %s is not held", T_NAME(lock))));

    return (LWLockMode)0; /* keep compiler silence */
}

static int FindLWLockPartIndex(const char* name)
{
    int i;
    for (i = 0; i < LWLOCK_PART_KIND; i++) {
        if (pg_strcasecmp(name, LWLockPartInfo[i].name) == 0) {
            return i;
        }
    }
    return -1;
}

static bool CheckAndSetLWLockPartNum(const char* input)
{
    const int pairNum = 2;
    /* Do str copy and remove space. */
    char* strs = TrimStr(input);
    if (strs == NULL || strs[0] == '\0') {
        return false;
    }
    const char* delim = "=";
    List *res = NULL;
    char* nextToken = NULL;

    /* Get name and num */
    char* token = strtok_s(strs, delim, &nextToken);
    while (token != NULL) {
        res = lappend(res, TrimStr(token));
        token = strtok_s(NULL, delim, &nextToken);
    }
    pfree(strs);
    if (res->length != pairNum) {
        list_free_deep(res);
        return false;
    }
    int index = FindLWLockPartIndex((char*)linitial(res));
    if (index != -1) {
        if (!StrToInt32((char*)lsecond(res), &g_instance.attr.attr_storage.num_internal_lock_partitions[index])) {
            ereport(FATAL, (errcode(ERRCODE_OPERATE_INVALID_PARAM),
                errmsg("num_internal_lock_partitions attr has invalid lwlock num:%s.", (char*)lsecond(res))));
        }
        list_free_deep(res);
        return true;
    } else {
        ereport(FATAL, (errcode(ERRCODE_OPERATE_INVALID_PARAM),
            errmsg("num_internal_lock_partitions attr has invalid lwlock name: %s.", (char*)linitial(res))));
        return false; /* keep compiler silence */
    }
}

void SetLWLockPartDefaultNum(void)
{
    int i;
    for (i = 0; i < LWLOCK_PART_KIND; i++) {
        g_instance.attr.attr_storage.num_internal_lock_partitions[i] = LWLockPartInfo[i].defaultNumPartition;
    }
}

void CheckAndSetLWLockPartInfo(const List* res)
{
    ListCell* cell = NULL;
    foreach (cell, res) {
        char* input = (char*)lfirst(cell);
        if (!CheckAndSetLWLockPartNum(input)) {
            ereport(FATAL, (errcode(ERRCODE_OPERATE_INVALID_PARAM),
                errmsg("num_internal_lock_partitions attr has invalid input syntax.")));
        }
    }
}

void CheckLWLockPartNumRange(void)
{
    int i;
    for (i = 0; i < LWLOCK_PART_KIND; i++) {
        if (g_instance.attr.attr_storage.num_internal_lock_partitions[i] < LWLockPartInfo[i].minNumPartition ||
            g_instance.attr.attr_storage.num_internal_lock_partitions[i] > LWLockPartInfo[i].maxNumPartition) {
            ereport(FATAL, (errcode(ERRCODE_OPERATE_INVALID_PARAM),
                errmsg("Invalid attribute for internal lock partitions."),
                errdetail("Current %s lock partition num %d is out of range [%d, %d].",
                    LWLockPartInfo[i].name, g_instance.attr.attr_storage.num_internal_lock_partitions[i],
                    LWLockPartInfo[i].minNumPartition, LWLockPartInfo[i].maxNumPartition)));
        }
    }
}
<|MERGE_RESOLUTION|>--- conflicted
+++ resolved
@@ -863,14 +863,8 @@
             if ((old_state & (LW_VAL_EXCLUSIVE)) != 0) {
                 return true;
             }
-<<<<<<< HEAD
 
             desired_state = old_state + refoneByThread;
-
-=======
-
-            desired_state = old_state + refoneByThread;
->>>>>>> 65c38d55
             if ((desired_state & (LW_VAL_EXCLUSIVE)) != 0) {
                 return true;
             }
@@ -885,7 +879,6 @@
             desired_state = old_state + LW_VAL_EXCLUSIVE;
         } while (!pg_atomic_compare_exchange_u64(&lock->state, &old_state, desired_state));
     }
-<<<<<<< HEAD
 
     /* ENABLE_THREAD_CHECK only, Must acquire vector clock info from other
      * thread after got the lock */
@@ -895,17 +888,6 @@
         TsAnnotateRWLockAcquired(&lock->rwlock, 0);
     }
 
-=======
-
-    /* ENABLE_THREAD_CHECK only, Must acquire vector clock info from other
-     * thread after got the lock */
-    if (desired_state & LW_VAL_EXCLUSIVE) {
-        TsAnnotateRWLockAcquired(&lock->rwlock, 1);
-    } else {
-        TsAnnotateRWLockAcquired(&lock->rwlock, 0);
-    }
-
->>>>>>> 65c38d55
     /* Great! Got the lock. */
 #ifdef LOCK_DEBUG
     if (mode == LW_EXCLUSIVE) {
